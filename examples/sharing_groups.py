--- conflicted
+++ resolved
@@ -11,10 +11,5 @@
 
     misp = ExpandedPyMISP(misp_url, misp_key, misp_verifycert)
 
-<<<<<<< HEAD
-    sharing_groups = misp.get_sharing_groups()
-    print (sharing_groups)
-=======
     sharing_groups = misp.sharing_groups(pythonify=True)
-    print(sharing_groups)
->>>>>>> 30819e14
+    print(sharing_groups)