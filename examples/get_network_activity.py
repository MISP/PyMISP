--- conflicted
+++ resolved
@@ -70,13 +70,8 @@
                 else:
                     continue
     else:
-<<<<<<< HEAD
-        print "Not a valid ID"
+        print("Not a valid ID")
         return
-=======
-        print("Not a valid ID")
-        return        
->>>>>>> e0b781c0
 
 
 def build_entry(value, event_id, title, source):
@@ -108,25 +103,14 @@
 
     if app_ip_src:
         for ip in network_ip_src:
-<<<<<<< HEAD
-            print ip[0]
+            print(ip[0])
     if app_ip_dst:
         for ip in network_ip_dst:
-            print ip[0]
+            print(ip[0])
     if app_domain:
         for ip in network_domain:
-            print ip[0]
+            print(ip[0])
     if app_hostname:
-=======
-            print(ip[0])
-    if app_ip_dst == True:
-        for ip in network_ip_dst:
-            print(ip[0])
-    if app_domain == True:
-        for ip in network_domain:
-            print(ip[0])
-    if app_hostname == True:
->>>>>>> e0b781c0
         for ip in network_hostname:
             print(ip[0])
 
@@ -174,8 +158,4 @@
                 get_event(event_id.strip())
         print_events()
     else:
-<<<<<<< HEAD
-        print "No filename given, stopping."
-=======
-        print("No filename given, stopping.")
->>>>>>> e0b781c0
+        print("No filename given, stopping.")