#!/usr/bin/env python3
# -*- coding: utf-8 -*-

import sys


import unittest

from pymisp.tools import make_binary_objects
from datetime import datetime, timedelta, date, timezone
from io import BytesIO
import json
from pathlib import Path
import hashlib

import urllib3  # type: ignore
import time
from uuid import uuid4

import email

from collections import defaultdict

import logging
logging.disable(logging.CRITICAL)
logger = logging.getLogger('pymisp')


try:
    from pymisp import register_user, PyMISP, MISPEvent, MISPOrganisation, MISPUser, Distribution, ThreatLevel, Analysis, MISPObject, MISPAttribute, MISPSighting, MISPShadowAttribute, MISPTag, MISPSharingGroup, MISPFeed, MISPServer, MISPUserSetting, MISPEventBlocklist, MISPEventReport, MISPCorrelationExclusion, MISPGalaxyCluster
    from pymisp.tools import CSVLoader, DomainIPObject, ASNObject, GenericObjectGenerator
    from pymisp.exceptions import MISPServerError
except ImportError:
    if sys.version_info < (3, 6):
        print('This test suite requires Python 3.6+, breaking.')
        sys.exit(0)
    else:
        raise

try:
    from keys import url, key  # type: ignore
    verifycert = False
except ImportError as e:
    print(e)
    url = 'https://localhost:8443'
    key = 'd6OmdDFvU3Seau3UjwvHS1y3tFQbaRNhJhDX0tjh'
    verifycert = False


urllib3.disable_warnings()

fast_mode = False


class TestComprehensive(unittest.TestCase):

    @classmethod
    def setUpClass(cls):
        cls.maxDiff = None
        # Connect as admin
        cls.admin_misp_connector = PyMISP(url, key, verifycert, debug=False)
        cls.admin_misp_connector.set_server_setting('Security.allow_self_registration', True, force=True)
        cls.admin_misp_connector.set_server_setting('debug', 1, force=True)
        if not fast_mode:
            r = cls.admin_misp_connector.update_misp()
            print(r)
        # Creates an org
        organisation = MISPOrganisation()
        organisation.name = 'Test Org'
        cls.test_org = cls.admin_misp_connector.add_organisation(organisation, pythonify=True)
        # Create an org to delegate to
        organisation = MISPOrganisation()
        organisation.name = 'Test Org - delegate'
        cls.test_org_delegate = cls.admin_misp_connector.add_organisation(organisation, pythonify=True)
        # Set the refault role (id 3 on the VM)
        cls.admin_misp_connector.set_default_role(3)
        # Creates a user
        user = MISPUser()
        user.email = 'testusr@user.local'
        user.org_id = cls.test_org.id
        cls.test_usr = cls.admin_misp_connector.add_user(user, pythonify=True)
        cls.user_misp_connector = PyMISP(url, cls.test_usr.authkey, verifycert, debug=True)
        cls.user_misp_connector.toggle_global_pythonify()
        # Creates a publisher
        user = MISPUser()
        user.email = 'testpub@user.local'
        user.org_id = cls.test_org.id
        user.role_id = 4
        cls.test_pub = cls.admin_misp_connector.add_user(user, pythonify=True)
        cls.pub_misp_connector = PyMISP(url, cls.test_pub.authkey, verifycert)
        # Creates a user that can accept a delegation request
        user = MISPUser()
        user.email = 'testusr@delegate.recipient.local'
        user.org_id = cls.test_org_delegate.id
        user.role_id = 2
        cls.test_usr_delegate = cls.admin_misp_connector.add_user(user, pythonify=True)
        cls.delegate_user_misp_connector = PyMISP(url, cls.test_usr_delegate.authkey, verifycert, debug=False)
        cls.delegate_user_misp_connector.toggle_global_pythonify()
        if not fast_mode:
            # Update all json stuff
            cls.admin_misp_connector.update_object_templates()
            cls.admin_misp_connector.update_galaxies()
            cls.admin_misp_connector.update_noticelists()
            cls.admin_misp_connector.update_warninglists()
            cls.admin_misp_connector.update_taxonomies()
            cls.admin_misp_connector.load_default_feeds()

    @classmethod
    def tearDownClass(cls):
        # Delete publisher
        cls.admin_misp_connector.delete_user(cls.test_pub)
        # Delete user
        cls.admin_misp_connector.delete_user(cls.test_usr)
        cls.admin_misp_connector.delete_user(cls.test_usr_delegate)
        # Delete org
        cls.admin_misp_connector.delete_organisation(cls.test_org)
        cls.admin_misp_connector.delete_organisation(cls.test_org_delegate)

    def create_simple_event(self, force_timestamps=False):
        mispevent = MISPEvent(force_timestamps=force_timestamps)
        mispevent.info = 'This is a super simple test'
        mispevent.distribution = Distribution.your_organisation_only
        mispevent.threat_level_id = ThreatLevel.low
        mispevent.analysis = Analysis.completed
        mispevent.add_attribute('text', str(uuid4()))
        return mispevent

    def environment(self):
        first_event = MISPEvent()
        first_event.info = 'First event - org only - low - completed'
        first_event.distribution = Distribution.your_organisation_only
        first_event.threat_level_id = ThreatLevel.low
        first_event.analysis = Analysis.completed
        first_event.set_date("2017-12-31")
        first_event.add_attribute('text', 'FIRST_EVENT' + str(uuid4()))
        first_event.attributes[0].add_tag('admin_only')
        first_event.attributes[0].add_tag('tlp:white___test')
        first_event.add_attribute('text', str(uuid4()))
        first_event.attributes[1].add_tag('unique___test')

        second_event = MISPEvent()
        second_event.info = 'Second event - org only - medium - ongoing'
        second_event.distribution = Distribution.your_organisation_only
        second_event.threat_level_id = ThreatLevel.medium
        second_event.analysis = Analysis.ongoing
        second_event.set_date("Aug 18 2018")
        second_event.add_attribute('text', 'SECOND_EVENT' + str(uuid4()))
        second_event.attributes[0].add_tag('tlp:white___test')
        second_event.add_attribute('ip-dst', '1.1.1.1')
        second_event.attributes[1].add_tag('tlp:amber___test')
        # Same value as in first event.
        second_event.add_attribute('text', first_event.attributes[0].value)

        third_event = MISPEvent()
        third_event.info = 'Third event - all orgs - high - initial'
        third_event.distribution = Distribution.all_communities
        third_event.threat_level_id = ThreatLevel.high
        third_event.analysis = Analysis.initial
        third_event.set_date("Jun 25 2018")
        third_event.add_tag('tlp:white___test')
        third_event.add_attribute('text', 'THIRD_EVENT' + str(uuid4()))
        third_event.attributes[0].add_tag('tlp:amber___test')
        third_event.attributes[0].add_tag('foo_double___test')
        third_event.add_attribute('ip-src', '8.8.8.8')
        third_event.attributes[1].add_tag('tlp:amber___test')
        third_event.add_attribute('ip-dst', '9.9.9.9')

        # Create first and third event as admin
        # usr won't be able to see the first one
        first = self.admin_misp_connector.add_event(first_event, pythonify=True)
        third = self.admin_misp_connector.add_event(third_event, pythonify=True)
        # Create second event as user
        second = self.user_misp_connector.add_event(second_event)
        return first, second, third

    def test_server_settings(self):
        settings = self.admin_misp_connector.server_settings()
        for final_setting in settings['finalSettings']:
            if final_setting['setting'] == 'MISP.max_correlations_per_event':
                self.assertEqual(final_setting['value'], 5000)
                break
        r = self.admin_misp_connector.set_server_setting('MISP.max_correlations_per_event', 10)
        self.assertEqual(r['message'], 'Field updated', r)

        setting = self.admin_misp_connector.get_server_setting('MISP.max_correlations_per_event')
        self.assertEqual(setting['value'], 10)
        r = self.admin_misp_connector.set_server_setting('MISP.max_correlations_per_event', 5000)
        self.assertEqual(r['message'], 'Field updated', r)

        setting = self.admin_misp_connector.get_server_setting('MISP.live')
        self.assertTrue(setting['value'])
        r = self.admin_misp_connector.set_server_setting('MISP.live', False, force=True)
        self.assertEqual(r['message'], 'Field updated', r)
        setting = self.admin_misp_connector.get_server_setting('MISP.live')
        self.assertFalse(setting['value'])
        r = self.admin_misp_connector.set_server_setting('MISP.live', True, force=True)
        self.assertEqual(r['message'], 'Field updated', r)
        setting = self.admin_misp_connector.get_server_setting('MISP.live')
        self.assertTrue(setting['value'])

    def test_search_value_event(self):
        '''Search a value on the event controller
        * Test ACL admin user vs normal user in an other org
        * Make sure we have one match
        '''
        try:
            first, second, third = self.environment()
            # Search as admin
            events = self.admin_misp_connector.search(value=first.attributes[0].value, pythonify=True)
            self.assertEqual(len(events), 2)
            for e in events:
                self.assertIn(e.id, [first.id, second.id])
            # Search as user
            events = self.user_misp_connector.search(value=first.attributes[0].value)
            self.assertEqual(len(events), 1)
            for e in events:
                self.assertIn(e.id, [second.id])
            # Non-existing value
            events = self.user_misp_connector.search(value=str(uuid4()))
            self.assertEqual(events, [])
        finally:
            # Delete events
            self.admin_misp_connector.delete_event(first)
            self.admin_misp_connector.delete_event(second)
            self.admin_misp_connector.delete_event(third)

    def test_search_value_attribute(self):
        '''Search value in attributes controller'''
        try:
            first, second, third = self.environment()
            # Search as admin
            attributes = self.admin_misp_connector.search(controller='attributes', value=first.attributes[0].value, pythonify=True)
            self.assertEqual(len(attributes), 2)
            for a in attributes:
                self.assertIn(a.event_id, [first.id, second.id])
            # Search as user
            attributes = self.user_misp_connector.search(controller='attributes', value=first.attributes[0].value)
            self.assertEqual(len(attributes), 1)
            for a in attributes:
                self.assertIn(a.event_id, [second.id])
            # Non-existing value
            attributes = self.user_misp_connector.search(controller='attributes', value=str(uuid4()))
            self.assertEqual(attributes, [])

            # Include context - search as user (can only see one event)
            attributes = self.user_misp_connector.search(controller='attributes', value=first.attributes[0].value, include_context=True, pythonify=True)
            self.assertTrue(isinstance(attributes[0].Event, MISPEvent))
            self.assertEqual(attributes[0].Event.uuid, second.uuid)

            # Include context - search as admin (can see both event)
            attributes = self.admin_misp_connector.search(controller='attributes', value=first.attributes[0].value, include_context=True, pythonify=True)
            self.assertTrue(isinstance(attributes[0].Event, MISPEvent))
            self.assertEqual(attributes[0].Event.uuid, first.uuid)
            self.assertEqual(attributes[1].Event.uuid, second.uuid)

            # Include correlations - search as admin (can see both event)
            attributes = self.admin_misp_connector.search(controller='attributes', value=first.attributes[0].value, include_correlations=True, pythonify=True)
            self.assertTrue(isinstance(attributes[0].Event, MISPEvent))
            self.assertEqual(attributes[0].Event.uuid, first.uuid)
            self.assertEqual(attributes[1].Event.uuid, second.uuid)
            self.assertEqual(attributes[0].RelatedAttribute[0].Event.uuid, second.uuid)
            self.assertEqual(attributes[1].RelatedAttribute[0].Event.uuid, first.uuid)

            # Include sightings - search as admin (can see both event)
            self.admin_misp_connector.add_sighting({'value': first.attributes[0].value})
            attributes = self.admin_misp_connector.search(controller='attributes', value=first.attributes[0].value, include_sightings=True, pythonify=True)
            self.assertTrue(isinstance(attributes[0].Event, MISPEvent))
            self.assertEqual(attributes[0].Event.uuid, first.uuid)
            self.assertEqual(attributes[1].Event.uuid, second.uuid)
            self.assertTrue(isinstance(attributes[0].Sighting[0], MISPSighting))

        finally:
            # Delete event
            self.admin_misp_connector.delete_event(first)
            self.admin_misp_connector.delete_event(second)
            self.admin_misp_connector.delete_event(third)

    def test_search_type_event(self):
        '''Search multiple events, search events containing attributes with specific types'''
        try:
            first, second, third = self.environment()
            # Search as admin
            events = self.admin_misp_connector.search(timestamp=first.timestamp.timestamp(), pythonify=True)
            self.assertEqual(len(events), 3)
            for e in events:
                self.assertIn(e.id, [first.id, second.id, third.id])
            attributes_types_search = self.admin_misp_connector.build_complex_query(or_parameters=['ip-src', 'ip-dst'])
            events = self.admin_misp_connector.search(timestamp=first.timestamp.timestamp(),
                                                      type_attribute=attributes_types_search, pythonify=True)
            self.assertEqual(len(events), 2)
            for e in events:
                self.assertIn(e.id, [second.id, third.id])
        finally:
            # Delete event
            self.admin_misp_connector.delete_event(first)
            self.admin_misp_connector.delete_event(second)
            self.admin_misp_connector.delete_event(third)

    def test_search_objects(self):
        '''Search for objects'''
        try:
            first = self.create_simple_event()
            obj = MISPObject('file')
            obj.add_attribute('filename', 'foo')
            first.add_object(obj)
            first = self.user_misp_connector.add_event(first)
            logger = logging.getLogger('pymisp')
            logger.setLevel(logging.DEBUG)
            objects = self.user_misp_connector.search(controller='objects',
                                                      object_name='file', pythonify=True)
            self.assertEqual(len(objects), 1)
            self.assertEqual(objects[0].attributes[0].value, 'foo')
        finally:
            # Delete event
            self.admin_misp_connector.delete_event(first)

    def test_search_type_attribute(self):
        '''Search multiple attributes, search attributes with specific types'''
        try:
            first, second, third = self.environment()
            # Search as admin
            attributes = self.admin_misp_connector.search(controller='attributes',
                                                          timestamp=first.timestamp.timestamp(), pythonify=True)
            self.assertEqual(len(attributes), 8)
            for a in attributes:
                self.assertIn(a.event_id, [first.id, second.id, third.id])
            # Search as user
            attributes_types_search = self.admin_misp_connector.build_complex_query(or_parameters=['ip-src', 'ip-dst'])
            attributes = self.admin_misp_connector.search(controller='attributes',
                                                          timestamp=first.timestamp.timestamp(),
                                                          type_attribute=attributes_types_search, pythonify=True)
            self.assertEqual(len(attributes), 3)
            for a in attributes:
                self.assertIn(a.event_id, [second.id, third.id])
        finally:
            # Delete event
            self.admin_misp_connector.delete_event(first)
            self.admin_misp_connector.delete_event(second)
            self.admin_misp_connector.delete_event(third)

    def test_search_tag_event(self):
        '''Search Tags at events level'''
        try:
            first, second, third = self.environment()
            # Search as admin
            events = self.admin_misp_connector.search(tags='tlp:white___test', pythonify=True)
            self.assertEqual(len(events), 3)
            for e in events:
                self.assertIn(e.id, [first.id, second.id, third.id])
            events = self.admin_misp_connector.search(tags='tlp:amber___test', pythonify=True)
            self.assertEqual(len(events), 2)
            for e in events:
                self.assertIn(e.id, [second.id, third.id])
            events = self.admin_misp_connector.search(tags='admin_only', pythonify=True)
            self.assertEqual(len(events), 1)
            for e in events:
                self.assertIn(e.id, [first.id])
            # Search as user
            events = self.user_misp_connector.search(tags='tlp:white___test')
            self.assertEqual(len(events), 2)
            for e in events:
                self.assertIn(e.id, [second.id, third.id])
            events = self.user_misp_connector.search(tags='tlp:amber___test')
            self.assertEqual(len(events), 2)
            for e in events:
                self.assertIn(e.id, [second.id, third.id])
            events = self.user_misp_connector.search(tags='admin_only')
            self.assertEqual(events, [])
        finally:
            # Delete event
            self.admin_misp_connector.delete_event(first)
            self.admin_misp_connector.delete_event(second)
            self.admin_misp_connector.delete_event(third)

    def test_search_tag_attribute(self):
        '''Search Tags at attributes level'''
        try:
            first, second, third = self.environment()
            # Search as admin
            attributes = self.admin_misp_connector.search(controller='attributes', tags='tlp:white___test', pythonify=True)
            self.assertEqual(len(attributes), 5)
            attributes = self.admin_misp_connector.search(controller='attributes', tags='tlp:amber___test', pythonify=True)
            self.assertEqual(len(attributes), 3)
            attributes = self.admin_misp_connector.search(tags='admin_only', pythonify=True)
            self.assertEqual(len(attributes), 1)
            # Search as user
            attributes = self.user_misp_connector.search(controller='attributes', tags='tlp:white___test')
            self.assertEqual(len(attributes), 4)
            attributes = self.user_misp_connector.search(controller='attributes', tags='tlp:amber___test')
            self.assertEqual(len(attributes), 3)
            attributes = self.user_misp_connector.search(tags='admin_only')
            self.assertEqual(attributes, [])
            attributes_tags_search = self.admin_misp_connector.build_complex_query(or_parameters=['tlp:amber___test'], not_parameters=['tlp:white___test'])
            attributes = self.user_misp_connector.search(controller='attributes', tags=attributes_tags_search)
            self.assertEqual(len(attributes), 1)
        finally:
            # Delete event
            self.admin_misp_connector.delete_event(first)
            self.admin_misp_connector.delete_event(second)
            self.admin_misp_connector.delete_event(third)

    def test_search_tag_advanced_event(self):
        '''Advanced search Tags at events level'''
        try:
            first, second, third = self.environment()
            complex_query = self.admin_misp_connector.build_complex_query(or_parameters=['tlp:white___test'],
                                                                          not_parameters=['tlp:amber___test',
                                                                                          'foo_double___test'])
            events = self.admin_misp_connector.search(tags=complex_query, pythonify=True)
            self.assertEqual(len(events), 3)
            for e in events:
                self.assertIn(e.id, [first.id, second.id, third.id])
                for a in e.attributes:
                    self.assertEqual([t for t in a.tags if t.name == 'tlp:amber___test'], [])
                for a in e.attributes:
                    self.assertEqual([t for t in a.tags if t.name == 'foo_double___test'], [])

            complex_query = self.admin_misp_connector.build_complex_query(or_parameters=['unique___test'],
                                                                          not_parameters=['tlp:white___test'])
            events = self.admin_misp_connector.search(tags=complex_query, pythonify=True)
            self.assertEqual(len(events), 1)
            for e in events:
                self.assertIn(e.id, [first.id, second.id])
                for a in e.attributes:
                    self.assertEqual([t for t in a.tags if t.name == 'tlp:white___test'], [])
        finally:
            # Delete event
            self.admin_misp_connector.delete_event(first)
            self.admin_misp_connector.delete_event(second)
            self.admin_misp_connector.delete_event(third)

    def test_search_tag_advanced_attributes(self):
        '''Advanced search Tags at attributes level'''
        try:
            first, second, third = self.environment()
            complex_query = self.admin_misp_connector.build_complex_query(or_parameters=['tlp:white___test'],
                                                                          not_parameters=['tlp:amber___test',
                                                                                          'foo_double___test'])
            attributes = self.admin_misp_connector.search(controller='attributes', tags=complex_query, pythonify=True)
            self.assertEqual(len(attributes), 3)
            for a in attributes:
                self.assertEqual([t for t in a.tags if t.name == 'tlp:amber___test'], [])
            for a in attributes:
                self.assertEqual([t for t in a.tags if t.name == 'foo_double___test'], [])
        finally:
            # Delete event
            self.admin_misp_connector.delete_event(first)
            self.admin_misp_connector.delete_event(second)
            self.admin_misp_connector.delete_event(third)

    def test_search_timestamp_event(self):
        '''Search specific update timestamps at events level'''
        # Creating event 1 - timestamp 5 min ago
        first = self.create_simple_event(force_timestamps=True)
        event_creation_timestamp_first = datetime.now() - timedelta(minutes=5)
        first.timestamp = event_creation_timestamp_first
        # Creating event 2 - timestamp 2 min ago
        second = self.create_simple_event(force_timestamps=True)
        event_creation_timestamp_second = datetime.now() - timedelta(minutes=2)
        second.timestamp = event_creation_timestamp_second
        try:
            first = self.user_misp_connector.add_event(first)
            second = self.user_misp_connector.add_event(second)
            # Search as user
            # # Test - last 4 min
            events = self.user_misp_connector.search(timestamp='4m')
            self.assertEqual(len(events), 1)
            self.assertEqual(events[0].id, second.id)
            self.assertEqual(events[0].timestamp.timestamp(), int(event_creation_timestamp_second.timestamp()))

            # # Test timestamp of 2nd event
            events = self.user_misp_connector.search(timestamp=event_creation_timestamp_second.timestamp())
            self.assertEqual(len(events), 1)
            self.assertEqual(events[0].id, second.id)
            self.assertEqual(events[0].timestamp.timestamp(), int(event_creation_timestamp_second.timestamp()))

            # # Test interval -6 min -> -4 min
            events = self.user_misp_connector.search(timestamp=['6m', '4m'])
            self.assertEqual(len(events), 1)
            self.assertEqual(events[0].id, first.id)
            self.assertEqual(events[0].timestamp.timestamp(), int(event_creation_timestamp_first.timestamp()))
        finally:
            # Delete event
            self.admin_misp_connector.delete_event(first)
            self.admin_misp_connector.delete_event(second)

    def test_search_timestamp_attribute(self):
        '''Search specific update timestamps at attributes level'''
        # Creating event 1 - timestamp 5 min ago
        first = self.create_simple_event(force_timestamps=True)
        event_creation_timestamp_first = datetime.now() - timedelta(minutes=5)
        first.timestamp = event_creation_timestamp_first
        first.attributes[0].timestamp = event_creation_timestamp_first
        # Creating event 2 - timestamp 2 min ago
        second = self.create_simple_event(force_timestamps=True)
        event_creation_timestamp_second = datetime.now() - timedelta(minutes=2)
        second.timestamp = event_creation_timestamp_second
        second.attributes[0].timestamp = event_creation_timestamp_second
        try:
            first = self.user_misp_connector.add_event(first)
            second = self.user_misp_connector.add_event(second)
            # Search as user
            # # Test - last 4 min
            attributes = self.user_misp_connector.search(controller='attributes', timestamp='4m')
            self.assertEqual(len(attributes), 1)
            self.assertEqual(attributes[0].event_id, second.id)
            self.assertEqual(attributes[0].timestamp.timestamp(), int(event_creation_timestamp_second.timestamp()))

            # # Test timestamp of 2nd event
            attributes = self.user_misp_connector.search(controller='attributes', timestamp=event_creation_timestamp_second.timestamp())
            self.assertEqual(len(attributes), 1)
            self.assertEqual(attributes[0].event_id, second.id)
            self.assertEqual(attributes[0].timestamp.timestamp(), int(event_creation_timestamp_second.timestamp()))

            # # Test interval -6 min -> -4 min
            attributes = self.user_misp_connector.search(controller='attributes', timestamp=['6m', '4m'])
            self.assertEqual(len(attributes), 1)
            self.assertEqual(attributes[0].event_id, first.id)
            self.assertEqual(attributes[0].timestamp.timestamp(), int(event_creation_timestamp_first.timestamp()))
        finally:
            # Delete event
            self.admin_misp_connector.delete_event(first)
            self.admin_misp_connector.delete_event(second)

    def test_user_perms(self):
        '''Test publish rights'''
        try:
            first = self.create_simple_event()
            first.publish()
            # Add event as user, no publish rights
            first = self.user_misp_connector.add_event(first)
            self.assertFalse(first.published)
            # Add event as publisher
            first.publish()
            first = self.pub_misp_connector.update_event(first, pythonify=True)
            self.assertTrue(first.published)
        finally:
            # Delete event
            self.admin_misp_connector.delete_event(first)

    def test_delete_with_update(self):
        try:
            first = self.create_simple_event()
            obj = MISPObject('file')
            obj.add_attribute('filename', 'foo')
            first.add_object(obj)
            first = self.user_misp_connector.add_event(first)

            first.attributes[0].deleted = True
            deleted_attribute = self.user_misp_connector.update_attribute(first.attributes[0], pythonify=True)
            self.assertTrue(deleted_attribute.deleted)

            first.objects[0].deleted = True
            deleted_object = self.user_misp_connector.update_object(first.objects[0], pythonify=True)
            self.assertTrue(deleted_object.deleted)

            # Get event with deleted entries
            first = self.user_misp_connector.get_event(first, deleted=True, pythonify=True)
            self.assertTrue(first.attributes[0].deleted)
            self.assertTrue(first.objects[0].deleted)

        finally:
            # Delete event
            self.admin_misp_connector.delete_event(first)

    def test_get_non_exists_event(self):
        event = self.user_misp_connector.get_event(0)  # non exists id
        self.assertEqual(event['errors'][0], 404)

        event = self.user_misp_connector.get_event("ab2b6e28-fda5-4282-bf60-22b81de77851")  # non exists uuid
        self.assertEqual(event['errors'][0], 404)

    def test_delete_by_uuid(self):
        try:
            first = self.create_simple_event()
            obj = MISPObject('file')
            obj.add_attribute('filename', 'foo')
            first.add_object(obj)
            obj = MISPObject('file')
            obj.add_attribute('filename', 'bar')
            first.add_object(obj)
            first = self.user_misp_connector.add_event(first)
            r = self.user_misp_connector.delete_attribute(first.attributes[0].uuid)
            self.assertEqual(r['message'], 'Attribute deleted.')
            r = self.user_misp_connector.delete_object(first.objects[0].uuid)
            self.assertEqual(r['message'], 'Object deleted')
            # Test deleted search
            r = self.user_misp_connector.search(event_id=first.id, deleted=[0, 1], pythonify=True)
            self.assertTrue(isinstance(r[0], MISPEvent))
            self.assertEqual(len(r[0].objects), 2)
            self.assertTrue(r[0].objects[0].deleted)
            self.assertFalse(r[0].objects[1].deleted)
            self.assertEqual(len(r[0].attributes), 1)
            self.assertTrue(r[0].attributes[0].deleted)
            # Test deleted get
            r = self.user_misp_connector.get_event(first, deleted=True, pythonify=True)
            self.assertTrue(isinstance(r, MISPEvent))
            self.assertEqual(len(r.objects), 2)
            self.assertTrue(r.objects[0].deleted)
            self.assertFalse(r.objects[1].deleted)
            self.assertEqual(len(r.attributes), 1)
            self.assertTrue(r.attributes[0].deleted)

            r = self.user_misp_connector.delete_event(first.uuid)
            self.assertEqual(r['message'], 'Event deleted.')
        finally:
            # Delete event
            self.admin_misp_connector.delete_event(first)

    def test_search_publish_timestamp(self):
        '''Search for a specific publication timestamp, an interval, and invalid values.'''
        # Creating event 1
        first = self.create_simple_event()
        first.publish()
        # Creating event 2
        second = self.create_simple_event()
        second.publish()
        try:
            first = self.pub_misp_connector.add_event(first, pythonify=True)
            time.sleep(10)
            second = self.pub_misp_connector.add_event(second, pythonify=True)
            # Test invalid query
            events = self.pub_misp_connector.search(publish_timestamp='5x', pythonify=True)
            self.assertEqual(events, [])
            events = self.pub_misp_connector.search(publish_timestamp='ad', pythonify=True)
            self.assertEqual(events, [])
            events = self.pub_misp_connector.search(publish_timestamp='aaad', pythonify=True)
            self.assertEqual(events, [])
            # Test - last 4 min
            events = self.pub_misp_connector.search(publish_timestamp='5s', pythonify=True)
            self.assertEqual(len(events), 1)
            self.assertEqual(events[0].id, second.id)

            # Test 5 sec before timestamp of 2nd event
            events = self.pub_misp_connector.search(publish_timestamp=(second.publish_timestamp.timestamp()), pythonify=True)
            self.assertEqual(len(events), 1)
            self.assertEqual(events[0].id, second.id)

            # Test interval -6 min -> -4 min
            events = self.pub_misp_connector.search(publish_timestamp=[first.publish_timestamp.timestamp() - 5,
                                                                       second.publish_timestamp.timestamp() - 5], pythonify=True)
            self.assertEqual(len(events), 1)
            self.assertEqual(events[0].id, first.id)
        finally:
            # Delete event
            self.admin_misp_connector.delete_event(first)
            self.admin_misp_connector.delete_event(second)

    def test_default_distribution(self):
        '''The default distributions on the VM are This community only for the events and Inherit from event for attr/obj)'''
        first = self.create_simple_event()
        del first.distribution
        o = first.add_object(name='file')
        o.add_attribute('filename', value='foo.exe')
        try:
            # Event create
            first = self.user_misp_connector.add_event(first)
            self.assertEqual(first.distribution, Distribution.this_community_only.value)
            self.assertEqual(first.attributes[0].distribution, Distribution.inherit.value)
            self.assertEqual(first.objects[0].distribution, Distribution.inherit.value)
            self.assertEqual(first.objects[0].attributes[0].distribution, Distribution.inherit.value)
            # Event edit
            first.add_attribute('ip-dst', '12.54.76.43')
            o = first.add_object(name='file')
            o.add_attribute('filename', value='foo2.exe')
            first = self.user_misp_connector.update_event(first)
            self.assertEqual(first.attributes[1].distribution, Distribution.inherit.value)
            self.assertEqual(first.objects[1].distribution, Distribution.inherit.value)
            self.assertEqual(first.objects[1].attributes[0].distribution, Distribution.inherit.value)
            # Attribute create
            attribute = self.user_misp_connector.add_attribute(first, {'type': 'comment', 'value': 'bar'})
            self.assertEqual(attribute.value, 'bar', attribute.to_json())
            self.assertEqual(attribute.distribution, Distribution.inherit.value, attribute.to_json())
            # Object - add
            o = MISPObject('file')
            o.add_attribute('filename', value='blah.exe')
            new_obj = self.user_misp_connector.add_object(first, o)
            self.assertEqual(new_obj.distribution, int(Distribution.inherit.value))
            self.assertEqual(new_obj.attributes[0].distribution, int(Distribution.inherit.value))
            # Object - edit
            clean_obj = MISPObject(name=new_obj.name, strict=True)
            clean_obj.from_dict(**new_obj)
            clean_obj.add_attribute('filename', value='blah.exe')
            new_obj = self.user_misp_connector.update_object(clean_obj)
            for a in new_obj.attributes:
                self.assertEqual(a.distribution, int(Distribution.inherit.value))
        finally:
            # Delete event
            self.admin_misp_connector.delete_event(first)

    def test_exists(self):
        """Check event, attribute and object existence"""
        event = self.create_simple_event()
        misp_object = MISPObject('domain-ip')
        attribute = misp_object.add_attribute('domain', value='google.fr')
        misp_object.add_attribute('ip', value='8.8.8.8')
        event.add_object(misp_object)

        # Event, attribute and object should not exists before event deletion
        self.assertFalse(self.user_misp_connector.event_exists(event))
        self.assertFalse(self.user_misp_connector.attribute_exists(attribute))
        self.assertFalse(self.user_misp_connector.object_exists(misp_object))

        try:
            event = self.user_misp_connector.add_event(event, pythonify=True)
            misp_object = event.objects[0]
            attribute = misp_object.attributes[0]
            self.assertTrue(self.user_misp_connector.event_exists(event))
            self.assertTrue(self.user_misp_connector.event_exists(event.uuid))
            self.assertTrue(self.user_misp_connector.event_exists(event.id))
            self.assertTrue(self.user_misp_connector.attribute_exists(attribute))
            self.assertTrue(self.user_misp_connector.attribute_exists(attribute.uuid))
            self.assertTrue(self.user_misp_connector.attribute_exists(attribute.id))
            self.assertTrue(self.user_misp_connector.object_exists(misp_object))
            self.assertTrue(self.user_misp_connector.object_exists(misp_object.id))
            self.assertTrue(self.user_misp_connector.object_exists(misp_object.uuid))
        finally:
            self.admin_misp_connector.delete_event(event)

        # Event, attribute and object should not exists after event deletion
        self.assertFalse(self.user_misp_connector.event_exists(event))
        self.assertFalse(self.user_misp_connector.event_exists(event.id))
        self.assertFalse(self.user_misp_connector.attribute_exists(attribute))
        self.assertFalse(self.user_misp_connector.attribute_exists(attribute.id))
        self.assertFalse(self.user_misp_connector.object_exists(misp_object))
        self.assertFalse(self.user_misp_connector.object_exists(misp_object.id))

    def test_simple_event(self):
        '''Search a bunch of parameters:
            * Value not existing
            * only return metadata
            * published yes/no
            * event id
            * uuid
            * creator org
            * substring search in value and eventinfo
            * quickfilter
            * date_from
            * date_to
            * deleted
            * to_ids
            * include_event_uuid
        warning list
        '''
        first = self.create_simple_event()
        first.info = 'foo bar blah'
        # First has one text attribute
        second = self.create_simple_event()
        second.info = 'foo blah'
        second.add_tag('tlp:amber___test')
        second.set_date('2018-09-01')
        second.add_attribute('ip-src', '8.8.8.8')
        # second has two attributes: text and ip-src
        try:
            first = self.user_misp_connector.add_event(first)
            second = self.user_misp_connector.add_event(second)
            timeframe = [first.timestamp.timestamp() - 5, first.timestamp.timestamp() + 5]
            # Search event we just created in multiple ways. Make sure it doesn't catch it when it shouldn't
            events = self.user_misp_connector.search(timestamp=timeframe)
            self.assertEqual(len(events), 2)
            self.assertEqual(events[0].id, first.id)
            self.assertEqual(events[1].id, second.id)
            events = self.user_misp_connector.search(timestamp=timeframe, value='nothere')
            self.assertEqual(events, [])
            events = self.user_misp_connector.search(timestamp=timeframe, value=first.attributes[0].value)
            self.assertEqual(len(events), 1)
            self.assertEqual(events[0].id, first.id)
            events = self.user_misp_connector.search(timestamp=[first.timestamp.timestamp() - 50,
                                                                first.timestamp.timestamp() - 10],
                                                     value=first.attributes[0].value, pythonify=True)
            self.assertEqual(events, [])

            # Test return content
            events = self.user_misp_connector.search(timestamp=timeframe, metadata=False)
            self.assertEqual(len(events), 2)
            self.assertEqual(len(events[0].attributes), 1)
            self.assertEqual(len(events[1].attributes), 2)
            events = self.user_misp_connector.search(timestamp=timeframe, metadata=True)
            self.assertEqual(len(events), 2)
            self.assertEqual(len(events[0].attributes), 0)
            self.assertEqual(len(events[1].attributes), 0)

            # other things
            events = self.user_misp_connector.search(timestamp=timeframe, published=True)
            self.assertEqual(events, [])
            events = self.user_misp_connector.search(timestamp=timeframe, published=False)
            self.assertEqual(len(events), 2)
            events = self.user_misp_connector.search(eventid=first.id)
            self.assertEqual(len(events), 1)
            self.assertEqual(events[0].id, first.id)
            events = self.user_misp_connector.search(uuid=first.uuid)
            self.assertEqual(len(events), 1)
            self.assertEqual(events[0].id, first.id)
            events = self.user_misp_connector.search(org=first.orgc_id)
            self.assertEqual(len(events), 2)

            # test like search
            events = self.user_misp_connector.search(timestamp=timeframe, value='%{}%'.format(first.attributes[0].value.split('-')[2]))
            self.assertEqual(len(events), 1)
            self.assertEqual(events[0].id, first.id)
            events = self.user_misp_connector.search(timestamp=timeframe, eventinfo='%bar blah%')
            self.assertEqual(len(events), 1)
            self.assertEqual(events[0].id, first.id)

            # quickfilter
            events = self.user_misp_connector.search(timestamp=timeframe,
                                                     quickfilter='%foo blah%', pythonify=True)
            # FIXME: should return one event
            # print(events)
            # self.assertEqual(len(events), 1)
            # self.assertEqual(events[0].id, second.id)

            # date_from / date_to
            events = self.user_misp_connector.search(timestamp=timeframe, date_from=date.today().isoformat())
            self.assertEqual(len(events), 1)
            self.assertEqual(events[0].id, first.id)
            events = self.user_misp_connector.search(timestamp=timeframe, date_from='2018-09-01')
            self.assertEqual(len(events), 2)
            events = self.user_misp_connector.search(timestamp=timeframe, date_from='2018-09-01', date_to='2018-09-02')
            self.assertEqual(len(events), 1)
            self.assertEqual(events[0].id, second.id)

            # Category
            events = self.user_misp_connector.search(timestamp=timeframe, category='Network activity')
            self.assertEqual(len(events), 1)
            self.assertEqual(events[0].id, second.id)

            # toids
            events = self.user_misp_connector.search(timestamp=timeframe, to_ids='0')
            self.assertEqual(len(events), 2)
            events = self.user_misp_connector.search(timestamp=timeframe, to_ids='1')
            self.assertEqual(len(events), 1)
            self.assertEqual(events[0].id, second.id)
            self.assertEqual(len(events[0].attributes), 1)

            # deleted
            second.attributes[1].delete()
            self.user_misp_connector.update_event(second)
            events = self.user_misp_connector.search(eventid=second.id)
            self.assertEqual(len(events[0].attributes), 1)
            events = self.user_misp_connector.search(eventid=second.id, deleted=True)
            self.assertEqual(len(events[0].attributes), 1)

            # include_event_uuid
            attributes = self.user_misp_connector.search(controller='attributes', eventid=second.id, include_event_uuid=True)
            self.assertEqual(attributes[0].event_uuid, second.uuid)
            # include_event_tags
            attributes = self.user_misp_connector.search(controller='attributes', eventid=second.id, include_event_tags=True)
            self.assertEqual(attributes[0].tags[0].name, 'tlp:amber___test')

            # event_timestamp
            time.sleep(1)
            second.add_attribute('ip-src', '8.8.8.9')
            second = self.user_misp_connector.update_event(second)
            events = self.user_misp_connector.search(event_timestamp=second.timestamp.timestamp())
            self.assertEqual(len(events), 1)

            # searchall
            second.add_attribute('text', 'This is a test for the full text search', comment='Test stuff comment')
            second = self.user_misp_connector.update_event(second)
            events = self.user_misp_connector.search(value='%for the full text%', searchall=True)
            self.assertEqual(len(events), 1)

            # warninglist
            response = self.admin_misp_connector.toggle_warninglist(warninglist_name='%dns resolv%', force_enable=True)  # enable ipv4 DNS.
            self.assertDictEqual(response, {'saved': True, 'success': '3 warninglist(s) enabled'})
            second.add_attribute('ip-src', '1.11.71.4')
            second.add_attribute('ip-src', '9.9.9.9')
            second = self.user_misp_connector.update_event(second)

            events = self.user_misp_connector.search(eventid=second.id)
            self.assertEqual(len(events), 1)
            self.assertEqual(events[0].id, second.id)
            self.assertEqual(len(events[0].attributes), 5)

            events = self.user_misp_connector.search(eventid=second.id, enforce_warninglist=False)
            self.assertEqual(len(events), 1)
            self.assertEqual(events[0].id, second.id)
            self.assertEqual(len(events[0].attributes), 5)

            events = self.user_misp_connector.search(eventid=second.id, enforce_warninglist=True)
            self.assertEqual(len(events), 1)
            self.assertEqual(events[0].id, second.id)
            self.assertEqual(len(events[0].attributes), 4)

            # Test PyMISP.add_attribute with enforceWarninglist enabled
            _e = events[0]
            _a = _e.add_attribute('ip-src', '1.1.1.1', enforceWarninglist=True)
            _a = self.user_misp_connector.add_attribute(_e, _a)
            self.assertTrue('trips over a warninglist and enforceWarninglist is enforced' in _a['errors'][1]['errors'], _a)

            response = self.admin_misp_connector.toggle_warninglist(warninglist_name='%dns resolv%')  # disable ipv4 DNS.
            self.assertDictEqual(response, {'saved': True, 'success': '3 warninglist(s) toggled'})

            # Page / limit
            attributes = self.user_misp_connector.search(controller='attributes', eventid=second.id, page=1, limit=3)
            self.assertEqual(len(attributes), 3)

            attributes = self.user_misp_connector.search(controller='attributes', eventid=second.id, page=2, limit=3)
            self.assertEqual(len(attributes), 2)

            time.sleep(1)  # make sure the next attribute is added one at least one second later

            # attachments
            with open('tests/testlive_comprehensive.py', 'rb') as f:
                first.add_attribute('malware-sample', value='testfile.py', data=BytesIO(f.read()))

            first = self.user_misp_connector.update_event(first)
            events = self.user_misp_connector.search(timestamp=first.timestamp.timestamp(), with_attachments=True,
                                                     pythonify=True)
            self.assertEqual(len(events), 1)
            self.assertIs(type(events[0].attributes[-1].malware_binary), BytesIO)
            events = self.user_misp_connector.search(timestamp=first.timestamp.timestamp(), with_attachments=False,
                                                     pythonify=True)
            self.assertEqual(len(events), 1)
            self.assertIs(events[0].attributes[-1].malware_binary, None)

            # Search index
            # # Timestamp
            events = self.user_misp_connector.search_index(timestamp=first.timestamp.timestamp(),
                                                           pythonify=True)
            self.assertEqual(len(events), 1)
            self.assertEqual(events[0].info, 'foo bar blah')
            self.assertEqual(events[0].attributes, [])

            # # Info
            complex_info = r'C:\Windows\System32\notepad.exe'
            e = events[0]
            e.info = complex_info
            e = self.user_misp_connector.update_event(e, pythonify=True)
            # Issue: https://github.com/MISP/MISP/issues/6616
            complex_info_search = r'C:\\Windows\\System32\\notepad.exe'
            events = self.user_misp_connector.search_index(eventinfo=complex_info_search,
                                                           pythonify=True)
            self.assertEqual(len(events), 1)
            self.assertEqual(events[0].info, complex_info)
            self.assertEqual(events[0].attributes, [])

            # Contact reporter
            r = self.user_misp_connector.contact_event_reporter(events[0].id, 'This is a test')
            self.assertEqual(r['message'], 'Email sent to the reporter.')
        finally:
            # Delete event
            self.admin_misp_connector.delete_event(first)
            self.admin_misp_connector.delete_event(second)

    def test_event_add_update_metadata(self):
        event = self.create_simple_event()
        event.add_attribute('ip-src', '9.9.9.9')
        try:
            response = self.user_misp_connector.add_event(event, metadata=True)
            self.assertEqual(len(response.attributes), 0)  # response should contains zero attributes

            event.info = "New name"
            response = self.user_misp_connector.update_event(event, metadata=True)
            self.assertEqual(len(response.attributes), 0)  # response should contains zero attributes
        finally:  # cleanup
            self.admin_misp_connector.delete_event(event)

    def test_extend_event(self):
        first = self.create_simple_event()
        first.info = 'parent event'
        first.add_tag('tlp:amber___test')
        first.set_date('2018-09-01')
        second = self.create_simple_event()
        second.info = 'event extension'
        second.add_tag('tlp:amber___test')
        second.set_date('2018-09-01')
        second.add_attribute('ip-src', '9.9.9.9')
        try:
            first = self.user_misp_connector.add_event(first)
            second = self.user_misp_connector.add_event(second)
            first_extended = self.user_misp_connector.update_event({'extends_uuid': second.uuid}, event_id=first, pythonify=True)
            self.assertTrue(isinstance(first_extended, MISPEvent), first_extended)
            self.assertEqual(first_extended.extends_uuid, second.uuid)
        finally:
            # Delete event
            self.admin_misp_connector.delete_event(first)
            self.admin_misp_connector.delete_event(second)

    def test_edit_attribute(self):
        first = self.create_simple_event()
        try:
            first.attributes[0].comment = 'This is the original comment'
            first = self.user_misp_connector.add_event(first)
            first.attributes[0].comment = 'This is the modified comment'
            attribute = self.user_misp_connector.update_attribute(first.attributes[0])
            self.assertTrue(isinstance(attribute, MISPAttribute), attribute)
            self.assertEqual(attribute.comment, 'This is the modified comment')
            attribute = self.user_misp_connector.update_attribute({'comment': 'This is the modified comment, again'}, attribute)
            self.assertTrue(isinstance(attribute, MISPAttribute), attribute)
            self.assertEqual(attribute.comment, 'This is the modified comment, again', attribute)
            attribute = self.user_misp_connector.update_attribute({'disable_correlation': True}, attribute)
            self.assertTrue(attribute.disable_correlation, attribute)
            attribute = self.user_misp_connector.update_attribute({'disable_correlation': False}, attribute)
            self.assertFalse(attribute.disable_correlation, attribute)
        finally:
            # Delete event
            self.admin_misp_connector.delete_event(first)

    def test_sightings(self):
        first = self.create_simple_event()
        second = self.create_simple_event()
        try:
            first = self.user_misp_connector.add_event(first)
            second = self.user_misp_connector.add_event(second)

            current_ts = int(time.time())
            time.sleep(5)
            r = self.user_misp_connector.add_sighting({'value': first.attributes[0].value})
            self.assertEqual(int(r.attribute_id), first.attributes[0].id)

            s = MISPSighting()
            s.value = second.attributes[0].value
            s.source = 'Testcases'
            s.type = '1'
            r = self.user_misp_connector.add_sighting(s, second.attributes[0])
            self.assertEqual(r.source, 'Testcases')

            s = self.user_misp_connector.search_sightings(publish_timestamp=current_ts, include_attribute=True,
                                                          include_event_meta=True, pythonify=True)
            self.assertEqual(len(s), 2)
            self.assertEqual(s[0]['event'].id, first.id)
            self.assertEqual(s[0]['attribute'].id, first.attributes[0].id)

            s = self.user_misp_connector.search_sightings(publish_timestamp=current_ts,
                                                          source='Testcases',
                                                          include_attribute=True,
                                                          include_event_meta=True,
                                                          pythonify=True)
            self.assertEqual(len(s), 1)
            self.assertEqual(s[0]['event'].id, second.id, s)
            self.assertEqual(s[0]['attribute'].id, second.attributes[0].id)

            s = self.user_misp_connector.search_sightings(publish_timestamp=current_ts,
                                                          type_sighting='1',
                                                          include_attribute=True,
                                                          include_event_meta=True,
                                                          pythonify=True)
            self.assertEqual(len(s), 1)
            self.assertEqual(s[0]['event'].id, second.id)
            self.assertEqual(s[0]['attribute'].id, second.attributes[0].id)

            s = self.user_misp_connector.search_sightings(context='event',
                                                          context_id=first.id,
                                                          pythonify=True)
            self.assertEqual(len(s), 1)
            self.assertEqual(s[0]['sighting'].event_id, str(first.id))

            s = self.user_misp_connector.search_sightings(context='attribute',
                                                          context_id=second.attributes[0].id,
                                                          pythonify=True)
            self.assertEqual(len(s), 1)
            self.assertEqual(s[0]['sighting'].attribute_id, str(second.attributes[0].id))

            # Get sightings from event/attribute / org
            s = self.user_misp_connector.sightings(first)
            self.assertTrue(isinstance(s, list))
            self.assertEqual(int(s[0].attribute_id), first.attributes[0].id)

            self.admin_misp_connector.add_sighting(s, second.attributes[0])
            s = self.user_misp_connector.sightings(second.attributes[0])
            self.assertEqual(len(s), 2)
            s = self.user_misp_connector.sightings(second.attributes[0], self.test_org)
            self.assertEqual(len(s), 1)
            self.assertEqual(s[0].org_id, self.test_org.id)
            # Delete sighting
            r = self.user_misp_connector.delete_sighting(s[0])
            self.assertEqual(r['message'], 'Sighting successfully deleted.')

        finally:
            # Delete event
            self.admin_misp_connector.delete_event(first)
            self.admin_misp_connector.delete_event(second)

    def test_search_csv(self):
        first = self.create_simple_event()
        first.attributes[0].comment = 'This is the original comment'
        second = self.create_simple_event()
        second.info = 'foo blah'
        second.set_date('2018-09-01')
        second.add_attribute('ip-src', '8.8.8.8')
        try:
            first = self.user_misp_connector.add_event(first)
            second = self.user_misp_connector.add_event(second)

            response = self.user_misp_connector.publish(first, alert=False)
            self.assertEqual(response['errors'][1]['message'], 'You do not have permission to use this functionality.')

            # Default search, attribute with to_ids == True
            first.attributes[0].to_ids = True
            first = self.user_misp_connector.update_event(first)
            self.admin_misp_connector.publish(first, alert=False)
            csv = self.user_misp_connector.search(return_format='csv', publish_timestamp=first.timestamp.timestamp())
            self.assertEqual(len(csv), 1)
            self.assertEqual(csv[0]['value'], first.attributes[0].value)

            # eventid
            csv = self.user_misp_connector.search(return_format='csv', eventid=first.id)
            self.assertEqual(len(csv), 1)
            self.assertEqual(csv[0]['value'], first.attributes[0].value)

            # category
            csv = self.user_misp_connector.search(return_format='csv', publish_timestamp=first.timestamp.timestamp(), category='Other')
            self.assertEqual(len(csv), 1)
            self.assertEqual(csv[0]['value'], first.attributes[0].value)
            csv = self.user_misp_connector.search(return_format='csv', publish_timestamp=first.timestamp.timestamp(), category='Person')
            self.assertEqual(len(csv), 0)

            # type_attribute
            csv = self.user_misp_connector.search(return_format='csv', publish_timestamp=first.timestamp.timestamp(), type_attribute='text')
            self.assertEqual(len(csv), 1)
            self.assertEqual(csv[0]['value'], first.attributes[0].value)
            csv = self.user_misp_connector.search(return_format='csv', publish_timestamp=first.timestamp.timestamp(), type_attribute='ip-src')
            self.assertEqual(len(csv), 0)

            # context
            csv = self.user_misp_connector.search(return_format='csv', publish_timestamp=first.timestamp.timestamp(), include_context=True)
            self.assertEqual(len(csv), 1)
            self.assertTrue('event_info' in csv[0])

            # date_from date_to
            csv = self.user_misp_connector.search(return_format='csv', date_from=date.today().isoformat())
            self.assertEqual(len(csv), 1)
            self.assertEqual(csv[0]['value'], first.attributes[0].value)
            csv = self.user_misp_connector.search(return_format='csv', date_from='2018-09-01', date_to='2018-09-02')
            self.assertEqual(len(csv), 2)

            # headerless
            csv = self.user_misp_connector.search(return_format='csv', date_from='2018-09-01', date_to='2018-09-02', headerless=True)
            # Expects 2 lines after removing the empty ones.
            self.assertEqual(len(csv.strip().split('\n')), 2)

            # include_context
            csv = self.user_misp_connector.search(return_format='csv', date_from='2018-09-01', date_to='2018-09-02', include_context=True)
            event_context_keys = ['event_info', 'event_member_org', 'event_source_org', 'event_distribution', 'event_threat_level_id', 'event_analysis', 'event_date', 'event_tag', 'event_timestamp']
            for k in event_context_keys:
                self.assertTrue(k in csv[0])

            # requested_attributes
            columns = ['value', 'event_id']
            csv = self.user_misp_connector.search(return_format='csv', date_from='2018-09-01',
                                                  date_to='2018-09-02', requested_attributes=columns)
            self.assertEqual(len(csv[0].keys()), 2)
            for k in columns:
                self.assertTrue(k in csv[0])

        finally:
            # Mostly solved -> https://github.com/MISP/MISP/issues/4886
            time.sleep(5)
            # Delete event
            self.admin_misp_connector.delete_event(first)
            self.admin_misp_connector.delete_event(second)

    def test_search_text(self):
        first = self.create_simple_event()
        first.add_attribute('ip-src', '8.8.8.8')
        first.publish()
        try:
            first = self.user_misp_connector.add_event(first)
            self.admin_misp_connector.publish(first)
            text = self.user_misp_connector.search(return_format='text', eventid=first.id)
            self.assertEqual('8.8.8.8', text.strip())
        finally:
            # Delete event
            self.admin_misp_connector.delete_event(first)

    def test_search_stix(self):
        first = self.create_simple_event()
        first.add_attribute('ip-src', '8.8.8.8')
        try:
            first = self.user_misp_connector.add_event(first)
            stix = self.user_misp_connector.search(return_format='stix', eventid=first.id)
            self.assertTrue(stix['related_packages'][0]['package']['incidents'][0]['related_indicators']['indicators'][0]['indicator']['observable']['object']['properties']['address_value']['value'], '8.8.8.8')
            stix2 = self.user_misp_connector.search(return_format='stix2', eventid=first.id)
            self.assertEqual(stix2['objects'][-1]['pattern'], "[network-traffic:src_ref.type = 'ipv4-addr' AND network-traffic:src_ref.value = '8.8.8.8']")
            stix_xml = self.user_misp_connector.search(return_format='stix-xml', eventid=first.id)
            self.assertTrue('<AddressObj:Address_Value condition="Equals">8.8.8.8</AddressObj:Address_Value>' in stix_xml)
        finally:
            # Delete event
            self.admin_misp_connector.delete_event(first)

    def test_update_object(self):
        first = self.create_simple_event()
        ip_dom = MISPObject('domain-ip')
        ip_dom.add_attribute('domain', value='google.fr')
        ip_dom.add_attribute('ip', value='8.8.8.8')
        first.add_object(ip_dom)
        try:
            # Update with full event
            first = self.user_misp_connector.add_event(first)
            first.objects[0].attributes[0].to_ids = False
            first.objects[0].add_attribute('ip', value='8.9.9.8')
            first.objects[0].add_attribute('ip', '8.9.9.10')
            first = self.user_misp_connector.update_event(first)
            self.assertFalse(first.objects[0].attributes[0].to_ids)
            self.assertEqual(first.objects[0].attributes[2].value, '8.9.9.8')
            self.assertEqual(first.objects[0].attributes[3].value, '8.9.9.10')
            # Update object attribute with update_attribute
            attr = first.objects[0].attributes[1]
            attr.to_ids = False
            new_attr = self.user_misp_connector.update_attribute(attr)
            self.assertFalse(new_attr.to_ids)
            # Update object only
            misp_object = self.user_misp_connector.get_object(first.objects[0].id)
            misp_object.attributes[2].value = '8.9.9.9'
            misp_object.attributes[2].to_ids = False
            misp_object = self.user_misp_connector.update_object(misp_object)
            self.assertEqual(misp_object.attributes[2].value, '8.9.9.9')
            self.assertFalse(misp_object.attributes[2].to_ids)
            # Test with add_attributes
            second = self.create_simple_event()
            ip_dom = MISPObject('domain-ip')
            ip_dom.add_attribute('domain', value='google.fr', disable_correlation=True)
            ip_dom.add_attributes('ip', {'value': '10.8.8.8', 'to_ids': False}, '10.9.8.8')
            ip_dom.add_attributes('ip', '11.8.8.8', '11.9.8.8')
            second.add_object(ip_dom)
            second = self.user_misp_connector.add_event(second)
            self.assertEqual(len(second.objects[0].attributes), 5)
            self.assertTrue(second.objects[0].attributes[0].disable_correlation)
            self.assertFalse(second.objects[0].attributes[1].to_ids)
            self.assertTrue(second.objects[0].attributes[2].to_ids)

            # Test generic Tag methods
            r = self.admin_misp_connector.tag(second, 'generic_tag_test')
            self.assertTrue('successfully' in r['message'].lower() and f'({second.id})' in r['message'], r['message'])
            second = self.user_misp_connector.get_event(second.id, pythonify=True)
            self.assertTrue('generic_tag_test' == second.tags[0].name)

            r = self.admin_misp_connector.untag(second, 'generic_tag_test')
            self.assertTrue(r['message'].endswith(f'successfully removed from Event({second.id}).'), r['message'])
            second = self.user_misp_connector.get_event(second.id, pythonify=True)
            self.assertFalse(second.tags)
            # NOTE: object tagging not supported yet
            # r = self.admin_misp_connector.tag(second.objects[0].uuid, 'generic_tag_test')
            # self.assertTrue(r['message'].endswith(f'successfully attached to Object({second.objects[0].id}).'), r['message'])
            # r = self.admin_misp_connector.untag(second.objects[0].uuid, 'generic_tag_test')
            # self.assertTrue(r['message'].endswith(f'successfully removed from Object({second.objects[0].id}).'), r['message'])
            r = self.admin_misp_connector.tag(second.objects[0].attributes[0].uuid, 'generic_tag_test')
            self.assertTrue('successfully' in r['message'].lower() and f'({second.objects[0].attributes[0].id})' in r['message'], r['message'])
            attr = self.user_misp_connector.get_attribute(second.objects[0].attributes[0].uuid, pythonify=True)
            self.assertTrue('generic_tag_test' == attr.tags[0].name)
            r = self.admin_misp_connector.untag(second.objects[0].attributes[0].uuid, 'generic_tag_test')
            self.assertTrue(r['message'].endswith(f'successfully removed from Attribute({second.objects[0].attributes[0].id}).'), r['message'])
            second = self.user_misp_connector.get_event(second.id, pythonify=True)
            for tag in second.objects[0].attributes[0].tags:
                self.assertFalse('generic_tag_test' == tag.name)
            attr = self.user_misp_connector.get_attribute(second.objects[0].attributes[0].uuid, pythonify=True)
            self.assertFalse(attr.tags)

            # Delete tag to avoid polluting the db
            tags = self.admin_misp_connector.tags(pythonify=True)
            for t in tags:
                if t.name == 'generic_tag_test':
                    response = self.admin_misp_connector.delete_tag(t)
                    self.assertEqual(response['message'], 'Tag deleted.')

            # Test soft delete object
            second.delete_object(ip_dom.uuid)
            self.assertTrue(second.objects[-1].deleted)
            second = self.user_misp_connector.update_event(second)
            self.assertFalse(second.objects)
            second = self.user_misp_connector.get_event(second, deleted=True)
            self.assertTrue(second.objects[-1].deleted)

            # Test delete object
            r = self.user_misp_connector.delete_object(second.objects[0])
            self.assertEqual(r['message'], 'Object deleted', r)
            new_second = self.admin_misp_connector.get_event(second, deleted=[0, 1], pythonify=True)
            self.assertEqual(len(new_second.objects), 1)
            # Hard delete
            response = self.admin_misp_connector.delete_object(second.objects[0], hard=True)
            self.assertEqual(response['message'], 'Object deleted')
            new_second = self.admin_misp_connector.get_event(second, deleted=[0, 1], pythonify=True)
            self.assertEqual(len(new_second.objects), 0)
        finally:
            # Delete event
            self.admin_misp_connector.delete_event(first)
            self.admin_misp_connector.delete_event(second)

    def test_custom_template(self):
        first = self.create_simple_event()
        try:
            with open('tests/viper-test-files/test_files/whoami.exe', 'rb') as f:
                first.add_attribute('malware-sample', value='whoami.exe', data=BytesIO(f.read()), expand='binary')
            first.run_expansions()
            first = self.admin_misp_connector.add_event(first, pythonify=True)
            self.assertEqual(len(first.objects), 7)
            file_object = first.get_objects_by_name('file')[0]
            file_object.force_misp_objects_path_custom('tests/mispevent_testfiles', 'overwrite_file')
            file_object.add_attribute('test_overwrite', 'blah')
            obj_json = self.admin_misp_connector.update_object(file_object)
            self.assertTrue('Object' in obj_json, obj_json)
            self.assertTrue('name' in obj_json['Object'], obj_json)
            obj = MISPObject(obj_json['Object']['name'])
            obj.from_dict(**obj_json)
            self.assertEqual(obj.get_attributes_by_relation('test_overwrite')[0].value, 'blah')

            # FULL object add & update with custom template
            new_object = MISPObject('overwrite_file', misp_objects_path_custom='tests/mispevent_testfiles')
            new_object.add_attribute('test_overwrite', 'barbaz')
            new_object.add_attribute('filename', 'barbaz.exe')
            new_object = self.admin_misp_connector.add_object(first, new_object, pythonify=True)
            self.assertEqual(new_object.get_attributes_by_relation('test_overwrite')[0].value, 'barbaz', new_object)

            new_object.force_misp_objects_path_custom('tests/mispevent_testfiles', 'overwrite_file')
            new_object.add_attribute('filename', 'foobar.exe')
            new_object = self.admin_misp_connector.update_object(new_object, pythonify=True)
            self.assertEqual(new_object.get_attributes_by_relation('filename')[1].value, 'foobar.exe', new_object)
        finally:
            # Delete event
            self.admin_misp_connector.delete_event(first)

    def test_unknown_template(self):
        first = self.create_simple_event()
        attributeAsDict = [{'MyCoolAttribute': {'value': 'critical thing', 'type': 'text'}},
                           {'MyCoolerAttribute': {'value': 'even worse', 'type': 'text', 'disable_correlation': True}}]
        misp_object = GenericObjectGenerator('my-cool-template')
        misp_object.generate_attributes(attributeAsDict)
        first.add_object(misp_object)
        blah_object = MISPObject('BLAH_TEST')
        blah_object.add_reference(misp_object.uuid, "test relation")
        blah_object.add_attribute('transaction-number', value='foo', type="text", disable_correlation=True)
        first.add_object(blah_object)
        try:
            first = self.user_misp_connector.add_event(first)
            self.assertEqual(len(first.objects[0].attributes), 2)
            self.assertFalse(first.objects[0].attributes[0].disable_correlation)
            self.assertTrue(first.objects[0].attributes[1].disable_correlation)
            self.assertTrue(first.objects[1].attributes[0].disable_correlation)
        finally:
            # Delete event
            self.admin_misp_connector.delete_event(first)

    def test_domain_ip_object(self):
        first = self.create_simple_event()
        try:
            dom_ip_obj = DomainIPObject({'ip': ['1.1.1.1', {'value': '2.2.2.2', 'to_ids': False}],
                                         'first-seen': '20190101',
                                         'last-seen': '2019-02-03',
                                         'domain': 'circl.lu'})
            first.add_object(dom_ip_obj)
            first = self.user_misp_connector.add_event(first)
            self.assertEqual(len(first.objects[0].attributes), 5)
        finally:
            # Delete event
            self.admin_misp_connector.delete_event(first)

    def test_asn_object(self):
        first = self.create_simple_event()
        try:
            dom_ip_obj = ASNObject({'asn': '12345',
                                    'first-seen': '20190101',
                                    'last-seen': '2019-02-03'})
            first.add_object(dom_ip_obj)
            first = self.user_misp_connector.add_event(first)
            self.assertEqual(len(first.objects[0].attributes), 3)
        finally:
            # Delete event
            self.admin_misp_connector.delete_event(first)

    def test_object_template(self):
        r = self.admin_misp_connector.update_object_templates()
        self.assertEqual(type(r), list)
        object_templates = self.admin_misp_connector.object_templates(pythonify=True)
        self.assertTrue(isinstance(object_templates, list))
        for object_template in object_templates:
            if object_template.name == 'file':
                break

        template = self.admin_misp_connector.get_object_template(object_template.uuid, pythonify=True)
        self.assertEqual(template.name, 'file')

        raw_template = self.admin_misp_connector.get_raw_object_template('domain-ip')
        raw_template['uuid'] = '4'
        mo = MISPObject('domain-ip', misp_objects_template_custom=raw_template)
        mo.add_attribute('ip', '8.8.8.8')
        mo.add_attribute('domain', 'google.fr')
        self.assertEqual(mo.template_uuid, '4')

    def test_tags(self):
        # Get list
        tags = self.admin_misp_connector.tags(pythonify=True)
        self.assertTrue(isinstance(tags, list))
        # Get tag
        for tag in tags:
            if not tag.hide_tag:
                break
        tag = self.admin_misp_connector.get_tag(tag, pythonify=True)
        self.assertTrue('name' in tag)
        # Enable by MISPTag
        tag = self.admin_misp_connector.disable_tag(tag, pythonify=True)
        self.assertTrue(tag.hide_tag)
        tag = self.admin_misp_connector.enable_tag(tag, pythonify=True)
        self.assertFalse(tag.hide_tag)
        # Add tag
        tag = MISPTag()
        tag.name = 'this is a test tag'
        new_tag = self.admin_misp_connector.add_tag(tag, pythonify=True)
        self.assertEqual(new_tag.name, tag.name)
        # Add non-exportable tag
        tag = MISPTag()
        tag.name = 'non-exportable tag'
        tag.exportable = False
        non_exportable_tag = self.admin_misp_connector.add_tag(tag, pythonify=True)
        self.assertFalse(non_exportable_tag.exportable)
        first = self.create_simple_event()
        first.attributes[0].add_tag('non-exportable tag')
        # Add tag restricted to an org
        tag = MISPTag()
        tag.name = f'restricted to org {self.test_org.id}'
        tag.org_id = self.test_org.id
        tag_org_restricted = self.admin_misp_connector.add_tag(tag, pythonify=True)
        self.assertEqual(tag_org_restricted.org_id, tag.org_id)
        # Add tag restricted to a user
        tag.name = f'restricted to user {self.test_usr.id}'
        tag.user_id = self.test_usr.id
        tag_user_restricted = self.admin_misp_connector.add_tag(tag, pythonify=True)
        self.assertEqual(tag_user_restricted.user_id, tag.user_id)
        try:
            first = self.user_misp_connector.add_event(first)
            self.assertFalse(first.attributes[0].tags)
            first = self.admin_misp_connector.get_event(first, pythonify=True)
            # Reference: https://github.com/MISP/MISP/issues/1394
            self.assertFalse(first.attributes[0].tags)
            # Reference: https://github.com/MISP/PyMISP/issues/483
            r = self.delegate_user_misp_connector.tag(first, tag_org_restricted)
            # FIXME: The error message changed and is unhelpful.
            # self.assertEqual(r['errors'][1]['message'], 'Invalid Tag. This tag can only be set by a fixed organisation.')
            self.assertEqual(r['errors'][1]['message'], 'Invalid Target.')
            r = self.user_misp_connector.tag(first, tag_org_restricted)
            self.assertTrue('successfully' in r['message'].lower() and f'({first.id})' in r['message'], r['message'])
            r = self.pub_misp_connector.tag(first.attributes[0], tag_user_restricted)
            self.assertIn('Invalid Tag. This tag can only be set by a fixed user.', r['errors'][1]['errors'])
            r = self.user_misp_connector.tag(first.attributes[0], tag_user_restricted)
            self.assertTrue('successfully' in r['message'].lower() and f'({first.attributes[0].id})' in r['message'], r['message'])
            first = self.user_misp_connector.get_event(first, pythonify=True)
            self.assertTrue(len(first.attributes[0].tags) == 1)
            # test delete tag on attribute edit
            deleted_tag = first.attributes[0].tags[0]
            first.attributes[0].tags[0].delete()
            attribute = self.user_misp_connector.update_attribute(first.attributes[0], pythonify=True)
            for tag in attribute.tags:
                self.assertTrue(tag.name != deleted_tag.name)
        finally:
            # Delete event
            self.admin_misp_connector.delete_event(first)

        # Search tag
        # Partial search
        tags = self.admin_misp_connector.search_tags(f'{new_tag.name[:5]}%', pythonify=True)
        self.assertEqual(tags[0].name, 'this is a test tag')
        # No tags found
        tags = self.admin_misp_connector.search_tags('not a tag')
        self.assertFalse(tags)

        # Update tag
        non_exportable_tag.name = 'non-exportable tag - edit'
        non_exportable_tag_edited = self.admin_misp_connector.update_tag(non_exportable_tag, pythonify=True)
        self.assertTrue(non_exportable_tag_edited.name == 'non-exportable tag - edit', non_exportable_tag_edited.to_json(indent=2))

        # Delete tag
        response = self.admin_misp_connector.delete_tag(new_tag)
        self.assertEqual(response['message'], 'Tag deleted.')
        response = self.admin_misp_connector.delete_tag(non_exportable_tag)
        self.assertEqual(response['message'], 'Tag deleted.')
        response = self.admin_misp_connector.delete_tag(tag_org_restricted)
        response = self.admin_misp_connector.delete_tag(tag_user_restricted)

    def test_add_event_with_attachment_object_controller(self):
        first = self.create_simple_event()
        try:
            first = self.user_misp_connector.add_event(first)
            fo, peo, seos = make_binary_objects('tests/viper-test-files/test_files/whoami.exe')
            for s in seos:
                r = self.user_misp_connector.add_object(first, s)
                self.assertEqual(r.name, 'pe-section', r)

            r = self.user_misp_connector.add_object(first, peo, pythonify=True)
            self.assertEqual(r.name, 'pe', r)
            for ref in peo.ObjectReference:
                r = self.user_misp_connector.add_object_reference(ref)
                self.assertEqual(r.object_uuid, peo.uuid, r.to_json())

            r = self.user_misp_connector.add_object(first, fo)
            obj_attrs = r.get_attributes_by_relation('ssdeep')
            self.assertEqual(len(obj_attrs), 1, obj_attrs)
            self.assertEqual(r.name, 'file', r)

            # Test break_on_duplicate at object level
            fo_dup, peo_dup, _ = make_binary_objects('tests/viper-test-files/test_files/whoami.exe')
            r = self.user_misp_connector.add_object(first, peo_dup, break_on_duplicate=True)
            self.assertTrue("Duplicate object found" in r['errors'][1]['errors'], r)

            # Test break on duplicate with breakOnDuplicate key in object
            fo_dup.breakOnDuplicate = True
            r = self.user_misp_connector.add_object(first, fo_dup)
            self.assertTrue("Duplicate object found" in r['errors'][1]['errors'], r)

            # Test refs
            r = self.user_misp_connector.add_object_reference(fo.ObjectReference[0])
            self.assertEqual(r.object_uuid, fo.uuid, r.to_json())
            self.assertEqual(r.referenced_uuid, peo.uuid, r.to_json())
            r = self.user_misp_connector.delete_object_reference(r)
            self.assertEqual(r['message'], 'ObjectReference deleted')
        finally:
            # Delete event
            self.admin_misp_connector.delete_event(first)

    def test_lief_and_sign(self):
        first = self.create_simple_event()
        try:
            first = self.user_misp_connector.add_event(first)
            fo, peo, seos = make_binary_objects('tests/viper-test-files/test_files/chromeinstall-8u31.exe')
            # Make sure VT imphash is the same as the one generated by lief
            vtimphash = '697c52d3bf08cccfd62da7bc503fdceb'
            imphash = peo.get_attributes_by_relation('imphash')[0]
            self.assertEqual(imphash.value, vtimphash)
            # Make sure VT authentihash is the same as the one generated by lief
            vtauthentihash = 'eb7be5a6f8ef4c2da5a183b4a3177153183e344038c56a00f5d88570a373d858'
            authentihash = peo.get_attributes_by_relation('authentihash')[0]
            self.assertEqual(authentihash.value, vtauthentihash)

            # The following is a duplicate of examples/add_file_object.py
            if seos:
                for s in seos:
                    self.user_misp_connector.add_object(first, s)

            if peo:
                if hasattr(peo, 'certificates') and hasattr(peo, 'signers'):
                    # special authenticode case for PE objects
                    for c in peo.certificates:
                        self.user_misp_connector.add_object(first, c, pythonify=True)
                    for s in peo.signers:
                        self.user_misp_connector.add_object(first, s, pythonify=True)
                    del peo.certificates
                    del peo.signers
                del peo.sections
                self.user_misp_connector.add_object(first, peo, pythonify=True)
                for ref in peo.ObjectReference:
                    self.user_misp_connector.add_object_reference(ref)

            if fo:
                self.user_misp_connector.add_object(first, fo, pythonify=True)
                for ref in fo.ObjectReference:
                    self.user_misp_connector.add_object_reference(ref)

            first = self.user_misp_connector.get_event(first, pythonify=True)
            self.assertEqual(len(first.objects), 10, first.objects)
        finally:
            # Delete event
            self.admin_misp_connector.delete_event(first)

    def test_add_event_with_attachment(self):
        first = self.create_simple_event()
        try:
            first = self.user_misp_connector.add_event(first)
            file_obj, bin_obj, sections = make_binary_objects('tests/viper-test-files/test_files/whoami.exe', standalone=False)
            first.add_object(file_obj)
            first.add_object(bin_obj)
            for s in sections:
                first.add_object(s)
            self.assertEqual(len(first.objects[0].references), 1)
            self.assertEqual(first.objects[0].references[0].relationship_type, 'includes')
            first = self.user_misp_connector.update_event(first)
            self.assertEqual(len(first.objects[0].references), 1)
            self.assertEqual(first.objects[0].references[0].relationship_type, 'includes')
        finally:
            # Delete event
            self.admin_misp_connector.delete_event(first)

    def test_taxonomies(self):
        # Make sure we're up-to-date
        r = self.admin_misp_connector.update_taxonomies()
        self.assertEqual(r['name'], 'All taxonomy libraries are up to date already.')
        # Get list
        taxonomies = self.admin_misp_connector.taxonomies(pythonify=True)
        self.assertTrue(isinstance(taxonomies, list))

        # Test fetching taxonomy by ID
        list_name_test = 'tlp'
        for tax in taxonomies:
            if tax.namespace == list_name_test:
                break
        r = self.admin_misp_connector.get_taxonomy(tax, pythonify=True)
        self.assertEqual(r.namespace, list_name_test)
        self.assertTrue('enabled' in r)

        # Test fetching taxonomy by namespace
        r = self.admin_misp_connector.get_taxonomy("tlp", pythonify=True)
        self.assertEqual(r.namespace, "tlp")

        r = self.admin_misp_connector.enable_taxonomy(tax)
        self.assertEqual(r['message'], 'Taxonomy enabled')

        r = self.admin_misp_connector.enable_taxonomy_tags(tax)
        self.assertEqual(r['name'], 'The tag(s) has been saved.')

        r = self.admin_misp_connector.disable_taxonomy(tax)
        self.assertEqual(r['message'], 'Taxonomy disabled')

    def test_warninglists(self):
        # Make sure we're up-to-date
        r = self.admin_misp_connector.update_warninglists()
        self.assertTrue('name' in r, msg=r)
        try:
            self.assertEqual(r['name'], 'All warninglists are up to date already.', msg=r)
        except Exception:
            print(r)
        # Get list
        warninglists = self.admin_misp_connector.warninglists(pythonify=True)
        self.assertTrue(isinstance(warninglists, list))
        list_name_test = 'List of known hashes with common false-positives (based on Florian Roth input list)'
        for wl in warninglists:
            if wl.name == list_name_test:
                break
        testwl = wl
        r = self.admin_misp_connector.get_warninglist(testwl, pythonify=True)
        self.assertEqual(r.name, list_name_test)
        self.assertTrue('WarninglistEntry' in r)
        r = self.admin_misp_connector.enable_warninglist(testwl)
        self.assertEqual(r['success'], '1 warninglist(s) enabled')
        # Check if a value is in a warning list
        md5_empty_file = 'd41d8cd98f00b204e9800998ecf8427e'
        r = self.user_misp_connector.values_in_warninglist([md5_empty_file])
        self.assertEqual(r[md5_empty_file][0]['name'], list_name_test)

        r = self.admin_misp_connector.disable_warninglist(testwl)
        self.assertEqual(r['success'], '1 warninglist(s) disabled')

    def test_noticelists(self):
        # Make sure we're up-to-date
        r = self.admin_misp_connector.update_noticelists()
        self.assertEqual(r['name'], 'All noticelists are up to date already.')
        # Get list
        noticelists = self.admin_misp_connector.noticelists(pythonify=True)
        self.assertTrue(isinstance(noticelists, list))
        list_name_test = 'gdpr'
        for nl in noticelists:
            if nl.name == list_name_test:
                break
        testnl = nl
        r = self.admin_misp_connector.get_noticelist(testnl, pythonify=True)
        self.assertEqual(r.name, list_name_test)
        # FIXME: https://github.com/MISP/MISP/issues/4856
        self.assertTrue('NoticelistEntry' in r)
        r = self.admin_misp_connector.enable_noticelist(testnl)
        self.assertTrue(r['Noticelist']['enabled'], r)
        r = self.admin_misp_connector.disable_noticelist(testnl)
        self.assertFalse(r['Noticelist']['enabled'], r)

    def test_correlation_exclusions(self):
        newce = MISPCorrelationExclusion()
        newce.value = "test-correlation-exclusion"
        r = self.admin_misp_connector.add_correlation_exclusion(newce, pythonify=True)
        self.assertEqual(r.value, newce.value)
        correlation_exclusions = self.admin_misp_connector.correlation_exclusions(pythonify=True)
        self.assertTrue(isinstance(correlation_exclusions, list))
        testce = correlation_exclusions[0]
        r = self.admin_misp_connector.get_correlation_exclusion(testce, pythonify=True)
        self.assertEqual(r.value, testce.value)
        r = self.admin_misp_connector.delete_correlation_exclusion(r)
        self.assertTrue(r['success'])
        r = self.admin_misp_connector.clean_correlation_exclusions()
        self.assertTrue(r['success'])

    def test_galaxies(self):
        # Make sure we're up-to-date
        r = self.admin_misp_connector.update_galaxies()
        self.assertEqual(r['name'], 'Galaxies updated.')
        # Get list
        galaxies = self.admin_misp_connector.galaxies(pythonify=True)
        self.assertTrue(isinstance(galaxies, list))
        list_name_test = 'Mobile Attack - Attack Pattern'
        for galaxy in galaxies:
            if galaxy.name == list_name_test:
                break
        r = self.admin_misp_connector.get_galaxy(galaxy, pythonify=True)
        self.assertEqual(r.name, list_name_test)
        # FIXME: Fails due to https://github.com/MISP/MISP/issues/4855
        # self.assertTrue('GalaxyCluster' in r)

    def test_zmq(self):
        first = self.create_simple_event()
        try:
            first = self.user_misp_connector.add_event(first)
            r = self.admin_misp_connector.push_event_to_ZMQ(first)
            self.assertEqual(r['message'], 'Event published to ZMQ')
        finally:
            # Delete event
            self.admin_misp_connector.delete_event(first)

    def test_csv_loader(self):
        csv1 = CSVLoader(template_name='file', csv_path=Path('tests/csv_testfiles/valid_fieldnames.csv'))
        event = MISPEvent()
        event.info = 'Test event from CSV loader'
        for o in csv1.load():
            event.add_object(**o)

        csv2 = CSVLoader(template_name='file', csv_path=Path('tests/csv_testfiles/invalid_fieldnames.csv'),
                         fieldnames=['SHA1', 'fileName', 'size-in-bytes'], has_fieldnames=True)
        try:
            first = self.user_misp_connector.add_event(event)
            for o in csv2.load():
                new_object = self.user_misp_connector.add_object(first, o)
                self.assertEqual(len(new_object.attributes), 3)
        finally:
            # Delete event
            self.admin_misp_connector.delete_event(first)

    def test_user(self):
        # Get list
        users = self.admin_misp_connector.users(pythonify=True)
        self.assertTrue(isinstance(users, list))
        users_email = 'testusr@user.local'
        for user in users:
            if user.email == users_email:
                break
        else:
            raise Exception('Unable to find that user')
        self.assertEqual(user.email, users_email)
        # get user
        user = self.user_misp_connector.get_user(pythonify=True)
        self.assertEqual(user.authkey, self.test_usr.authkey)
        # Update user
        user.email = 'foo@bar.de'
        user = self.admin_misp_connector.update_user(user, pythonify=True)
        self.assertEqual(user.email, 'foo@bar.de')

    def test_organisation(self):
        # Get list
        orgs = self.admin_misp_connector.organisations(pythonify=True)
        self.assertTrue(isinstance(orgs, list))
        org_name = 'ORGNAME'
        for org in orgs:
            if org.name == org_name:
                break
        self.assertEqual(org.name, org_name)
        # Get org
        organisation = self.user_misp_connector.get_organisation(self.test_usr.org_id)
        self.assertEqual(organisation.name, 'Test Org')
        # Update org
        organisation.name = 'blah'
        organisation = self.admin_misp_connector.update_organisation(organisation, pythonify=True)
        self.assertEqual(organisation.name, 'blah', organisation)

    def test_attribute(self):
        first = self.create_simple_event()
        second = self.create_simple_event()
        a = second.add_attribute('ip-src', '11.11.11.11')
        a.add_tag('testtag_admin_created')
        second.distribution = Distribution.all_communities
        try:
            first = self.user_misp_connector.add_event(first)
            second = self.admin_misp_connector.add_event(second, pythonify=True)
            # Get attribute
            attribute = self.user_misp_connector.get_attribute(first.attributes[0])
            self.assertEqual(first.attributes[0].uuid, attribute.uuid)
            # Add attribute
            new_attribute = MISPAttribute()
            new_attribute.value = '1.2.3.4'
            new_attribute.type = 'ip-dst'
            new_attribute = self.user_misp_connector.add_attribute(first, new_attribute)
            self.assertTrue(isinstance(new_attribute, MISPAttribute), new_attribute)
            self.assertEqual(new_attribute.value, '1.2.3.4', new_attribute)
            # Test attribute already in event
            # new_attribute.uuid = str(uuid4())
            # new_attribute = self.user_misp_connector.add_attribute(first, new_attribute)
            new_similar = MISPAttribute()
            new_similar.value = '1.2.3.4'
            new_similar.type = 'ip-dst'
            similar_error = self.user_misp_connector.add_attribute(first, new_similar)
            self.assertEqual(similar_error['errors'][1]['errors']['value'][0], 'A similar attribute already exists for this event.')

            # Test add multiple attributes at once
            attr0 = MISPAttribute()
            attr0.value = '0.0.0.0'
            attr0.type = 'ip-dst'
            response = self.user_misp_connector.add_attribute(first, [attr0])
            time.sleep(5)
            self.assertTrue(isinstance(response['attributes'], list), response['attributes'])
            self.assertEqual(response['attributes'][0].value, '0.0.0.0')
            attr1 = MISPAttribute()
            attr1.value = '1.2.3.4'
            attr1.type = 'ip-dst'
            attr2 = MISPAttribute()
            attr2.value = '1.2.3.5'
            attr2.type = 'ip-dst'
            attr3 = MISPAttribute()
            attr3.value = first.attributes[0].value
            attr3.type = first.attributes[0].type
            attr4 = MISPAttribute()
            attr4.value = '1.2.3.6'
            attr4.type = 'ip-dst'
            attr4.add_tag('tlp:amber___test_unique_not_created')
            attr4.add_tag('testtag_admin_created')
            response = self.user_misp_connector.add_attribute(first, [attr1, attr2, attr3, attr4])
            time.sleep(5)
            self.assertTrue(isinstance(response['attributes'], list), response['attributes'])
            self.assertEqual(response['attributes'][0].value, '1.2.3.5')
            self.assertEqual(response['attributes'][1].value, '1.2.3.6')
            self.assertTrue(isinstance(response['attributes'][1].tags, list), response['attributes'][1].to_json())
            self.assertTrue(len(response['attributes'][1].tags), response['attributes'][1].to_json())
            self.assertEqual(response['attributes'][1].tags[0].name, 'testtag_admin_created')
            self.assertEqual(response['errors']['attribute_0']['value'][0], 'A similar attribute already exists for this event.')
            self.assertEqual(response['errors']['attribute_2']['value'][0], 'A similar attribute already exists for this event.')

            # Add attribute as proposal
            new_proposal = MISPAttribute()
            new_proposal.value = '5.2.3.4'
            new_proposal.type = 'ip-dst'
            new_proposal.category = 'Network activity'
            new_proposal = self.user_misp_connector.add_attribute_proposal(first.id, new_proposal)
            self.assertEqual(new_proposal.value, '5.2.3.4')
            # Update attribute
            new_attribute.value = '5.6.3.4'
            new_attribute = self.user_misp_connector.update_attribute(new_attribute)
            self.assertEqual(new_attribute.value, '5.6.3.4')
            # Update attribute as proposal
            new_proposal_update = self.user_misp_connector.update_attribute_proposal(new_attribute.id, {'to_ids': False})
            self.assertEqual(new_proposal_update.to_ids, False)
            # Delete attribute as proposal
            proposal_delete = self.user_misp_connector.delete_attribute_proposal(new_attribute)
            self.assertTrue(proposal_delete['saved'])
            # Get attribute proposal
            temp_new_proposal = self.user_misp_connector.get_attribute_proposal(new_proposal)
            self.assertEqual(temp_new_proposal.uuid, new_proposal.uuid)
            # Get attribute proposal*S*
            proposals = self.user_misp_connector.attribute_proposals()
            self.assertTrue(isinstance(proposals, list))
            self.assertEqual(len(proposals), 3)
            self.assertEqual(proposals[0].value, '5.2.3.4')
            # Get proposals on a specific event
            self.admin_misp_connector.add_attribute_proposal(second.id, {'type': 'ip-src', 'value': '123.123.123.1'})
            proposals = self.admin_misp_connector.attribute_proposals(pythonify=True)
            self.assertTrue(isinstance(proposals, list))
            self.assertEqual(len(proposals), 4)
            proposals = self.admin_misp_connector.attribute_proposals(second, pythonify=True)
            self.assertTrue(isinstance(proposals, list))
            self.assertEqual(len(proposals), 1)
            self.assertEqual(proposals[0].value, '123.123.123.1')
            # Accept attribute proposal - New attribute
            self.user_misp_connector.accept_attribute_proposal(new_proposal)
            first = self.user_misp_connector.get_event(first)
            self.assertEqual(first.attributes[-1].value, '5.2.3.4')
            # Accept attribute proposal - Attribute update
            response = self.user_misp_connector.accept_attribute_proposal(new_proposal_update)
            self.assertEqual(response['message'], 'Proposed change accepted.')
            attribute = self.user_misp_connector.get_attribute(new_attribute)
            self.assertEqual(attribute.to_ids, False)
            # Discard attribute proposal
            new_proposal_update = self.user_misp_connector.update_attribute_proposal(new_attribute.id, {'to_ids': True})
            response = self.user_misp_connector.discard_attribute_proposal(new_proposal_update)
            self.assertEqual(response['message'], 'Proposal discarded.')
            attribute = self.user_misp_connector.get_attribute(new_attribute)
            self.assertEqual(attribute.to_ids, False)

            # Test fallback to proposal if the user doesn't own the event
            prop_attr = MISPAttribute()
            prop_attr.from_dict(**{'type': 'ip-dst', 'value': '123.43.32.21'})
            # Add attribute on event owned by someone else
            attribute = self.user_misp_connector.add_attribute(second.id, prop_attr)
            self.assertTrue(isinstance(attribute, MISPShadowAttribute), attribute)
            # Test if add proposal without category works - https://github.com/MISP/MISP/issues/4868
            attribute = self.user_misp_connector.add_attribute(second.id, {'type': 'ip-dst', 'value': '123.43.32.22'})
            self.assertTrue(isinstance(attribute, MISPShadowAttribute), attribute)
            # Add attribute with the same value as an existing proposal
            prop_attr.uuid = str(uuid4())
            attribute = self.admin_misp_connector.add_attribute(second, prop_attr, pythonify=True)
            prop_attr.uuid = str(uuid4())
            # Add a duplicate attribute (same value)
            attribute = self.admin_misp_connector.add_attribute(second, prop_attr, pythonify=True)
            self.assertTrue('errors' in attribute)
            # Update attribute owned by someone else
            attribute = self.user_misp_connector.update_attribute({'comment': 'blah'}, second.attributes[0].id)
            self.assertTrue(isinstance(attribute, MISPShadowAttribute), attribute)
            self.assertEqual(attribute.value, second.attributes[0].value)
            second = self.admin_misp_connector.get_event(second, pythonify=True)
            self.assertEqual(len(second.attributes), 3)
            # Delete attribute owned by someone else
            response = self.user_misp_connector.delete_attribute(second.attributes[1])
            self.assertTrue(response['success'])
            # Delete attribute owned by user
            response = self.admin_misp_connector.delete_attribute(second.attributes[1])
            self.assertEqual(response['message'], 'Attribute deleted.')
            # Hard delete
            response = self.admin_misp_connector.delete_attribute(second.attributes[0], hard=True)
            self.assertEqual(response['message'], 'Attribute deleted.')
            new_second = self.admin_misp_connector.get_event(second, deleted=[0, 1], pythonify=True)
            self.assertEqual(len(new_second.attributes), 2)

            # Test attribute*S*
            attributes = self.admin_misp_connector.attributes()
            self.assertEqual(len(attributes), 7)
            # attributes = self.user_misp_connector.attributes()
            # self.assertEqual(len(attributes), 5)
            # Test event*S*
            events = self.admin_misp_connector.events()
            self.assertEqual(len(events), 2)
            events = self.user_misp_connector.events()
            self.assertEqual(len(events), 2)
        finally:
            # Delete event
            self.admin_misp_connector.delete_event(first)
            self.admin_misp_connector.delete_event(second)

    def test_search_type_event_csv(self):
        try:
            first, second, third = self.environment()
            # Search as admin
            events = self.admin_misp_connector.search(return_format='csv', timestamp=first.timestamp.timestamp(), pythonify=True)
            self.assertTrue(isinstance(events, list))
            self.assertEqual(len(events), 8)
            attributes_types_search = self.admin_misp_connector.build_complex_query(or_parameters=['ip-src', 'ip-dst'])
            events = self.admin_misp_connector.search(return_format='csv', timestamp=first.timestamp.timestamp(),
                                                      type_attribute=attributes_types_search, pythonify=True)
            self.assertTrue(isinstance(events, list))
            self.assertEqual(len(events), 6)
        finally:
            # Delete event
            self.admin_misp_connector.delete_event(first)
            self.admin_misp_connector.delete_event(second)
            self.admin_misp_connector.delete_event(third)

    def test_search_logs(self):
        r = self.admin_misp_connector.update_user({'email': 'testusr-changed@user.local'}, self.test_usr)
        r = self.admin_misp_connector.search_logs(model='User', created=date.today(), pythonify=True)
        for entry in r[-1:]:
            self.assertEqual(entry.action, 'edit')
        r = self.admin_misp_connector.search_logs(email='admin@admin.test', created=date.today(), pythonify=True)
        for entry in r[-1:]:
            self.assertEqual(entry.action, 'edit')

        self.admin_misp_connector.update_user({'email': 'testusr@user.local'}, self.test_usr)
        page = 1
        while True:
            r = self.admin_misp_connector.search_logs(model='User', limit=1, page=page, created=date.today(), pythonify=True)
            if not r:
                break
            page += 1
            last_change = r[0]
        self.assertEqual(last_change['change'], 'email (testusr-changed@user.local) => (testusr@user.local)', last_change)

    def test_db_schema(self):
        diag = self.admin_misp_connector.db_schema_diagnostic()
        self.assertEqual(diag['actual_db_version'], diag['expected_db_version'], diag)

    def test_live_acl(self):
        missing_acls = self.admin_misp_connector.remote_acl()
        self.assertEqual(missing_acls, [], msg=missing_acls)

    def test_roles(self):
        role = self.admin_misp_connector.set_default_role(4)
        self.assertEqual(role['message'], 'Default role set.')
        self.admin_misp_connector.set_default_role(3)
        roles = self.admin_misp_connector.roles(pythonify=True)
        self.assertTrue(isinstance(roles, list))

    def test_describe_types(self):
        remote = self.admin_misp_connector.describe_types_remote
        remote_types = remote.pop('types')
        remote_categories = remote.pop('categories')
        remote_category_type_mappings = remote.pop('category_type_mappings')
        local = dict(self.admin_misp_connector.describe_types_local)
        local_types = local.pop('types')
        local_categories = local.pop('categories')
        local_category_type_mappings = local.pop('category_type_mappings')
        self.assertDictEqual(remote, local)
        self.assertEqual(sorted(remote_types), sorted(local_types))
        self.assertEqual(sorted(remote_categories), sorted(local_categories))
        for category, mapping in remote_category_type_mappings.items():
            self.assertEqual(sorted(local_category_type_mappings[category]), sorted(mapping))

    def test_versions(self):
        self.assertEqual(self.user_misp_connector.version, self.user_misp_connector.pymisp_version_master)
        self.assertEqual(self.user_misp_connector.misp_instance_version['version'],
                         self.user_misp_connector.misp_instance_version_master['version'])

    def test_statistics(self):
        try:
            # Attributes
            first, second, third = self.environment()
            expected_attr_stats = {'ip-dst': '2', 'ip-src': '1', 'text': '5'}
            attr_stats = self.admin_misp_connector.attributes_statistics()
            self.assertDictEqual(attr_stats, expected_attr_stats)
            expected_attr_stats_percent = {'ip-dst': '25%', 'ip-src': '12.5%', 'text': '62.5%'}
            attr_stats = self.admin_misp_connector.attributes_statistics(percentage=True)
            self.assertDictEqual(attr_stats, expected_attr_stats_percent)
            expected_attr_stats_category_percent = {'Network activity': '37.5%', 'Other': '62.5%'}
            attr_stats = self.admin_misp_connector.attributes_statistics(context='category', percentage=True)
            self.assertDictEqual(attr_stats, expected_attr_stats_category_percent)
            # Tags
            to_test = {'tags': {'tlp:white___test': '1'}, 'taxonomies': []}
            tags_stats = self.admin_misp_connector.tags_statistics()
            self.assertDictEqual(tags_stats, to_test)
            to_test = {'tags': {'tlp:white___test': '100%'}, 'taxonomies': []}
            tags_stats = self.admin_misp_connector.tags_statistics(percentage=True, name_sort=True)
            self.assertDictEqual(tags_stats, to_test)
            # Users
            users_stats = self.admin_misp_connector.users_statistics(context='data')
            self.assertTrue('stats' in users_stats)

            users_stats = self.admin_misp_connector.users_statistics(context='orgs')
            self.assertTrue('ORGNAME' in list(users_stats.keys()))

            users_stats = self.admin_misp_connector.users_statistics(context='users')
            self.assertEqual(list(users_stats.keys()), ['user', 'org_local', 'org_external'])

            users_stats = self.admin_misp_connector.users_statistics(context='tags')
            self.assertEqual(list(users_stats.keys()), ['flatData', 'treemap'])

            users_stats = self.admin_misp_connector.users_statistics(context='attributehistogram')
            self.assertTrue(isinstance(users_stats, list), users_stats)

            self.user_misp_connector.add_sighting({'value': first.attributes[0].value})
            users_stats = self.user_misp_connector.users_statistics(context='sightings')
            self.assertEqual(list(users_stats.keys()), ['toplist', 'eventids'])

            # FIXME this one fails on travis.
            # users_stats = self.admin_misp_connector.users_statistics(context='galaxyMatrix')
            # self.assertTrue('matrix' in users_stats)
        finally:
            # Delete event
            self.admin_misp_connector.delete_event(first)
            self.admin_misp_connector.delete_event(second)
            self.admin_misp_connector.delete_event(third)

    def test_direct(self):
        try:
            r = self.user_misp_connector.direct_call('events/add', data={'info': 'foo'})
            event = MISPEvent()
            event.from_dict(**r)
            r = self.user_misp_connector.direct_call(f'events/view/{event.id}')
            event_get = MISPEvent()
            event_get.from_dict(**r)
            self.assertDictEqual(event.to_dict(), event_get.to_dict())
            r = self.user_misp_connector.direct_call('events/restSearch', data={"returnFormat": "csv",
                                                                                "type": {"AND": ["campaign-name", "threat-actor"]},
                                                                                "category": "Attribution", "includeEventUuid": 1})
            self.assertTrue(r.startswith('uuid,event_id,category,type,value'))

        finally:
            self.admin_misp_connector.delete_event(event)

    def test_freetext(self):
        first = self.create_simple_event()
        try:
            self.admin_misp_connector.toggle_warninglist(warninglist_name='%dns resolv%', force_enable=True)
            first = self.user_misp_connector.add_event(first)
            # disable_background_processing => returns the parsed data, before insertion
            r = self.user_misp_connector.freetext(first, '1.1.1.1 foo@bar.de', adhereToWarninglists=False,
                                                  distribution=2, returnMetaAttributes=False, pythonify=True,
                                                  kw_params={'disable_background_processing': 1})
            self.assertTrue(isinstance(r, list))
            self.assertEqual(r[0].value, '1.1.1.1')
            r = self.user_misp_connector.freetext(first, '9.9.9.9 foo@bar.com', adhereToWarninglists='soft',
                                                  distribution=2, returnMetaAttributes=False, pythonify=True,
                                                  kw_params={'disable_background_processing': 1})
            self.assertTrue(isinstance(r, list))
            self.assertEqual(r[0].value, '9.9.9.9')
            event = self.user_misp_connector.get_event(first, pythonify=True)
            self.assertEqual(event.attributes[3].value, '9.9.9.9')
            self.assertFalse(event.attributes[3].to_ids)
            r_wl = self.user_misp_connector.freetext(first, '8.8.8.8 foo@bar.de', adhereToWarninglists=True,
                                                     distribution=2, returnMetaAttributes=False,
                                                     kw_params={'disable_background_processing': 0})
            self.assertEqual(r_wl[0].value, '8.8.8.8')
            event = self.user_misp_connector.get_event(first, pythonify=True)
            for attribute in event.attributes:
                self.assertFalse(attribute.value == '8.8.8.8')
            r = self.user_misp_connector.freetext(first, '1.1.1.1 foo@bar.de', adhereToWarninglists=True,
                                                  distribution=2, returnMetaAttributes=True)
            self.assertTrue(isinstance(r, list))
            self.assertTrue(isinstance(r[0]['types'], dict))
        finally:
            # Mostly solved https://github.com/MISP/MISP/issues/4886
            time.sleep(10)
            # Delete event
            self.admin_misp_connector.delete_event(first)

    def test_sharing_groups(self):
        # add
        sg = MISPSharingGroup()
        sg.name = 'Testcases SG'
        sg.releasability = 'Testing'
        sharing_group = self.admin_misp_connector.add_sharing_group(sg, pythonify=True)
        self.assertEqual(sharing_group.name, 'Testcases SG')
        self.assertEqual(sharing_group.releasability, 'Testing')
<<<<<<< HEAD
        # Change releasability
        r = self.admin_misp_connector.update_sharing_group({"releasability": "Testing updated"}, sharing_group)
        self.assertEqual(sharing_group.releasability, 'Testing updated')

=======
        # Test `sharing_group_exists` method
        self.assertTrue(self.admin_misp_connector.sharing_group_exists(sharing_group))
        self.assertTrue(self.admin_misp_connector.sharing_group_exists(sharing_group.id))
        self.assertTrue(self.admin_misp_connector.sharing_group_exists(sharing_group.uuid))
>>>>>>> 4c003ca8
        # add org
        r = self.admin_misp_connector.add_org_to_sharing_group(sharing_group,
                                                               self.test_org, extend=True)
        self.assertEqual(r['name'], 'Organisation added to the sharing group.')

        # delete org
        r = self.admin_misp_connector.remove_org_from_sharing_group(sharing_group,
                                                                    self.test_org)
        self.assertEqual(r['name'], 'Organisation removed from the sharing group.', r)
        # Get list
        sharing_groups = self.admin_misp_connector.sharing_groups(pythonify=True)
        self.assertTrue(isinstance(sharing_groups, list))
        self.assertEqual(sharing_groups[0].name, 'Testcases SG')

        # Use the SG

        first = self.create_simple_event()
        o = first.add_object(name='file')
        o.add_attribute('filename', value='foo2.exe')
        second_object = MISPObject('file')
        second_object.add_attribute("tlsh", value='92a4b4a3d342a21fe1147474c19c9ab6a01717713a0248a2bb15affce77c1c14a79b93',
                                    category="Payload delivery", to_ids=True, distribution=4, sharing_group_id=sharing_group.id)

        try:
            first = self.user_misp_connector.add_event(first)
            first = self.admin_misp_connector.change_sharing_group_on_entity(first, sharing_group.id, pythonify=True)
            self.assertEqual(first.SharingGroup['name'], 'Testcases SG')

            first_object = self.admin_misp_connector.change_sharing_group_on_entity(first.objects[0], sharing_group.id, pythonify=True)
            self.assertEqual(first_object.sharing_group_id, sharing_group.id)
            first_attribute = self.admin_misp_connector.change_sharing_group_on_entity(first.attributes[0], sharing_group.id, pythonify=True)
            self.assertEqual(first_attribute.distribution, 4)
            self.assertEqual(first_attribute.sharing_group_id, int(sharing_group.id))
            # manual create
            second_object = self.admin_misp_connector.add_object(first.id, second_object, pythonify=True)
            self.assertEqual(second_object.attributes[0].sharing_group_id, int(sharing_group.id))
            # manual update
            first_object.add_attribute("tlsh", value='92a4b4a3d342a21fe1147474c19c9ab6a01717713a0248a2bb15affce77c1c14a79b93',
                                       category="Payload delivery", to_ids=True, distribution=4, sharing_group_id=sharing_group.id)
            first_object = self.admin_misp_connector.update_object(first_object, pythonify=True)
            self.assertEqual(first_object.attributes[-1].sharing_group_id, int(sharing_group.id))
        finally:
            # Delete event
            self.admin_misp_connector.delete_event(first)
            # Delete sharing group
            r = self.admin_misp_connector.delete_sharing_group(sharing_group.id)
            self.assertEqual(r['message'], 'SharingGroup deleted')

        self.assertFalse(self.admin_misp_connector.sharing_group_exists(sharing_group))
        self.assertFalse(self.admin_misp_connector.sharing_group_exists(sharing_group.id))
        self.assertFalse(self.admin_misp_connector.sharing_group_exists(sharing_group.uuid))

    def test_feeds(self):
        # Add
        feed = MISPFeed()
        feed.name = 'TestFeed'
        feed.provider = 'TestFeed - Provider'
        feed.url = 'http://example.com'
        feed = self.admin_misp_connector.add_feed(feed, pythonify=True)
        self.assertEqual(feed.name, 'TestFeed')
        self.assertEqual(feed.url, 'http://example.com')
        # Update
        feed.name = 'TestFeed - Update'
        feed = self.admin_misp_connector.update_feed(feed, pythonify=True)
        self.assertEqual(feed.name, 'TestFeed - Update')
        # Delete
        r = self.admin_misp_connector.delete_feed(feed)
        self.assertEqual(r['message'], 'Feed deleted.')
        # List
        feeds = self.admin_misp_connector.feeds(pythonify=True)
        self.assertTrue(isinstance(feeds, list))
        for feed in feeds:
            if feed.name == 'The Botvrij.eu Data':
                break
        # Get
        botvrij = self.admin_misp_connector.get_feed(feed, pythonify=True)
        self.assertEqual(botvrij.url, "https://www.botvrij.eu/data/feed-osint")
        # Enable
        # MISP OSINT
        feed = self.admin_misp_connector.enable_feed(feeds[0].id, pythonify=True)
        self.assertTrue(feed.enabled)
        feed = self.admin_misp_connector.enable_feed_cache(feeds[0].id, pythonify=True)
        self.assertTrue(feed.caching_enabled)
        # Botvrij.eu
        feed = self.admin_misp_connector.enable_feed(botvrij.id, pythonify=True)
        self.assertTrue(feed.enabled)
        feed = self.admin_misp_connector.enable_feed_cache(botvrij.id, pythonify=True)
        self.assertTrue(feed.caching_enabled)
        # Cache
        r = self.admin_misp_connector.cache_feed(botvrij)
        self.assertEqual(r['message'], 'Feed caching job initiated.')
        # Fetch
        # Cannot test that, it fetches all the events.
        # r = self.admin_misp_connector.fetch_feed(botvrij)
        # FIXME https://github.com/MISP/MISP/issues/4834#issuecomment-511889274
        # self.assertEqual(r['message'], 'Feed caching job initiated.')

        # Cache all enabled feeds
        r = self.admin_misp_connector.cache_all_feeds()
        self.assertEqual(r['message'], 'Feed caching job initiated.')
        # Compare all enabled feeds
        r = self.admin_misp_connector.compare_feeds()
        # FIXME: https://github.com/MISP/MISP/issues/4834#issuecomment-511890466
        # self.assertEqual(r['message'], 'Feed caching job initiated.')
        # Disable both feeds
        feed = self.admin_misp_connector.disable_feed(feeds[0].id, pythonify=True)
        self.assertFalse(feed.enabled)
        feed = self.admin_misp_connector.disable_feed(botvrij.id, pythonify=True)
        self.assertFalse(feed.enabled)
        feed = self.admin_misp_connector.disable_feed_cache(feeds[0].id, pythonify=True)
        self.assertFalse(feed.enabled)
        feed = self.admin_misp_connector.disable_feed_cache(botvrij.id, pythonify=True)
        self.assertFalse(feed.enabled)
        # Test enable csv feed - https://github.com/MISP/PyMISP/issues/574
        feeds = self.admin_misp_connector.feeds(pythonify=True)
        for feed in feeds:
            if feed.name == 'blockrules of rules.emergingthreats.net':
                e_thread_csv_feed = feed
                break
        updated_feed = self.admin_misp_connector.enable_feed(e_thread_csv_feed, pythonify=True)
        self.assertTrue(updated_feed.enabled)
        self.assertEqual(updated_feed.settings, e_thread_csv_feed.settings)

        updated_feed = self.admin_misp_connector.disable_feed(e_thread_csv_feed, pythonify=True)
        self.assertFalse(updated_feed.enabled)
        self.assertEqual(updated_feed.settings, e_thread_csv_feed.settings)

        # Test partial update
        updated_feed = self.admin_misp_connector.enable_feed(e_thread_csv_feed.id, pythonify=True)
        self.assertTrue(updated_feed.enabled)
        self.assertEqual(updated_feed.settings, e_thread_csv_feed.settings)
        updated_feed = self.admin_misp_connector.disable_feed(e_thread_csv_feed.id, pythonify=True)
        self.assertFalse(updated_feed.enabled)
        self.assertEqual(updated_feed.settings, e_thread_csv_feed.settings)

    def test_servers(self):
        # add
        server = MISPServer()
        server.name = 'Test Server'
        server.url = 'https://127.0.0.1'
        server.remote_org_id = 1
        server.authkey = key
        server = self.admin_misp_connector.add_server(server, pythonify=True)
        self.assertEqual(server.name, 'Test Server')
        # Update
        server.name = 'Updated name'
        server = self.admin_misp_connector.update_server(server, pythonify=True)
        self.assertEqual(server.name, 'Updated name')
        # List
        servers = self.admin_misp_connector.servers(pythonify=True)
        self.assertEqual(servers[0].name, 'Updated name')
        # Delete
        r = self.admin_misp_connector.delete_server(server)
        self.assertEqual(r['name'], 'Server deleted')

    def test_roles_expanded(self):
        '''Test all possible things regarding roles
        1. Use existing roles (ID in test VM):
            * Read only (6):  Can only connect via API and see events visible by its organisation
            * User (3): Same as readonly + create event, tag (using existing tags), add sighting
            * Publisher (4): Same as User + publish (also on zmq and kafka), and delegate
            * Org Admin (2): Same as publisher + admin org, audit, create tags, templates, sharing groups
            * Sync user (5): Same as publisher + sync, create tag, sharing group
            * admin (1): Same as Org admin and sync user + site admin, edit regexes, edit object templates
        2. Create roles:
            * No Auth key access
            * Auth key (=> Read only)
            * + tagger
            * + sightings creator (=> User)
            * +
        '''
        # Creates a test user for roles
        user = MISPUser()
        user.email = 'testusr-roles@user.local'
        user.org_id = self.test_org.id
        tag = MISPTag()
        tag.name = 'tlp:white___test'
        try:
            test_roles_user = self.admin_misp_connector.add_user(user, pythonify=True)
            test_tag = self.admin_misp_connector.add_tag(tag, pythonify=True)
            test_roles_user_connector = PyMISP(url, test_roles_user.authkey, verifycert, debug=False)
            test_roles_user_connector.toggle_global_pythonify()
            # ===== Read Only
            self.admin_misp_connector.update_user({'role_id': 6}, test_roles_user)
            base_event = MISPEvent()
            base_event.info = 'Test Roles'
            base_event.distribution = 0
            base_event.add_attribute('ip-dst', '8.8.8.8')
            base_event.add_attribute('ip-dst', '9.9.9.9')
            base_event.attributes[0].add_tag('tlp:white___test')
            r = test_roles_user_connector.add_event(base_event)
            self.assertTrue(isinstance(r['errors'], tuple), r['errors'])
            self.assertEqual(r['errors'][1]['message'], 'You do not have permission to use this functionality.', r)
            try:
                e = self.user_misp_connector.add_event(base_event, pythonify=True)
                e = test_roles_user_connector.get_event(e)
                self.assertEqual(e.info, 'Test Roles')
                self.assertEqual(e.attributes[0].tags[0].name, 'tlp:white___test')
                r = test_roles_user_connector.publish(e)
                self.assertEqual(r['errors'][1]['message'], 'You do not have permission to use this functionality.', r)
                r = test_roles_user_connector.tag(e.attributes[1], 'tlp:white___test')
                self.assertEqual(r['errors'][1]['message'], 'You do not have permission to use this functionality.', r)
                r = test_roles_user_connector.add_sighting({'name': 'foo'}, e.attributes[1])
                self.assertEqual(r['errors'][1]['message'], 'You do not have permission to use this functionality.', r)

                self.user_misp_connector.add_sighting({'source': 'blah'}, e.attributes[0])
                sightings = test_roles_user_connector.sightings(e.attributes[0])
                self.assertEqual(sightings[0].source, 'blah')

                e = test_roles_user_connector.get_event(e)
                self.assertEqual(e.attributes[0].sightings[0].source, 'blah')
                # FIXME: http://github.com/MISP/MISP/issues/5022
                # a = test_roles_user_connector.get_attribute(e.attributes[0])
                # self.assertEqual(a.sightings[0].source, 'blah')

                # ===== User (the capabilities were tested just before, only testing the publisher capabilities)
                self.admin_misp_connector.update_user({'role_id': 3}, test_roles_user)
                r = test_roles_user_connector.publish(e)
                self.assertEqual(r['errors'][1]['message'], 'You do not have permission to use this functionality.', r)
                r = test_roles_user_connector.delegate_event(e, self.test_org_delegate)
                self.assertEqual(r['errors'][1]['message'], 'You do not have permission to use this functionality.', r)
                # ===== Publisher
                # Make sure the delegation is enabled
                r = self.admin_misp_connector.set_server_setting('MISP.delegation', True, force=True)
                self.assertEqual(r['message'], 'Field updated', r)
                setting = self.admin_misp_connector.get_server_setting('MISP.delegation')
                self.assertTrue(setting['value'])
                # ======
                self.admin_misp_connector.update_user({'role_id': 4}, test_roles_user)
                r = test_roles_user_connector.publish(e)
                self.assertEqual(r['message'], 'Job queued', r)
                delegation = test_roles_user_connector.delegate_event(e, self.test_org_delegate)
                self.assertEqual(delegation.org_id, self.test_org_delegate.id)
                self.assertEqual(delegation.requester_org_id, self.test_org.id)
                r = test_roles_user_connector.accept_event_delegation(delegation.id)
                self.assertEqual(r['errors'][1]['message'], 'You are not authorised to do that.', r)
                # Test delegation
                delegations = self.delegate_user_misp_connector.event_delegations()
                self.assertEqual(delegations[0].id, delegation.id)
                r = self.delegate_user_misp_connector.accept_event_delegation(delegation)
                self.assertEqual(r['message'], 'Event ownership transferred.')
                e = self.delegate_user_misp_connector.get_event(e)
                self.assertTrue(isinstance(e, MISPEvent), e)
                self.assertEqual(e.info, 'Test Roles')
                self.assertEqual(e.org.name, 'Test Org - delegate')
                r = self.delegate_user_misp_connector.delete_event(e)
                self.assertEqual(r['message'], 'Event deleted.', r)
                # Change base_event UUID do we can add it
                base_event.uuid = str(uuid4())
                e = test_roles_user_connector.add_event(base_event)
                delegation = test_roles_user_connector.delegate_event(e, self.test_org_delegate)
                r = test_roles_user_connector.discard_event_delegation(delegation.id)
                self.assertEqual(r['message'], 'Delegation request deleted.')

                e = test_roles_user_connector.get_event(e)
                self.assertTrue(isinstance(e, MISPEvent), e)
                self.assertEqual(e.info, 'Test Roles')
                self.assertEqual(e.org_id, int(self.test_org.id))
            finally:
                self.user_misp_connector.delete_event(e)

            # Publisher
            self.admin_misp_connector.update_user({'role_id': 4}, test_roles_user)
            # Org Admin
            self.admin_misp_connector.update_user({'role_id': 2}, test_roles_user)
            # Sync User
            self.admin_misp_connector.update_user({'role_id': 5}, test_roles_user)
            # Admin
            self.admin_misp_connector.update_user({'role_id': 1}, test_roles_user)
        finally:
            self.admin_misp_connector.delete_user(test_roles_user)
            self.admin_misp_connector.delete_tag(test_tag)

    def test_expansion(self):
        first = self.create_simple_event()
        try:
            md5_disk = hashlib.md5()
            with open('tests/viper-test-files/test_files/sample2.pe', 'rb') as f:
                filecontent = f.read()
                md5_disk.update(filecontent)
                malware_sample_initial_attribute = first.add_attribute('malware-sample', value='Big PE sample', data=BytesIO(filecontent), expand='binary')
            md5_init_attribute = hashlib.md5()
            md5_init_attribute.update(malware_sample_initial_attribute.malware_binary.getvalue())
            self.assertEqual(md5_init_attribute.digest(), md5_disk.digest())

            first.run_expansions()
            first = self.admin_misp_connector.add_event(first, pythonify=True)
            self.assertEqual(len(first.objects), 8, first.objects)
            # Speed test
            # # reference time
            start = time.time()
            self.admin_misp_connector.get_event(first.id, pythonify=False)
            ref_time = time.time() - start
            # # Speed test pythonify
            start = time.time()
            first = self.admin_misp_connector.get_event(first.id, pythonify=True)
            pythonify_time = time.time() - start
            self.assertTrue((pythonify_time - ref_time) <= 0.5, f'Pythonify too slow: {ref_time} vs. {pythonify_time}.')

            # Test on demand decrypt malware binary
            file_objects = first.get_objects_by_name('file')
            samples = file_objects[0].get_attributes_by_relation('malware-sample')
            binary = samples[0].malware_binary
            md5_from_server = hashlib.md5()
            md5_from_server.update(binary.getvalue())
            self.assertEqual(md5_from_server.digest(), md5_disk.digest())
        finally:
            # Delete event
            self.admin_misp_connector.delete_event(first)

    def test_user_settings(self):
        first = self.create_simple_event()
        first.distribution = 3
        first.add_tag('test_publish_filter')
        first.add_tag('test_publish_filter_not')
        second = self.create_simple_event()
        second.distribution = 3
        try:
            # Set
            setting = self.admin_misp_connector.set_user_setting('dashboard_access', 1, pythonify=True)
            setting_value = {'Tag.name': 'test_publish_filter'}
            setting = self.admin_misp_connector.set_user_setting('publish_alert_filter', setting_value, pythonify=True)
            self.assertTrue(isinstance(setting, MISPUserSetting))
            self.assertEqual(setting.value, setting_value)

            # Get
            # FIXME: https://github.com/MISP/MISP/issues/5297
            # setting = self.admin_misp_connector.get_user_setting('dashboard_access', pythonify=True)

            # Get All
            user_settings = self.admin_misp_connector.user_settings(pythonify=True)
            # TODO: Make that one better
            self.assertTrue(isinstance(user_settings, list))

            # Test if publish_alert_filter works
            # # Enable autoalert on admin
            self.admin_misp_connector._current_user.autoalert = True
            self.admin_misp_connector._current_user.termsaccepted = True
            self.user_misp_connector.update_user(self.admin_misp_connector._current_user)

            first = self.admin_misp_connector.add_event(first, pythonify=True)
            second = self.admin_misp_connector.add_event(second, pythonify=True)
            r = self.user_misp_connector.change_user_password('Password1234')
            self.assertEqual(r['message'], 'Password Changed.')
            self.test_usr.autoalert = True
            self.test_usr.termsaccepted = True
            user = self.user_misp_connector.update_user(self.test_usr, pythonify=True)
            self.assertTrue(user.autoalert)
            self.admin_misp_connector.publish(first, alert=True)
            self.admin_misp_connector.publish(second, alert=True)
            time.sleep(10)
            # FIXME https://github.com/MISP/MISP/issues/4872
            # mail_logs = self.admin_misp_connector.search_logs(model='User', action='email', limit=2, pythonify=True)
            mail_logs = self.admin_misp_connector.search_logs(model='User', action='email', created=datetime.now() - timedelta(seconds=30), pythonify=True)
            if mail_logs:
                # FIXME: On travis, the mails aren't working, so we stik that.
                self.assertEqual(len(mail_logs), 3)
                self.assertTrue(mail_logs[0].title.startswith(f'Email  to {self.admin_misp_connector._current_user.email}'), mail_logs[0].title)
                self.assertTrue(mail_logs[1].title.startswith(f'Email  to {self.user_misp_connector._current_user.email}'), mail_logs[1].title)
                self.assertTrue(mail_logs[2].title.startswith(f'Email  to {self.user_misp_connector._current_user.email}'), mail_logs[2].title)

            # Delete
            # FIXME: https://github.com/MISP/MISP/issues/5297
            # response = self.admin_misp_connector.delete_user_setting('publish_alert_filter')
        finally:
            self.test_usr.autoalert = False
            self.user_misp_connector.update_user(self.test_usr)
            # Delete event
            self.admin_misp_connector.delete_event(first)
            self.admin_misp_connector.delete_event(second)

    def test_communities(self):
        communities = self.admin_misp_connector.communities(pythonify=True)
        self.assertEqual(communities[0].name, 'CIRCL Private Sector Information Sharing Community - aka MISPPRIV')
        community = self.admin_misp_connector.get_community(communities[1], pythonify=True)
        self.assertEqual(community.name, 'CIRCL n/g CSIRT information sharing community - aka MISP')
        # FIXME: Fails on travis for now due to GPG misconfigured
        # r = self.admin_misp_connector.request_community_access(community, mock=False)
        # self.assertTrue(r['message'], 'Request sent.')
        # r = self.admin_misp_connector.request_community_access(community, mock=True)
        # mail = email.message_from_string(r['headers'] + '\n' + r['message'])
        # for k, v in mail.items():
        #    if k == 'To':
        #        self.assertEqual(v, 'info@circl.lu')

    def test_upload_stix(self):
        # FIXME https://github.com/MISP/MISP/issues/4892
        pass

    def test_toggle_global_pythonify(self):
        first = self.create_simple_event()
        second = self.create_simple_event()
        try:
            self.admin_misp_connector.toggle_global_pythonify()
            first = self.admin_misp_connector.add_event(first)
            self.assertTrue(isinstance(first, MISPEvent))
            self.admin_misp_connector.toggle_global_pythonify()
            second = self.admin_misp_connector.add_event(second)
            self.assertTrue(isinstance(second, dict))
        finally:
            # Delete event
            self.admin_misp_connector.delete_event(first)
            self.admin_misp_connector.delete_event(second)

    def test_first_last_seen(self):
        event = MISPEvent()
        event.info = 'Test First Last seen'
        event.add_attribute('ip-dst', '8.8.8.8', first_seen='2020-01-04', last_seen='2020-01-04T12:30:34.323242+0800')
        obj = event.add_object(name='file', first_seen=1580147259.268763, last_seen=1580147300)
        attr = obj.add_attribute('filename', 'blah.exe', comment="blah")
        attr.first_seen = '2022-01-30'
        attr.last_seen = '2022-02-23'
        try:
            first = self.admin_misp_connector.add_event(event, pythonify=True)
            # Simple attribute
            self.assertEqual(first.attributes[0].first_seen, datetime(2020, 1, 4, 0, 0).astimezone())
            self.assertEqual(first.attributes[0].last_seen, datetime(2020, 1, 4, 4, 30, 34, 323242, tzinfo=timezone.utc))

            # Object
            self.assertEqual(first.objects[0].attributes[0].value, 'blah.exe')
            self.assertEqual(first.objects[0].attributes[0].comment, 'blah')
            self.assertEqual(first.objects[0].first_seen, datetime(2020, 1, 27, 17, 47, 39, 268763, tzinfo=timezone.utc))
            self.assertEqual(first.objects[0].last_seen, datetime(2020, 1, 27, 17, 48, 20, tzinfo=timezone.utc))

            # Object attribute
            self.assertEqual(first.objects[0].attributes[0].first_seen, datetime(2022, 1, 30, 0, 0).astimezone())
            self.assertEqual(first.objects[0].attributes[0].last_seen, datetime(2022, 2, 23, 0, 0).astimezone())

            # Update values
            # Attribute in full event
            now = datetime.now().astimezone()
            first.attributes[0].last_seen = now
            first = self.admin_misp_connector.update_event(first, pythonify=True)
            self.assertEqual(first.attributes[0].last_seen, now)
            # Object only
            now = datetime.now().astimezone()
            obj = first.objects[0]
            obj.last_seen = now
            obj = self.admin_misp_connector.update_object(obj, pythonify=True)
            self.assertEqual(obj.last_seen, now)
            # Attribute in object only
            now = datetime.now().astimezone()
            attr = obj.attributes[0]
            attr.first_seen = '2020-01-04'
            attr.last_seen = now
            attr = self.admin_misp_connector.update_attribute(attr, pythonify=True)
            self.assertEqual(attr.last_seen, now)

        finally:
            self.admin_misp_connector.delete_event(first)

    def test_registrations(self):
        r = register_user(url, 'self_register@user.local', organisation=self.test_org,
                          org_name=self.test_org.name, verify=verifycert)
        self.assertTrue(r['saved'])

        r = register_user(url, 'discard@tesst.de', verify=verifycert)
        self.assertTrue(r['saved'])

        registrations = self.admin_misp_connector.user_registrations(pythonify=True)
        self.assertTrue(len(registrations), 2)
        self.assertEqual(registrations[0].data['email'], 'self_register@user.local')
        self.assertEqual(registrations[0].data['org_name'], 'Test Org')
        self.assertEqual(registrations[1].data['email'], 'discard@tesst.de')

        m = self.admin_misp_connector.accept_user_registration(registrations[0], unsafe_fallback=True)
        self.assertTrue(m['saved'])

        # delete new user
        for user in self.admin_misp_connector.users(pythonify=True):
            if user.email == registrations[0].data['email']:
                self.admin_misp_connector.delete_user(user)
                break

        # Expected: accept registration fails because the orgname is missing
        m = self.admin_misp_connector.accept_user_registration(registrations[1], unsafe_fallback=True)
        self.assertEqual(m['errors'][1]['message'], 'No organisation selected. Supply an Organisation ID')

        m = self.admin_misp_connector.discard_user_registration(registrations[1].id)
        self.assertEqual(m['name'], '1 registration(s) discarded.')

    def test_search_workflow(self):
        first = self.create_simple_event()
        first.add_attribute('domain', 'google.com')
        tag = MISPTag()
        tag.name = 'my_tag'
        try:
            # Note: attribute 0 doesn't matter
            # Attribute 1 = google.com, no tag
            # Init tag and event
            tag = self.admin_misp_connector.add_tag(tag, pythonify=True)
            self.assertEqual(tag.name, 'my_tag')
            first = self.user_misp_connector.add_event(first, pythonify=True)
            time.sleep(10)
            # Add tag to attribute 1, add attribute 2, update
            first.attributes[1].add_tag(tag)
            first.add_attribute('domain', 'google.fr')
            # Attribute 1 = google.com, tag
            # Attribute 2 = google.fr, no tag
            first = self.user_misp_connector.update_event(first, pythonify=True)
            self.assertEqual(first.attributes[1].tags[0].name, 'my_tag')
            self.assertEqual(first.attributes[2].tags, [])
            updated_attrs = self.user_misp_connector.search(controller='attributes', eventid=first.id, timestamp='5s', pythonify=True)
            # Get two attributes, 0 (google.com) has a tag, 1 (google.fr) doesn't
            self.assertEqual(len(updated_attrs), 2)
            self.assertEqual(updated_attrs[0].tags[0].name, 'my_tag')
            self.assertEqual(updated_attrs[1].value, 'google.fr')
            self.assertEqual(updated_attrs[1].tags, [])
            # Get the metadata only of the event
            first_meta_only = self.user_misp_connector.search(eventid=first.id, metadata=True, pythonify=True)

            # Add tag to attribute 1 (google.fr)
            attr_to_update = updated_attrs[1]
            attr_to_update.add_tag(tag)
            # attr_to_update.pop('timestamp')
            # Add new attribute to event with metadata only
            first_meta_only[0].add_attribute('domain', 'google.lu')
            # Add tag to new attribute
            first_meta_only[0].attributes[0].add_tag('my_tag')
            # Re-add attribute 1 (google.fr), newly tagged
            first_meta_only[0].add_attribute(**attr_to_update)
            # When we push, all the attributes should be tagged
            first = self.user_misp_connector.update_event(first_meta_only[0], pythonify=True)
            self.assertEqual(first.attributes[1].tags[0].name, 'my_tag')
            self.assertEqual(first.attributes[2].tags[0].name, 'my_tag')
            self.assertEqual(first.attributes[3].tags[0].name, 'my_tag')
        finally:
            self.admin_misp_connector.delete_event(first)
            self.admin_misp_connector.delete_tag(tag)

    def test_search_workflow_ts(self):
        first = self.create_simple_event()
        first.add_attribute('domain', 'google.com')
        tag = MISPTag()
        tag.name = 'my_tag'
        try:
            # Note: attribute 0 doesn't matter
            # Attribute 1 = google.com, no tag
            # Init tag and event
            tag = self.admin_misp_connector.add_tag(tag, pythonify=True)
            self.assertEqual(tag.name, 'my_tag')
            first = self.user_misp_connector.add_event(first, pythonify=True)
            time.sleep(10)
            # Add tag to attribute 1, add attribute 2, update
            first.attributes[1].add_tag(tag)
            first.add_attribute('domain', 'google.fr')
            # Attribute 1 = google.com, tag
            # Attribute 2 = google.fr, no tag
            first = self.user_misp_connector.update_event(first, pythonify=True)
            self.assertEqual(first.attributes[1].tags[0].name, 'my_tag')
            self.assertEqual(first.attributes[2].tags, [])
            updated_attrs = self.user_misp_connector.search(controller='attributes', eventid=first.id, timestamp=first.timestamp.timestamp(), pythonify=True)
            # Get two attributes, 0 (google.com) has a tag, 1 (google.fr) doesn't
            self.assertEqual(len(updated_attrs), 2)
            self.assertEqual(updated_attrs[0].tags[0].name, 'my_tag')
            self.assertEqual(updated_attrs[1].value, 'google.fr')
            self.assertEqual(updated_attrs[1].tags, [])
            # Get the metadata only of the event
            first_meta_only = self.user_misp_connector.search(eventid=first.id, metadata=True, pythonify=True)

            # Add tag to attribute 1 (google.fr)
            attr_to_update = updated_attrs[1]
            attr_to_update.add_tag(tag)
            # attr_to_update.pop('timestamp')
            # Add new attribute to event with metadata only
            first_meta_only[0].add_attribute('domain', 'google.lu')
            # Add tag to new attribute
            first_meta_only[0].attributes[0].add_tag('my_tag')
            # Re-add attribute 1 (google.fr), newly tagged
            first_meta_only[0].add_attribute(**attr_to_update)
            # When we push, all the attributes should be tagged
            first = self.user_misp_connector.update_event(first_meta_only[0], pythonify=True)
            self.assertEqual(first.attributes[1].tags[0].name, 'my_tag')
            self.assertEqual(first.attributes[2].tags[0].name, 'my_tag')
            self.assertEqual(first.attributes[3].tags[0].name, 'my_tag')
        finally:
            self.admin_misp_connector.delete_event(first)
            self.admin_misp_connector.delete_tag(tag)

    def test_blocklists(self):
        first = self.create_simple_event()
        second = self.create_simple_event()
        second.Orgc = self.test_org
        to_delete = {'bl_events': [], 'bl_organisations': []}
        try:
            # test events BL
            ebl = self.admin_misp_connector.add_event_blocklist(uuids=[first.uuid])
            self.assertEqual(ebl['result']['successes'][0], first.uuid, ebl)
            bl_events = self.admin_misp_connector.event_blocklists(pythonify=True)
            for ble in bl_events:
                if ble.event_uuid == first.uuid:
                    to_delete['bl_events'].append(ble)
                    break
            else:
                raise Exception('Unable to find UUID in Events blocklist')
            first = self.user_misp_connector.add_event(first, pythonify=True)
            self.assertEqual(first['errors'][1]['message'], 'Could not add Event', first)
            ble.comment = 'This is a test'
            ble.event_info = 'foo'
            ble.event_orgc = 'bar'
            ble = self.admin_misp_connector.update_event_blocklist(ble, pythonify=True)
            self.assertEqual(ble.comment, 'This is a test')
            r = self.admin_misp_connector.delete_event_blocklist(ble)
            self.assertTrue(r['success'])

            # test Org BL
            obl = self.admin_misp_connector.add_organisation_blocklist(uuids=self.test_org.uuid)
            self.assertEqual(obl['result']['successes'][0], self.test_org.uuid, obl)
            bl_orgs = self.admin_misp_connector.organisation_blocklists(pythonify=True)
            for blo in bl_orgs:
                if blo.org_uuid == self.test_org.uuid:
                    to_delete['bl_organisations'].append(blo)
                    break
            else:
                raise Exception('Unable to find UUID in Orgs blocklist')
            first = self.user_misp_connector.add_event(first, pythonify=True)
            self.assertEqual(first['errors'][1]['message'], 'Could not add Event', first)

            blo.comment = 'This is a test'
            blo.org_name = 'bar'
            blo = self.admin_misp_connector.update_organisation_blocklist(blo, pythonify=True)
            self.assertEqual(blo.org_name, 'bar')
            r = self.admin_misp_connector.delete_organisation_blocklist(blo)
            self.assertTrue(r['success'])

        finally:
            for ble in to_delete['bl_events']:
                self.admin_misp_connector.delete_event_blocklist(ble)
            for blo in to_delete['bl_organisations']:
                self.admin_misp_connector.delete_organisation_blocklist(blo)

    def test_event_report(self):
        event = self.create_simple_event()
        new_event_report = MISPEventReport()
        new_event_report.name = "Test Event Report"
        new_event_report.content = "# Example report markdown"
        new_event_report.distribution = 5  # Inherit
        try:
            event = self.user_misp_connector.add_event(event)
            new_event_report = self.user_misp_connector.add_event_report(event.id, new_event_report)
            # The event report should be linked by Event ID
            self.assertEqual(event.id, new_event_report.event_id)

            event = self.user_misp_connector.get_event(event)
            # The Event Report should be present on the event
            self.assertEqual(new_event_report.id, event.event_reports[0].id)

            new_event_report.name = "Updated Event Report"
            new_event_report.content = "Updated content"
            new_event_report = self.user_misp_connector.update_event_report(new_event_report)
            # The event report should be updatable
            self.assertTrue(new_event_report.name == "Updated Event Report")
            self.assertTrue(new_event_report.content == "Updated content")

            event_reports = self.user_misp_connector.get_event_reports(event.id)
            # The event report should be requestable by the Event ID
            self.assertEqual(new_event_report.id, event_reports[0].id)

            response = self.user_misp_connector.delete_event_report(new_event_report)
            # The event report should be soft-deletable
            self.assertTrue(response['success'])
            self.assertEqual(response['name'], f'Event Report {new_event_report.uuid} soft deleted')

            response = self.user_misp_connector.delete_event_report(new_event_report, True)
            self.assertTrue(response['success'])
        finally:
            self.user_misp_connector.delete_event(event)
            self.user_misp_connector.delete_event_report(new_event_report)

    def test_galaxy_cluster(self):
        self.admin_misp_connector.toggle_global_pythonify()
        galaxy = self.admin_misp_connector.galaxies()[0]
        new_galaxy_cluster = MISPGalaxyCluster()
        new_galaxy_cluster.value = "Test Cluster"
        new_galaxy_cluster.authors = ["MISP"]
        new_galaxy_cluster.distribution = 1
        new_galaxy_cluster.description = "Example test cluster"
        try:
            galaxy = self.admin_misp_connector.get_galaxy(galaxy.id, withCluster=True)
            existing_galaxy_cluster = galaxy.clusters[0]

            new_galaxy_cluster = self.admin_misp_connector.add_galaxy_cluster(galaxy.id, new_galaxy_cluster)
            # The new galaxy cluster should be under the selected galaxy
            self.assertEqual(galaxy.id, new_galaxy_cluster.galaxy_id)
            # The cluster should have the right value
            self.assertEqual(new_galaxy_cluster.value, "Test Cluster")

            new_galaxy_cluster.add_cluster_element("synonyms", "Test2")
            new_galaxy_cluster = self.admin_misp_connector.update_galaxy_cluster(new_galaxy_cluster)

            # The cluster should have one element that is a synonym
            self.assertEqual(len(new_galaxy_cluster.cluster_elements), 1)
            element = new_galaxy_cluster.cluster_elements[0]
            self.assertEqual(element.key, "synonyms")
            self.assertEqual(element.value, "Test2")

            # The cluster should have the old meta as a prop
            self.assertEqual(new_galaxy_cluster.elements_meta, {'synonyms': ['Test2']})

            # The cluster element should be updatable
            element.value = "Test3"
            new_galaxy_cluster = self.admin_misp_connector.update_galaxy_cluster(new_galaxy_cluster)
            element = new_galaxy_cluster.cluster_elements[0]
            self.assertEqual(element.value, "Test3")

            new_galaxy_cluster.add_cluster_element("synonyms", "ToDelete")
            new_galaxy_cluster = self.admin_misp_connector.update_galaxy_cluster(new_galaxy_cluster)
            # The cluster should have two elements
            self.assertEqual(len(new_galaxy_cluster.cluster_elements), 2)

            new_galaxy_cluster.cluster_elements = [e for e in new_galaxy_cluster.cluster_elements if e.value != "ToDelete"]
            new_galaxy_cluster = self.admin_misp_connector.update_galaxy_cluster(new_galaxy_cluster)
            # The cluster elements should be deletable
            self.assertEqual(len(new_galaxy_cluster.cluster_elements), 1)

            new_galaxy_cluster.add_cluster_relation(existing_galaxy_cluster, "is-tested-by")
            new_galaxy_cluster = self.admin_misp_connector.update_galaxy_cluster(new_galaxy_cluster)
            # The cluster should have a relationship
            self.assertEqual(len(new_galaxy_cluster.cluster_relations), 1)
            relation = new_galaxy_cluster.cluster_relations[0]
            self.assertEqual(relation.referenced_galaxy_cluster_type, "is-tested-by")
            self.assertEqual(relation.referenced_galaxy_cluster_uuid, existing_galaxy_cluster.uuid)

            relation.add_tag("tlp:amber")
            new_galaxy_cluster = self.admin_misp_connector.update_galaxy_cluster(new_galaxy_cluster)
            relation = new_galaxy_cluster.cluster_relations[0]
            # The relationship should have a tag of tlp:amber
            self.assertEqual(len(relation.tags), 1)
            self.assertEqual(relation.tags[0].name, "tlp:amber")

            # The cluster relations should be deletable
            resp = self.admin_misp_connector.delete_galaxy_cluster_relation(relation)
            self.assertTrue(resp['success'])
            # The cluster relation should no longer be present
            new_galaxy_cluster = self.admin_misp_connector.get_galaxy_cluster(new_galaxy_cluster)
            self.assertEqual(len(new_galaxy_cluster.cluster_relations), 0)

            resp = self.admin_misp_connector.delete_galaxy_cluster(new_galaxy_cluster)
            # Galaxy clusters should be soft deletable
            self.assertTrue(resp['success'])
            new_galaxy_cluster = self.admin_misp_connector.get_galaxy_cluster(new_galaxy_cluster)
            self.assertTrue(isinstance(new_galaxy_cluster, MISPGalaxyCluster))

            resp = self.admin_misp_connector.delete_galaxy_cluster(new_galaxy_cluster, hard=True)
            # Galaxy clusters should be hard deletable
            self.assertTrue(resp['success'])
            resp = self.admin_misp_connector.get_galaxy_cluster(new_galaxy_cluster)
            self.assertTrue("errors" in resp)
        finally:
            self.admin_misp_connector.delete_galaxy_cluster_relation(relation)
            self.admin_misp_connector.delete_galaxy_cluster(new_galaxy_cluster, hard=True)
            self.admin_misp_connector.toggle_global_pythonify()

    def test_event_galaxy(self):
        self.admin_misp_connector.toggle_global_pythonify()
        event = self.create_simple_event()
        try:
            galaxy = self.admin_misp_connector.galaxies()[0]
            galaxy = self.admin_misp_connector.get_galaxy(galaxy.id, withCluster=True)
            galaxy_cluster = galaxy.clusters[0]
            event.add_tag(galaxy_cluster.tag_name)
            event = self.admin_misp_connector.add_event(event)
            # The event should have a galaxy attached
            self.assertEqual(len(event.galaxies), 1)
            event_galaxy = event.galaxies[0]
            # The galaxy ID should equal the galaxy from which the cluster came from
            self.assertEqual(event_galaxy.id, galaxy.id)
            # The galaxy cluster should equal the cluster added
            self.assertEqual(event_galaxy.clusters[0].id, galaxy_cluster.id)
        finally:
            self.admin_misp_connector.delete_event(event)
            self.admin_misp_connector.toggle_global_pythonify()

    @unittest.skip("Internal use only")
    def missing_methods(self):
        skip = [
            "attributes/download",
            "attributes/add_attachment",
            "attributes/add_threatconnect",
            "attributes/editField",
            "attributes/viewPicture",
            "attributes/restore",
            "attributes/deleteSelected",
            "attributes/editSelected",
            "attributes/search",
            "attributes/searchAlternate",
            "attributes/checkComposites",
            "attributes/downloadAttachment",
            "attributes/returnAttributes",
            "attributes/text",
            "attributes/rpz",
            "attributes/bro",
            "attributes/reportValidationIssuesAttributes",
            "attributes/generateCorrelation",
            "attributes/getMassEditForm",
            "attributes/fetchViewValue",
            "attributes/fetchEditForm",
            "attributes/attributeReplace",
            "attributes/downloadSample",
            "attributes/pruneOrphanedAttributes",
            "attributes/checkOrphanedAttributes",
            "attributes/updateAttributeValues",
            "attributes/hoverEnrichment",
            "attributes/addTag",
            "attributes/removeTag",
            "attributes/toggleCorrelation",  # Use update attribute
            "attributes/toggleToIDS",  # Use update attribute
            "attributes/checkAttachments",
            "attributes/exportSearch",
            'dashboards',
            'decayingModel',
            "eventBlocklists/massDelete",
            "eventDelegations/view",
            "eventDelegations/index",
            "eventGraph/view",
            "eventGraph/add",
            "eventGraph/delete",
            "events/filterEventIndex",
            "events/viewEventAttributes",
            "events/removePivot",
            "events/addIOC",
            "events/add_misp_export",
            "events/merge",
            "events/unpublish",
            "events/publishSightings",
            "events/automation",
            "events/export",
            "events/downloadExport",
            "events/xml",
            "events/nids",
            "events/hids",
            "events/csv",
            "events/downloadOpenIOCEvent",
            "events/proposalEventIndex",
            "events/reportValidationIssuesEvents",
            "events/addTag",
            "events/removeTag",
            "events/saveFreeText",
            "events/stix2",
            "events/stix",
            "events/filterEventIdsForPush",
            "events/checkuuid",
            "events/pushProposals",
            "events/exportChoice",
            "events/importChoice",
            "events/upload_sample",
            "events/viewGraph",
            "events/viewEventGraph",
            "events/updateGraph",
            "events/genDistributionGraph",
            "events/getEventTimeline",
            "events/getDistributionGraph",
            "events/getEventGraphReferences",
            "events/getEventGraphTags",
            "events/getEventGraphGeneric",
            "events/getReferenceData",
            "events/getObjectTemplate",
            "events/viewGalaxyMatrix",
            "events/delegation_index",
            "events/queryEnrichment",
            "events/handleModuleResults",
            "events/importModule",
            "events/exportModule",
            "events/toggleCorrelation",  # TODO
            "events/checkPublishedStatus",
            "events/pushEventToKafka",
            "events/getEventInfoById",
            "events/enrichEvent",  # TODO
            "events/checkLocks",
            "events/getEditStrategy",
            "events/upload_analysis_file",
            "events/cullEmptyEvents",
            "favouriteTags/toggle",  # TODO
            "favouriteTags/getToggleField",  # TODO
            "feeds/feedCoverage",
            "feeds/importFeeds",
            "feeds/fetchFromAllFeeds",
            "feeds/getEvent",
            "feeds/previewIndex",  # TODO
            "feeds/previewEvent",  # TODO
            "feeds/enable",
            "feeds/disable",
            "feeds/fetchSelectedFromFreetextIndex",
            "feeds/toggleSelected",  # TODO
            "galaxies/delete",
            "galaxies/selectGalaxy",
            "galaxies/selectGalaxyNamespace",
            "galaxies/selectCluster",
            "galaxies/attachCluster",
            "galaxies/attachMultipleClusters",
            "galaxies/viewGraph",
            "galaxies/showGalaxies",
            "galaxyClusters/index",
            "galaxyClusters/view",
            "galaxyClusters/attachToEvent",
            "galaxyClusters/detach",
            "galaxyClusters/delete",
            "galaxyClusters/viewGalaxyMatrix",
            "galaxyElements/index",
            "jobs/index",
            "jobs/getError",
            "jobs/getGenerateCorrelationProgress",
            "jobs/getProgress",
            "jobs/cache",
            "jobs/clearJobs",
            "logs/event_index",
            "admin/logs/search",
            "logs/returnDates",
            "logs/pruneUpdateLogs",
            "logs/testForStolenAttributes",
            "modules/queryEnrichment",
            "modules/index",
            "news/index",
            "news/add",
            "news/edit",
            "news/delete",
            "noticelists/toggleEnable",
            "noticelists/getToggleField",
            "noticelists/delete",
            "objectReferences/view",
            "objectTemplateElements/viewElements",
            "objectTemplates/objectMetaChoice",
            "objectTemplates/objectChoice",
            "objectTemplates/delete",
            "objectTemplates/viewElements",
            "objectTemplates/activate",
            "objectTemplates/getToggleField",
            "objects/revise_object",
            "objects/get_row",
            "objects/editField",
            "objects/fetchViewValue",
            "objects/fetchEditForm",
            "objects/quickFetchTemplateWithValidObjectAttributes",
            "objects/quickAddAttributeForm",
            "objects/orphanedObjectDiagnostics",
            "objects/proposeObjectsFromAttributes",
            "objects/groupAttributesIntoObject",
            "admin/organisations/generateuuid",
            "organisations/landingpage",
            "organisations/fetchOrgsForSG",
            "organisations/fetchSGOrgRow",
            "organisations/getUUIDs",
            "admin/organisations/merge",
            "pages/display",
            "posts/pushMessageToZMQ",
            "posts/add",
            "posts/edit",
            "posts/delete",
            "admin/regexp/add",
            "admin/regexp/index",
            "admin/regexp/edit",
            "admin/regexp/delete",
            "regexp/index",
            "admin/regexp/clean",
            "regexp/cleanRegexModifiers",
            "restClientHistory/index",
            "restClientHistory/delete",
            "roles/view",
            "admin/roles/add",  # TODO
            "admin/roles/edit",  # TODO
            "admin/roles/index",  # TODO
            "admin/roles/delete",  # TODO
            "servers/previewIndex",
            "servers/previewEvent",
            "servers/filterEventIndex",
            "servers/eventBlockRule",
            "servers/serverSettingsReloadSetting",
            "servers/startWorker",  # TODO
            "servers/stopWorker",  # TODO
            "servers/getWorkers",  # TODO
            "servers/getSubmodulesStatus",  # TODO,
            "servers/restartDeadWorkers",  # TODO
            "servers/deleteFile",
            "servers/uploadFile",
            "servers/fetchServersForSG",
            "servers/postTest",
            "servers/getRemoteUser",
            "servers/startZeroMQServer",
            "servers/stopZeroMQServer",
            "servers/statusZeroMQServer",
            "servers/purgeSessions",
            "servers/clearWorkerQueue",  # TODO
            "servers/getGit",
            "servers/checkout",
            "servers/ondemandAction",
            "servers/updateProgress",
            "servers/getSubmoduleQuickUpdateForm",
            "servers/updateSubmodule",
            "servers/getInstanceUUID",
            "servers/getApiInfo",
            "servers/cache",
            "servers/updateJSON",
            "servers/resetRemoteAuthKey",
            "servers/changePriority",
            "servers/releaseUpdateLock",
            "servers/viewDeprecatedFunctionUse",
            "shadowAttributes/download",
            "shadowAttributes/add_attachment",
            "shadowAttributes/discardSelected",
            "shadowAttributes/acceptSelected",
            "shadowAttributes/generateCorrelation",
            "sharingGroups/edit",
            "sharingGroups/view",
            "sightingdb/add",
            "sightingdb/edit",
            "sightingdb/delete",
            "sightingdb/index",
            "sightingdb/requestStatus",
            "sightingdb/search",
            "sightings/advanced",
            "sightings/quickAdd",
            "sightings/quickDelete",
            "sightings/viewSightings",
            "sightings/bulkSaveSightings",
            "tagCollections/add",
            "tagCollections/import",
            "tagCollections/view",
            "tagCollections/edit",
            "tagCollections/delete",
            "tagCollections/addTag",
            "tagCollections/removeTag",
            "tagCollections/index",
            "tagCollections/getRow",
            "tags/quickAdd",
            "tags/showEventTag",
            "tags/showAttributeTag",
            "tags/showTagControllerTag",
            "tags/viewTag",
            "tags/selectTaxonomy",
            "tags/selectTag",
            "tags/viewGraph",
            "tags/search",
            "tasks/index",
            "tasks/setTask",
            "taxonomies/hideTag",
            "taxonomies/unhideTag",
            "taxonomies/taxonomyMassConfirmation",
            "taxonomies/taxonomyMassHide",
            "taxonomies/taxonomyMassUnhide",
            "taxonomies/delete",
            "taxonomies/toggleRequired",
            "templateElements/index",
            "templateElements/templateElementAddChoices",
            "templateElements/add",
            "templateElements/edit",
            "templateElements/delete",
            "templates/index",
            "templates/edit",
            "templates/view",
            "templates/add",
            "templates/saveElementSorting",
            "templates/delete",
            "templates/templateChoices",
            "templates/populateEventFromTemplate",
            "templates/submitEventPopulation",
            "templates/uploadFile",
            "templates/deleteTemporaryFile",
            "threads/viewEvent",
            "threads/view",
            "threads/index",
            "userSettings/view",
            "userSettings/setHomePage",
            "users/request_API",
            "admin/users/filterUserIndex",
            "admin/users/view",
            "admin/users/edit",
            "users/updateLoginTime",
            "users/login",
            "users/routeafterlogin",
            "users/logout",
            "users/resetauthkey",
            "users/resetAllSyncAuthKeys",
            "users/histogram",
            "users/terms",
            "users/downloadTerms",
            "users/checkAndCorrectPgps",
            "admin/users/quickEmail",
            "admin/users/email",
            "users/initiatePasswordReset",
            "users/email_otp",
            "users/tagStatisticsGraph",
            "users/verifyGPG",
            "users/verifyCertificate",
            "users/searchGpgKey",
            "users/fetchGpgKey",
            "users/checkIfLoggedIn",
            "admin/users/monitor",
            "warninglists/enableWarninglist",
            "warninglists/getToggleField",
            "warninglists/delete",
            "admin/allowedlists/add",
            "admin/allowedlists/index",
            "admin/allowedlists/edit",
            "admin/allowedlists/delete",
            "allowedlists/index"
        ]
        missing = self.admin_misp_connector.get_all_functions(True)
        with open('all_missing.json', 'w') as f:
            json.dump(missing, f, indent=2)
        final_missing = []
        for m in missing:
            if any(m.startswith(s) for s in skip):
                continue
            final_missing.append(m)
        with open('plop', 'w') as f:
            json.dump(final_missing, f, indent=2)
        print(final_missing)
        print(len(final_missing))
        raise Exception()


if __name__ == '__main__':
    unittest.main()<|MERGE_RESOLUTION|>--- conflicted
+++ resolved
@@ -2086,17 +2086,16 @@
         sharing_group = self.admin_misp_connector.add_sharing_group(sg, pythonify=True)
         self.assertEqual(sharing_group.name, 'Testcases SG')
         self.assertEqual(sharing_group.releasability, 'Testing')
-<<<<<<< HEAD
+
         # Change releasability
         r = self.admin_misp_connector.update_sharing_group({"releasability": "Testing updated"}, sharing_group)
         self.assertEqual(sharing_group.releasability, 'Testing updated')
 
-=======
         # Test `sharing_group_exists` method
         self.assertTrue(self.admin_misp_connector.sharing_group_exists(sharing_group))
         self.assertTrue(self.admin_misp_connector.sharing_group_exists(sharing_group.id))
         self.assertTrue(self.admin_misp_connector.sharing_group_exists(sharing_group.uuid))
->>>>>>> 4c003ca8
+
         # add org
         r = self.admin_misp_connector.add_org_to_sharing_group(sharing_group,
                                                                self.test_org, extend=True)
