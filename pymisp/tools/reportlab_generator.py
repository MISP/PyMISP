--- conflicted
+++ resolved
@@ -6,7 +6,7 @@
 import logging
 import pprint
 from io import BytesIO
-<<<<<<< HEAD
+
 import sys
 
 if sys.version_info.major >= 3:
@@ -15,12 +15,6 @@
 else:
     print(
         "ExportPDF running with Python < 3 : stability and output not guaranteed. Please run exportPDF with at least Python3")
-=======
-from functools import partial
-
-# NOTE: The module isn't loaded at all unless we're using python 3.4+
-from html import escape
->>>>>>> 33186b6e
 
 logger = logging.getLogger('pymisp')
 
@@ -1213,13 +1207,6 @@
 
     # ----------------------------------------------------------------------
 
-<<<<<<< HEAD
-=======
-    '''
-    The event "{EventName}" | that occurred on {EventDate}, | had been shared by {Organisation Name} | on the {Date}.
-    '''
->>>>>>> 33186b6e
-
     def create_flowable_table_from_objects(self, misp_event, config=None):
         '''
         Returns a list of flowables representing the list of objects of a misp event.
@@ -1234,7 +1221,6 @@
 
         if is_safe_attribute_table(misp_event, "Object"):
 
-<<<<<<< HEAD
             # There is a list of objects
             for item in getattr(misp_event, "Object"):
                 # you can use a spacer instead of title to separate paragraph: flowable_table.append(Spacer(1, 5 * mm))
@@ -1244,11 +1230,6 @@
         else:
             # No object found
             flowable_table.append(Paragraph("No object", self.sample_style_sheet['Heading3']))
-=======
-    '''
-    The threat level of this event is {ThreatLevel} and the analysis that was made of this event is {AnalysisLevel}.
-    '''
->>>>>>> 33186b6e
 
         return flowable_table
 
@@ -1333,18 +1314,6 @@
 
         return flowable_table
 
-<<<<<<< HEAD
-=======
-def create_flowable_table_from_objects(misp_event):
-    '''
-    Returns a list of flowables representing the list of objects of a misp event.
-    The list is composed of a serie of
-    [ header object, table of object information, [ header of attribute, table of attribute]*] to add to the pdf
-    :param misp_event: A misp event
-    :return: a table of flowables
-    '''
->>>>>>> 33186b6e
-
     def create_flowable_table_from_galaxies(self, misp_event):
         '''
         Returns a Table (flowable) to add to a pdf, representing the list of galaxies of an event or a misp event
