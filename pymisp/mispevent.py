# -*- coding: utf-8 -*-

from datetime import timezone, datetime, date
import copy
import json
import os
import base64
import sys
from io import BytesIO, BufferedIOBase, TextIOBase
from zipfile import ZipFile
import uuid
from collections import defaultdict
import logging
import hashlib
from pathlib import Path
from typing import List, Optional, Union, IO, Dict, Any

from .abstract import AbstractMISP, MISPTag
<<<<<<< HEAD
from .exceptions import UnknownMISPObjectTemplate, InvalidMISPObject, PyMISPError, NewEventError, NewAttributeError, NewGalaxyClusterError, NewGalaxyClusterRelationError
=======
from .exceptions import UnknownMISPObjectTemplate, InvalidMISPObject, PyMISPError, NewEventError, NewAttributeError, NewEventReportError
>>>>>>> 22bcda08

logger = logging.getLogger('pymisp')


try:
    from dateutil.parser import parse
except ImportError:
    logger.exception("Cannot import dateutil")

try:
    import jsonschema  # type: ignore
except ImportError:
    logger.exception("Cannot import jsonschema")

try:
    # pyme renamed to gpg the 2016-10-28
    import gpg  # type: ignore
    from gpg.constants.sig import mode  # type: ignore
    has_pyme = True
except ImportError:
    try:
        # pyme renamed to gpg the 2016-10-28
        import pyme as gpg  # type: ignore
        from pyme.constants.sig import mode  # type: ignore
        has_pyme = True
    except ImportError:
        has_pyme = False


def _make_datetime(value) -> datetime:
    if isinstance(value, (int, float)):
        # Timestamp
        value = datetime.fromtimestamp(value)
    elif isinstance(value, str):
        if sys.version_info >= (3, 7):
            try:
                # faster
                value = datetime.fromisoformat(value)
            except Exception:
                value = parse(value)
        else:
            try:
                # faster
                if '+' in value or value.find('-', 10) > -1:  # date contains `-` char
                    value = datetime.strptime(value, "%Y-%m-%dT%H:%M:%S.%f%z")
                elif '.' in value:
                    value = datetime.strptime(value, "%Y-%m-%dT%H:%M:%S.%f")
                elif 'T' in value:
                    value = datetime.strptime(value, "%Y-%m-%dT%H:%M:%S")
                else:
                    value = datetime.strptime(value, "%Y-%m-%d")
            except Exception:
                value = parse(value)
    elif isinstance(value, datetime):
        pass
    elif isinstance(value, date):  # NOTE: date has to be *after* datetime, or it will be overwritten
        value = datetime.combine(value, datetime.min.time())
    else:
        raise PyMISPError(f'Invalid format for {value}: {type(value)}.')

    if not value.tzinfo:
        # set localtimezone if not present
        value = value.astimezone()
    return value


def make_bool(value: Optional[Union[bool, int, str, dict, list]]) -> bool:
    """Converts the supplied value to a boolean.

    :param value: Value to interpret as a boolean.  An empty string, dict
        or list is False; value None is also False.
    """
    if isinstance(value, bool):
        return value
    if isinstance(value, int):
        return bool(value)
    if not value:  # None, 0, '', {}, []
        return False

    if isinstance(value, str):
        if value == '0':
            return False
        return True
    else:
        raise PyMISPError('Unable to convert {} to a boolean.'.format(value))


class MISPOrganisation(AbstractMISP):

    _fields_for_feed: set = {'name', 'uuid'}

    def __init__(self):
        super().__init__()
        self.id: int

    def from_dict(self, **kwargs):
        if 'Organisation' in kwargs:
            kwargs = kwargs['Organisation']
        super(MISPOrganisation, self).from_dict(**kwargs)


class MISPSharingGroup(AbstractMISP):

    def from_dict(self, **kwargs):
        if 'SharingGroup' in kwargs:
            kwargs = kwargs['SharingGroup']
        super().from_dict(**kwargs)


class MISPShadowAttribute(AbstractMISP):

    def __init__(self):
        super().__init__()
        self.type: str
        self.value: str

    def from_dict(self, **kwargs):
        if 'ShadowAttribute' in kwargs:
            kwargs = kwargs['ShadowAttribute']
        super().from_dict(**kwargs)

    def __repr__(self) -> str:
        if hasattr(self, 'value'):
            return f'<{self.__class__.__name__}(type={self.type}, value={self.value})'
        return f'<{self.__class__.__name__}(NotInitialized)'


class MISPSighting(AbstractMISP):

    def __init__(self):
        super().__init__()
        self.id: int
        self.value: str

    def from_dict(self, **kwargs):
        """Initialize the MISPSighting from a dictionary

        :param value: Value of the attribute the sighting is related too. Pushing this object
            will update the sighting count of each attribute with this value on the instance.
        :param uuid: UUID of the attribute to update
        :param id: ID of the attriute to update
        :param source: Source of the sighting
        :param type: Type of the sighting
        :param timestamp: Timestamp associated to the sighting
        """
        if 'Sighting' in kwargs:
            kwargs = kwargs['Sighting']
        super(MISPSighting, self).from_dict(**kwargs)

    def __repr__(self) -> str:
        if hasattr(self, 'value'):
            return '<{self.__class__.__name__}(value={self.value})'.format(self=self)
        if hasattr(self, 'id'):
            return '<{self.__class__.__name__}(id={self.id})'.format(self=self)
        if hasattr(self, 'uuid'):
            return '<{self.__class__.__name__}(uuid={self.uuid})'.format(self=self)
        return '<{self.__class__.__name__}(NotInitialized)'.format(self=self)


class MISPAttribute(AbstractMISP):
    _fields_for_feed: set = {'uuid', 'value', 'category', 'type', 'comment', 'data',
                             'deleted', 'timestamp', 'to_ids', 'disable_correlation',
                             'first_seen', 'last_seen'}

    def __init__(self, describe_types: Optional[Dict] = None, strict: bool = False):
        """Represents an Attribute

        :param describe_types: Use it if you want to overwrite the default describeTypes.json file (you don't)
        :param strict: If false, fallback to sane defaults for the attribute type if the ones passed by the user are incorrect
        """
        super().__init__()
        if describe_types:
            self.describe_types: Dict[str, Any] = describe_types
        self.__categories: List[str] = self.describe_types['categories']
        self.__category_type_mapping: Dict[str, List[str]] = self.describe_types['category_type_mappings']
        self.__sane_default: Dict[str, Dict[str, Union[str, int]]] = self.describe_types['sane_defaults']
        self.__strict: bool = strict
        self.data: Optional[BytesIO] = None
        self.first_seen: datetime
        self.last_seen: datetime
        self.uuid: str = str(uuid.uuid4())
        self.ShadowAttribute: List[MISPShadowAttribute] = []
        self.SharingGroup: MISPSharingGroup
        self.Sighting: List[MISPSighting] = []
        self.Tag: List[MISPTag] = []

        # For search
        self.Event: MISPEvent
        self.RelatedAttribute: List[MISPAttribute]

        # For malware sample
        self._malware_binary: Optional[BytesIO]

    def add_tag(self, tag: Optional[Union[str, MISPTag, Dict]] = None, **kwargs) -> MISPTag:
        return super()._add_tag(tag, **kwargs)

    @property
    def tags(self) -> List[MISPTag]:
        """Returns a list of tags associated to this Attribute"""
        return self.Tag

    @tags.setter
    def tags(self, tags: List[MISPTag]):
        """Set a list of prepared MISPTag."""
        super()._set_tags(tags)

    def _prepare_data(self, data: Optional[Union[Path, str, bytes, BytesIO]]):
        if not data:
            super().__setattr__('data', None)
            return

        if isinstance(data, BytesIO):
            super().__setattr__('data', data)
        elif isinstance(data, Path):
            with data.open('rb') as f_temp:
                super().__setattr__('data', BytesIO(f_temp.read()))
        elif isinstance(data, (str, bytes)):
            super().__setattr__('data', BytesIO(base64.b64decode(data)))
        else:
            raise PyMISPError(f'Invalid type ({type(data)}) for the data key: {data}')

        if self.type == 'malware-sample':
            try:
                # Ignore type, if data is None -> exception
                with ZipFile(self.data) as f:  # type: ignore
                    if not self.__is_misp_encrypted_file(f):
                        raise PyMISPError('Not an existing malware sample')
                    for name in f.namelist():
                        if name.endswith('.filename.txt'):
                            with f.open(name, pwd=b'infected') as unpacked:
                                self.malware_filename = unpacked.read().decode().strip()
                        else:
                            # decrypting a zipped file is extremely slow. We do it on-demand in self.malware_binary
                            continue
            except Exception:
                # not a encrypted zip file, assuming it is a new malware sample
                self._prepare_new_malware_sample()

    def __setattr__(self, name: str, value: Any):
        if name in ['first_seen', 'last_seen']:
            _datetime = _make_datetime(value)

            if name == 'last_seen' and hasattr(self, 'first_seen') and self.first_seen > _datetime:
                raise PyMISPError(f'last_seen ({value}) has to be after first_seen ({self.first_seen})')
            if name == 'first_seen' and hasattr(self, 'last_seen') and self.last_seen < _datetime:
                raise PyMISPError(f'first_seen ({value}) has to be before last_seen ({self.last_seen})')
            super().__setattr__(name, _datetime)
        elif name == 'data':
            self._prepare_data(value)
        else:
            super().__setattr__(name, value)

    def hash_values(self, algorithm: str = 'sha512') -> List[str]:
        """Compute the hash of every value for fast lookups"""
        if algorithm not in hashlib.algorithms_available:
            raise PyMISPError('The algorithm {} is not available for hashing.'.format(algorithm))
        if '|' in self.type or self.type == 'malware-sample':
            hashes = []
            for v in self.value.split('|'):
                h = hashlib.new(algorithm)
                h.update(v.encode("utf-8"))
                hashes.append(h.hexdigest())
            return hashes
        else:
            h = hashlib.new(algorithm)
            to_encode = self.value
            if not isinstance(to_encode, str):
                to_encode = str(to_encode)
            h.update(to_encode.encode("utf-8"))
            return [h.hexdigest()]

    def _set_default(self):
        if not hasattr(self, 'comment'):
            self.comment = ''
        if not hasattr(self, 'timestamp'):
            self.timestamp = datetime.timestamp(datetime.now())

    def _to_feed(self) -> Dict:
        to_return = super()._to_feed()
        if self.data:
            to_return['data'] = base64.b64encode(self.data.getvalue()).decode()
        if self.tags:
            to_return['Tag'] = list(filter(None, [tag._to_feed() for tag in self.tags]))
        return to_return

    @property
    def known_types(self) -> List[str]:
        """Returns a list of all the known MISP attributes types"""
        return self.describe_types['types']

    @property
    def malware_binary(self) -> Optional[BytesIO]:
        """Returns a BytesIO of the malware, if the attribute has one.
        Decrypts, unpacks and caches the binary on the first invocation,
        which may require some time for large attachments (~1s/MB).
        """
        if self.type != 'malware-sample':
            # Not a malware sample
            return None
        if hasattr(self, '_malware_binary'):
            # Already unpacked
            return self._malware_binary
        elif hasattr(self, 'malware_filename'):
            # Have a binary, but didn't decrypt it yet
            with ZipFile(self.data) as f:  # type: ignore
                for name in f.namelist():
                    if not name.endswith('.filename.txt'):
                        with f.open(name, pwd=b'infected') as unpacked:
                            self._malware_binary = BytesIO(unpacked.read())
            return self._malware_binary
        return None

    @property
    def shadow_attributes(self) -> List[MISPShadowAttribute]:
        return self.ShadowAttribute

    @shadow_attributes.setter
    def shadow_attributes(self, shadow_attributes: List[MISPShadowAttribute]):
        """Set a list of prepared MISPShadowAttribute."""
        if all(isinstance(x, MISPShadowAttribute) for x in shadow_attributes):
            self.ShadowAttribute = shadow_attributes
        else:
            raise PyMISPError('All the attributes have to be of type MISPShadowAttribute.')

    @property
    def sightings(self) -> List[MISPSighting]:
        return self.Sighting

    @sightings.setter
    def sightings(self, sightings: List[MISPSighting]):
        """Set a list of prepared MISPSighting."""
        if all(isinstance(x, MISPSighting) for x in sightings):
            self.Sighting = sightings
        else:
            raise PyMISPError('All the attributes have to be of type MISPSighting.')

    def delete(self):
        """Mark the attribute as deleted (soft delete)"""
        self.deleted = True

    def add_proposal(self, shadow_attribute=None, **kwargs) -> MISPShadowAttribute:
        """Alias for add_shadow_attribute"""
        return self.add_shadow_attribute(shadow_attribute, **kwargs)

    def add_shadow_attribute(self, shadow_attribute: Optional[Union[MISPShadowAttribute, Dict]] = None, **kwargs) -> MISPShadowAttribute:
        """Add a shadow attribute to the attribute (by name or a MISPShadowAttribute object)"""
        if isinstance(shadow_attribute, MISPShadowAttribute):
            misp_shadow_attribute = shadow_attribute
        elif isinstance(shadow_attribute, dict):
            misp_shadow_attribute = MISPShadowAttribute()
            misp_shadow_attribute.from_dict(**shadow_attribute)
        elif kwargs:
            misp_shadow_attribute = MISPShadowAttribute()
            misp_shadow_attribute.from_dict(**kwargs)
        else:
            raise PyMISPError("The shadow_attribute is in an invalid format (can be either string, MISPShadowAttribute, or an expanded dict): {}".format(shadow_attribute))
        self.shadow_attributes.append(misp_shadow_attribute)
        self.edited = True
        return misp_shadow_attribute

    def add_sighting(self, sighting: Optional[Union[MISPSighting, dict]] = None, **kwargs) -> MISPSighting:
        """Add a sighting to the attribute (by name or a MISPSighting object)"""
        if isinstance(sighting, MISPSighting):
            misp_sighting = sighting
        elif isinstance(sighting, dict):
            misp_sighting = MISPSighting()
            misp_sighting.from_dict(**sighting)
        elif kwargs:
            misp_sighting = MISPSighting()
            misp_sighting.from_dict(**kwargs)
        else:
            raise PyMISPError("The sighting is in an invalid format (can be either string, MISPShadowAttribute, or an expanded dict): {}".format(sighting))
        self.sightings.append(misp_sighting)
        self.edited = True
        return misp_sighting

    def from_dict(self, **kwargs):
        if 'Attribute' in kwargs:
            kwargs = kwargs['Attribute']
        if kwargs.get('type') and kwargs.get('category'):
            if kwargs['type'] not in self.__category_type_mapping[kwargs['category']]:
                if self.__strict:
                    raise NewAttributeError('{} and {} is an invalid combination, type for this category has to be in {}'.format(
                        kwargs.get('type'), kwargs.get('category'), (', '.join(self.__category_type_mapping[kwargs['category']]))))
                else:
                    kwargs.pop('category', None)

        self.type = kwargs.pop('type', None)  # Required
        if self.type is None:
            raise NewAttributeError('The type of the attribute is required.')
        if self.type not in self.known_types:
            raise NewAttributeError('{} is invalid, type has to be in {}'.format(self.type, (', '.join(self.known_types))))

        type_defaults = self.__sane_default[self.type]

        self.value = kwargs.pop('value', None)
        if self.value is None:
            raise NewAttributeError('The value of the attribute is required.')
        if self.type == 'datetime' and isinstance(self.value, str):
            try:
                # Faster
                if sys.version_info >= (3, 7):
                    self.value = datetime.fromisoformat(self.value)
                else:
                    if '+' in self.value or '-' in self.value:
                        self.value = datetime.strptime(self.value, "%Y-%m-%dT%H:%M:%S.%f%z")
                    elif '.' in self.value:
                        self.value = datetime.strptime(self.value, "%Y-%m-%dT%H:%M:%S.%f")
                    else:
                        self.value = datetime.strptime(self.value, "%Y-%m-%dT%H:%M:%S")
            except ValueError:
                # Slower, but if the other ones fail, that's a good fallback
                self.value = parse(self.value)

        # Default values
        self.category = kwargs.pop('category', type_defaults['default_category'])
        if self.category is None:
            # In case the category key is passed, but None
            self.category = type_defaults['default_category']
        if self.category not in self.__categories:
            raise NewAttributeError('{} is invalid, category has to be in {}'.format(self.category, (', '.join(self.__categories))))

        self.to_ids = kwargs.pop('to_ids', bool(int(type_defaults['to_ids'])))
        if self.to_ids is None:
            self.to_ids = bool(int(type_defaults['to_ids']))
        else:
            self.to_ids = make_bool(self.to_ids)

        if not isinstance(self.to_ids, bool):
            raise NewAttributeError('{} is invalid, to_ids has to be True or False'.format(self.to_ids))

        self.distribution = kwargs.pop('distribution', None)
        if self.distribution is not None:
            self.distribution = int(self.distribution)
            if self.distribution not in [0, 1, 2, 3, 4, 5]:
                raise NewAttributeError('{} is invalid, the distribution has to be in 0, 1, 2, 3, 4, 5'.format(self.distribution))

        # other possible values
        if kwargs.get('data'):
            self.data = kwargs.pop('data')
        if kwargs.get('id'):
            self.id = int(kwargs.pop('id'))
        if kwargs.get('event_id'):
            self.event_id = int(kwargs.pop('event_id'))
        if kwargs.get('timestamp'):
            ts = kwargs.pop('timestamp')
            if isinstance(ts, datetime):
                self.timestamp = ts
            else:
                self.timestamp = datetime.fromtimestamp(int(ts), timezone.utc)
        if kwargs.get('first_seen'):
            fs = kwargs.pop('first_seen')
            try:
                # Faster
                if sys.version_info >= (3, 7):
                    self.first_seen = datetime.fromisoformat(fs)
                else:
                    self.first_seen = datetime.strptime(fs, "%Y-%m-%dT%H:%M:%S.%f%z")
            except Exception:
                # Use __setattr__
                self.first_seen = fs

        if kwargs.get('last_seen'):
            ls = kwargs.pop('last_seen')
            try:
                # Faster
                if sys.version_info >= (3, 7):
                    self.last_seen = datetime.fromisoformat(ls)
                else:
                    self.last_seen = datetime.strptime(ls, "%Y-%m-%dT%H:%M:%S.%f%z")
            except Exception:
                # Use __setattr__
                self.last_seen = ls

        if kwargs.get('sharing_group_id'):
            self.sharing_group_id = int(kwargs.pop('sharing_group_id'))

        if self.distribution == 4:
            # The distribution is set to sharing group, a sharing_group_id is required.
            if not hasattr(self, 'sharing_group_id'):
                raise NewAttributeError('If the distribution is set to sharing group, a sharing group ID is required.')
            elif not self.sharing_group_id:
                # Cannot be None or 0 either.
                raise NewAttributeError('If the distribution is set to sharing group, a sharing group ID is required (cannot be {}).'.format(self.sharing_group_id))

        if kwargs.get('Tag'):
            [self.add_tag(tag) for tag in kwargs.pop('Tag')]
        if kwargs.get('Sighting'):
            [self.add_sighting(sighting) for sighting in kwargs.pop('Sighting')]
        if kwargs.get('ShadowAttribute'):
            [self.add_shadow_attribute(s_attr) for s_attr in kwargs.pop('ShadowAttribute')]

        if kwargs.get('SharingGroup'):
            self.SharingGroup = MISPSharingGroup()
            self.SharingGroup.from_dict(**kwargs.pop('SharingGroup'))
        # If the user wants to disable correlation, let them. Defaults to False.
        self.disable_correlation = kwargs.pop("disable_correlation", False)
        if self.disable_correlation is None:
            self.disable_correlation = False

        super().from_dict(**kwargs)

    def to_dict(self) -> Dict:
        to_return = super().to_dict()
        if self.data:
            to_return['data'] = base64.b64encode(self.data.getvalue()).decode()
        return to_return

    def _prepare_new_malware_sample(self):
        if '|' in self.value:
            # Get the filename, ignore the md5, because humans.
            self.malware_filename, md5 = self.value.split('|')
        else:
            # Assuming the user only passed the filename
            self.malware_filename = self.value
        self.value = self.malware_filename
        self._malware_binary = self.data
        self.encrypt = True

    def __is_misp_encrypted_file(self, f) -> bool:
        files_list = f.namelist()
        if len(files_list) != 2:
            return False
        md5_from_filename = ''
        md5_from_file = ''
        for name in files_list:
            if name.endswith('.filename.txt'):
                md5_from_filename = name.replace('.filename.txt', '')
            else:
                md5_from_file = name
        if not md5_from_filename or not md5_from_file or md5_from_filename != md5_from_file:
            return False
        return True

    def __repr__(self):
        if hasattr(self, 'value'):
            return '<{self.__class__.__name__}(type={self.type}, value={self.value})'.format(self=self)
        return '<{self.__class__.__name__}(NotInitialized)'.format(self=self)

    def verify(self, gpg_uid):  # pragma: no cover
        # Not used
        if not has_pyme:
            raise PyMISPError('pyme is required, please install: pip install --pre pyme3. You will also need libgpg-error-dev and libgpgme11-dev.')
        signed_data = self._serialize()
        with gpg.Context() as c:
            keys = list(c.keylist(gpg_uid))
            try:
                c.verify(signed_data, signature=base64.b64decode(self.sig), verify=keys[:1])
                return {self.uuid: True}
            except Exception:
                return {self.uuid: False}

    def _serialize(self):  # pragma: no cover
        # Not used
        return '{type}{category}{to_ids}{uuid}{timestamp}{comment}{deleted}{value}'.format(
            type=self.type, category=self.category, to_ids=self.to_ids, uuid=self.uuid, timestamp=self.timestamp,
            comment=self.comment, deleted=self.deleted, value=self.value).encode()

    def sign(self, gpg_uid, passphrase=None):  # pragma: no cover
        # Not used
        if not has_pyme:
            raise PyMISPError('pyme is required, please install: pip install --pre pyme3. You will also need libgpg-error-dev and libgpgme11-dev.')
        to_sign = self._serialize()
        with gpg.Context() as c:
            keys = list(c.keylist(gpg_uid))
            c.signers = keys[:1]
            if passphrase:
                c.set_passphrase_cb(lambda *args: passphrase)
            signed, _ = c.sign(to_sign, mode=mode.DETACH)
            self.sig = base64.b64encode(signed).decode()


class MISPObjectReference(AbstractMISP):

    _fields_for_feed: set = {'uuid', 'timestamp', 'relationship_type', 'comment',
                             'object_uuid', 'referenced_uuid'}

    def __init__(self):
        super().__init__()
        self.uuid = str(uuid.uuid4())
        self.object_uuid: str
        self.referenced_uuid: str
        self.relationship_type: str

    def _set_default(self):
        if not hasattr(self, 'comment'):
            self.comment = ''
        if not hasattr(self, 'timestamp'):
            self.timestamp = datetime.timestamp(datetime.now())

    def from_dict(self, **kwargs):
        if 'ObjectReference' in kwargs:
            kwargs = kwargs['ObjectReference']
        super(MISPObjectReference, self).from_dict(**kwargs)

    def __repr__(self) -> str:
        if hasattr(self, 'referenced_uuid') and hasattr(self, 'object_uuid'):
            return '<{self.__class__.__name__}(object_uuid={self.object_uuid}, referenced_uuid={self.referenced_uuid}, relationship_type={self.relationship_type})'.format(self=self)
        return '<{self.__class__.__name__}(NotInitialized)'.format(self=self)


class MISPObject(AbstractMISP):

    _fields_for_feed: set = {'name', 'meta-category', 'description', 'template_uuid',
                             'template_version', 'uuid', 'timestamp', 'distribution',
                             'sharing_group_id', 'comment', 'first_seen', 'last_seen',
                             'deleted'}

    def __init__(self, name: str, strict: bool = False, standalone: bool = True, default_attributes_parameters: Dict = {}, **kwargs):
        ''' Master class representing a generic MISP object

        :param name: Name of the object
        :param strict: Enforce validation with the object templates
        :param standalone: The object will be pushed as directly on MISP, not as a part of an event.
            In this case the ObjectReference needs to be pushed manually and cannot be in the JSON dump.
        :param default_attributes_parameters: Used as template for the attributes if they are not overwritten in add_attribute
        :param misp_objects_path_custom: Path to custom object templates
        :param misp_objects_template_custom: Template of the object. Expects the content (dict, loaded with json.load or json.loads) of a template definition file, see repository MISP/misp-objects.
        '''
        super().__init__(**kwargs)
        self._strict: bool = strict
        self.name: str = name
        self._known_template: bool = False
        self.id: int
        self._definition: Optional[Dict]

        misp_objects_template_custom = kwargs.pop('misp_objects_template_custom', None)
        misp_objects_path_custom = kwargs.pop('misp_objects_path_custom', None)
        if misp_objects_template_custom:
            self._set_template(misp_objects_template_custom=misp_objects_template_custom)
        else:
            # Fall back to default path if None
            self._set_template(misp_objects_path_custom=misp_objects_path_custom)

        self.uuid: str = str(uuid.uuid4())
        self.first_seen: datetime
        self.last_seen: datetime
        self.__fast_attribute_access: dict = defaultdict(list)  # Hashtable object_relation: [attributes]
        self.ObjectReference: List[MISPObjectReference] = []
        self._standalone: bool = False
        self.Attribute: List[MISPObjectAttribute] = []
        self.SharingGroup: MISPSharingGroup
        self._default_attributes_parameters: dict
        if isinstance(default_attributes_parameters, MISPAttribute):
            # Just make sure we're not modifying an existing MISPAttribute
            self._default_attributes_parameters = default_attributes_parameters.to_dict()
        else:
            self._default_attributes_parameters = copy.copy(default_attributes_parameters)
        if self._default_attributes_parameters:
            # Let's clean that up
            self._default_attributes_parameters.pop('value', None)  # duh
            self._default_attributes_parameters.pop('uuid', None)  # duh
            self._default_attributes_parameters.pop('id', None)  # duh
            self._default_attributes_parameters.pop('object_id', None)  # duh
            self._default_attributes_parameters.pop('type', None)  # depends on the value
            self._default_attributes_parameters.pop('object_relation', None)  # depends on the value
            self._default_attributes_parameters.pop('disable_correlation', None)  # depends on the value
            self._default_attributes_parameters.pop('to_ids', None)  # depends on the value
            self._default_attributes_parameters.pop('deleted', None)  # doesn't make sense to pre-set it
            self._default_attributes_parameters.pop('data', None)  # in case the original in a sample or an attachment

            # Those values are set for the current object, if they exist, but not pop'd because they are still useful for the attributes
            self.distribution: int = self._default_attributes_parameters.get('distribution', 5)
            self.sharing_group_id: int = self._default_attributes_parameters.get('sharing_group_id', 0)
        else:
            self.distribution = 5  # Default to inherit
            self.sharing_group_id = 0
        self.standalone = standalone

    def _load_template_path(self, template_path: Union[Path, str]) -> bool:
        template = self._load_json(template_path)
        if not template:
            self._definition = None
            return False
        self._load_template(template)
        return True

    def _load_template(self, template: Dict) -> None:
        self._definition = template
        setattr(self, 'meta-category', self._definition['meta-category'])
        self.template_uuid = self._definition['uuid']
        self.description = self._definition['description']
        self.template_version = self._definition['version']

    def _set_default(self):
        if not hasattr(self, 'comment'):
            self.comment = ''
        if not hasattr(self, 'timestamp'):
            self.timestamp = datetime.timestamp(datetime.now())

    def _to_feed(self) -> Dict:
        to_return = super(MISPObject, self)._to_feed()
        if self.references:
            to_return['ObjectReference'] = [reference._to_feed() for reference in self.references]
        return to_return

    def __setattr__(self, name, value):
        if name in ['first_seen', 'last_seen']:
            value = _make_datetime(value)

            if name == 'last_seen' and hasattr(self, 'first_seen') and self.first_seen > value:
                raise PyMISPError('last_seen ({value}) has to be after first_seen ({self.first_seen})')
            if name == 'first_seen' and hasattr(self, 'last_seen') and self.last_seen < value:
                raise PyMISPError('first_seen ({value}) has to be before last_seen ({self.last_seen})')
        super().__setattr__(name, value)

    def force_misp_objects_path_custom(self, misp_objects_path_custom: Union[Path, str], object_name: Optional[str] = None):
        if object_name:
            self.name = object_name
        self._set_template(misp_objects_path_custom)

    def _set_template(self, misp_objects_path_custom: Optional[Union[Path, str]] = None, misp_objects_template_custom: Optional[Dict] = None):
        if misp_objects_template_custom:
            # A complete template was given to the constructor
            self._load_template(misp_objects_template_custom)
            self._known_template = True
        else:
            if misp_objects_path_custom:
                # If misp_objects_path_custom is given, and an object with the given name exists, use that.
                if isinstance(misp_objects_path_custom, str):
                    self.misp_objects_path = Path(misp_objects_path_custom)
                else:
                    self.misp_objects_path = misp_objects_path_custom

            # Try to get the template
            self._known_template = self._load_template_path(self.misp_objects_path / self.name / 'definition.json')

        if not self._known_template and self._strict:
            raise UnknownMISPObjectTemplate('{} is unknown in the MISP object directory.'.format(self.name))
        else:
            # Then we have no meta-category, template_uuid, description and template_version
            pass

    @property
    def disable_validation(self):
        self._strict = False

    @property
    def attributes(self) -> List['MISPObjectAttribute']:
        return self.Attribute

    @attributes.setter
    def attributes(self, attributes: List['MISPObjectAttribute']):
        if all(isinstance(x, MISPObjectAttribute) for x in attributes):
            self.Attribute = attributes
            self.__fast_attribute_access = defaultdict(list)
        else:
            raise PyMISPError('All the attributes have to be of type MISPObjectAttribute.')

    @property
    def references(self) -> List[MISPObjectReference]:
        return self.ObjectReference

    @references.setter
    def references(self, references: List[MISPObjectReference]):
        if all(isinstance(x, MISPObjectReference) for x in references):
            self.ObjectReference = references
        else:
            raise PyMISPError('All the attributes have to be of type MISPObjectReference.')

    @property
    def standalone(self):
        return self._standalone

    @standalone.setter
    def standalone(self, new_standalone: bool):
        if self._standalone != new_standalone:
            if new_standalone:
                self.update_not_jsonable("ObjectReference")
            else:
                self._remove_from_not_jsonable("ObjectReference")
            self._standalone = new_standalone
        else:
            pass

    def from_dict(self, **kwargs):
        if 'Object' in kwargs:
            kwargs = kwargs['Object']
        if self._known_template:
            if kwargs.get('template_uuid') and kwargs['template_uuid'] != self.template_uuid:
                if self._strict:
                    raise UnknownMISPObjectTemplate('UUID of the object is different from the one of the template.')
                else:
                    self._known_template = False
            if kwargs.get('template_version') and int(kwargs['template_version']) != self.template_version:
                if self._strict:
                    raise UnknownMISPObjectTemplate('Version of the object ({}) is different from the one of the template ({}).'.format(kwargs['template_version'], self.template_version))
                else:
                    self._known_template = False

        # depending on how the object is initialized, we may have a few keys to pop
        kwargs.pop('misp_objects_template_custom', None)
        kwargs.pop('misp_objects_path_custom', None)

        if 'distribution' in kwargs and kwargs['distribution'] is not None:
            self.distribution = kwargs.pop('distribution')
            self.distribution = int(self.distribution)
            if self.distribution not in [0, 1, 2, 3, 4, 5]:
                raise NewAttributeError('{} is invalid, the distribution has to be in 0, 1, 2, 3, 4, 5'.format(self.distribution))

        if kwargs.get('timestamp'):
            ts = kwargs.pop('timestamp')
            if isinstance(ts, datetime):
                self.timestamp = ts
            else:
                self.timestamp = datetime.fromtimestamp(int(ts), timezone.utc)

        if kwargs.get('first_seen'):
            fs = kwargs.pop('first_seen')
            try:
                # Faster
                if sys.version_info >= (3, 7):
                    self.first_seen = datetime.fromisoformat(fs)
                else:
                    self.first_seen = datetime.strptime(fs, "%Y-%m-%dT%H:%M:%S.%f%z")
            except Exception:
                # Use __setattr__
                self.first_seen = fs

        if kwargs.get('last_seen'):
            ls = kwargs.pop('last_seen')
            try:
                # Faster
                if sys.version_info >= (3, 7):
                    self.last_seen = datetime.fromisoformat(ls)
                else:
                    self.last_seen = datetime.strptime(ls, "%Y-%m-%dT%H:%M:%S.%f%z")
            except Exception:
                # Use __setattr__
                self.last_seen = ls

        if kwargs.get('Attribute'):
            [self.add_attribute(**a) for a in kwargs.pop('Attribute')]
        if kwargs.get('ObjectReference'):
            [self.add_reference(**r) for r in kwargs.pop('ObjectReference')]

        if kwargs.get('SharingGroup'):
            self.SharingGroup = MISPSharingGroup()
            self.SharingGroup.from_dict(**kwargs.pop('SharingGroup'))
        # Not supported yet - https://github.com/MISP/PyMISP/issues/168
        # if kwargs.get('Tag'):
        #    for tag in kwargs.pop('Tag'):
        #        self.add_tag(tag)

        super().from_dict(**kwargs)

    def add_reference(self, referenced_uuid: Union[AbstractMISP, str], relationship_type: str, comment: Optional[str] = None, **kwargs) -> MISPObjectReference:
        """Add a link (uuid) to another object"""
        if isinstance(referenced_uuid, AbstractMISP):
            # Allow to pass an object or an attribute instead of its UUID
            referenced_uuid = referenced_uuid.uuid
        if 'object_uuid' in kwargs and not kwargs.get('object_uuid'):
            # Unexplained None in object_uuid key -> https://github.com/MISP/PyMISP/issues/640
            kwargs.pop('object_uuid')
            object_uuid = self.uuid
        elif kwargs.get('object_uuid'):
            # Load existing object
            object_uuid = kwargs.pop('object_uuid')
        else:
            # New reference
            object_uuid = self.uuid
        reference = MISPObjectReference()
        reference.from_dict(object_uuid=object_uuid, referenced_uuid=referenced_uuid,
                            relationship_type=relationship_type, comment=comment, **kwargs)
        self.ObjectReference.append(reference)
        self.edited = True
        return reference

    def get_attributes_by_relation(self, object_relation: str) -> List[MISPAttribute]:
        '''Returns the list of attributes with the given object relation in the object'''
        return self._fast_attribute_access.get(object_relation, [])

    @property
    def _fast_attribute_access(self) -> Dict:
        if not self.__fast_attribute_access:
            for a in self.attributes:
                self.__fast_attribute_access[a.object_relation].append(a)
        return self.__fast_attribute_access

    def has_attributes_by_relation(self, list_of_relations: List[str]) -> bool:
        '''True if all the relations in the list are defined in the object'''
        return all(relation in self._fast_attribute_access for relation in list_of_relations)

    def add_attribute(self, object_relation: str, simple_value: Optional[Union[str, int, float]] = None, **value) -> Optional[MISPAttribute]:
        """Add an attribute. object_relation is required and the value key is a
        dictionary with all the keys supported by MISPAttribute"""
        if simple_value is not None:  # /!\ The value *can* be 0
            value = {'value': simple_value}
        if value.get('value') is None:
            logger.warning("The value of the attribute you're trying to add is None or empty string, skipping it. Object relation: {}".format(object_relation))
            return None
        else:
            if isinstance(value['value'], bytes):
                # That shouldn't happen, but we live in the real world, and it does.
                # So we try to decode (otherwise, MISP barf), and raise a warning if needed.
                try:
                    value['value'] = value['value'].decode()
                except Exception:
                    logger.warning("The value of the attribute you're trying to add is a bytestream ({!r}), and we're unable to make it a string.".format(value['value']))
                    return None

            # Make sure we're not adding an empty value.
            if isinstance(value['value'], str):
                value['value'] = value['value'].strip()
                if value['value'] == '':
                    logger.warning("The value of the attribute you're trying to add is an empty string, skipping it. Object relation: {}".format(object_relation))
                    return None
        if self._known_template and self._definition:
            if object_relation in self._definition['attributes']:
                attribute = MISPObjectAttribute(self._definition['attributes'][object_relation])
            else:
                # Woopsie, this object_relation is unknown, no sane defaults for you.
                logger.warning("The template ({}) doesn't have the object_relation ({}) you're trying to add.".format(self.name, object_relation))
                attribute = MISPObjectAttribute({})
        else:
            attribute = MISPObjectAttribute({})
        # Overwrite the parameters of self._default_attributes_parameters with the ones of value
        attribute.from_dict(object_relation=object_relation, **{**self._default_attributes_parameters, **value})
        self.__fast_attribute_access[object_relation].append(attribute)
        self.Attribute.append(attribute)
        self.edited = True
        return attribute

    def add_attributes(self, object_relation: str, *attributes) -> List[Optional[MISPAttribute]]:
        '''Add multiple attributes with the same object_relation.
        Helper for object_relation when multiple is True in the template.
        It is the same as calling multiple times add_attribute with the same object_relation.
        '''
        to_return = []
        for attribute in attributes:
            if isinstance(attribute, dict):
                a = self.add_attribute(object_relation, **attribute)
            else:
                a = self.add_attribute(object_relation, value=attribute)
            to_return.append(a)
        return to_return

    def to_dict(self, strict: bool = False) -> Dict:
        if strict or self._strict and self._known_template:
            self._validate()
        return super(MISPObject, self).to_dict()

    def to_json(self, sort_keys: bool = False, indent: Optional[int] = None, strict: bool = False):
        if strict or self._strict and self._known_template:
            self._validate()
        return super(MISPObject, self).to_json(sort_keys=sort_keys, indent=indent)

    def _validate(self) -> bool:
        if not self._definition:
            raise PyMISPError('No object definition available, unable to validate.')
        """Make sure the object we're creating has the required fields"""
        if self._definition.get('required'):
            required_missing = set(self._definition['required']) - set(self._fast_attribute_access.keys())
            if required_missing:
                raise InvalidMISPObject('{} are required.'.format(required_missing))
        if self._definition.get('requiredOneOf'):
            if not set(self._definition['requiredOneOf']) & set(self._fast_attribute_access.keys()):
                # We ecpect at least one of the object_relation in requiredOneOf, and it isn't the case
                raise InvalidMISPObject('At least one of the following attributes is required: {}'.format(', '.join(self._definition['requiredOneOf'])))
        for rel, attrs in self._fast_attribute_access.items():
            if len(attrs) == 1:
                # object_relation's here only once, everything's cool, moving on
                continue
            if not self._definition['attributes'][rel].get('multiple'):
                # object_relation's here more than once, but it isn't allowed in the template.
                raise InvalidMISPObject('Multiple occurrences of {} is not allowed'.format(rel))
        return True

    def __repr__(self) -> str:
        if hasattr(self, 'name'):
            return '<{self.__class__.__name__}(name={self.name})'.format(self=self)
        return '<{self.__class__.__name__}(NotInitialized)'.format(self=self)


<<<<<<< HEAD
class MISPGalaxyClusterElement(AbstractMISP):
    def __repr__(self) -> str:
        if hasattr(self, 'key') and hasattr(self, 'value'):
            return '<{self.__class__.__name__}(key={self.key}, value={self.value})'.format(self=self)
        return '<{self.__class__.__name__}(NotInitialized)'.format(self=self)

    def __setattr__(self, key, value):
        if key == "value" and isinstance(value, list):
            raise PyMISPError("You tried to set a list to a cluster element's value. "
                              "Instead, create seperate elements for each value")
        super().__setattr__(key, value)


class MISPGalaxyClusterRelation(AbstractMISP):
    """A MISP Galaxy cluster relation, linking one cluster to another

    :param distribution: The distribution of the relation, one of 0, 1, 2, 3, default 0
    :type distribution: int
    :param galaxy_cluster_uuid: The UUID of the galaxy the relation links to
    :type galaxy_cluster_uuid: uuid
    :param referenced_galaxy_cluster_type: The relation type, e.g. dropped-by
    :type referenced_galaxy_cluster_type: str
    :param referenced_galaxy_cluster_uuid: The UUID of the related galaxy
    :type referenced_galaxy_cluster_uuid: uuid
    :param referenced_galaxy_cluster_id: The ID of the related galaxy
    :type referenced_galaxy_cluster_id: int, optional
    :param galaxy_cluster_id: The ID of the galaxy cluster
    :type galaxy_cluster_id: id, optional
    :param id: The ID of the cluster relation
    :type id: int, optional
    :param default: Whether the relation is a default
    :type default: bool, optional
    """

    def __repr__(self) -> str:
        if hasattr(self, "referenced_galaxy_cluster_type"):
            return '<{self.__class__.__name__}(referenced_galaxy_cluster_type={self.referenced_galaxy_cluster_type})'.format(self=self)
        return '<{self.__class__.__name__}(NotInitialized)'.format(self=self)

    def __init__(self):
        super().__init__()
        self.galaxy_cluster_uuid: uuid
        self.referenced_galaxy_cluster_uuid: uuid
        self.distribution: int = 0
        self.referenced_galaxy_cluster_type: str
        self.Tag: MISPTag = []

    def from_dict(self, **kwargs):
        # Default values for a valid event to send to a MISP instance
        self.distribution = kwargs.pop('distribution', 0)
        self.distribution = int(self.distribution)
        if self.distribution not in [0, 1, 2, 3, 4, 5]:
            raise NewGalaxyClusterRelationError(f'{self.distribution} is invalid, the distribution has to be in 0, 1, 2, 3, 4')

        if kwargs.get('id'):
            self.id = int(kwargs.pop('id'))
        if kwargs.get('orgc_id'):
            self.orgc_id = int(kwargs.pop('orgc_id'))
        if kwargs.get('org_id'):
            self.org_id = int(kwargs.pop('org_id'))
        if kwargs.get('galaxy_id'):
            self.galaxy_id = int(kwargs.pop('galaxy_id'))
        if kwargs.get('tag_id'):
            self.tag_id = int(kwargs.pop('tag_id'))
        if kwargs.get('sharing_group_id'):
            self.sharing_group_id = int(kwargs.pop('sharing_group_id'))
        if kwargs.get('Tag'):
            [self.add_tag(**t) for t in kwargs.pop('Tag')]
        if kwargs.get('SharingGroup'):
            self.SharingGroup = MISPSharingGroup()
            self.SharingGroup.from_dict(**kwargs.pop('SharingGroup'))
        super().from_dict(**kwargs)

    def add_tag(self, tag: Optional[Union[str, MISPTag, Dict]] = None, **kwargs) -> MISPTag:
        return super()._add_tag(tag, **kwargs)

    @property
    def tags(self) -> List[MISPTag]:
        """Returns a list of tags associated to this Attribute"""
        return self.Tag

    @tags.setter
    def tags(self, tags: List[MISPTag]):
        """Set a list of prepared MISPTag."""
        super()._set_tags(tags)


class MISPGalaxyCluster(AbstractMISP):
    """A MISP galaxy cluster, storing respective galaxy elements and relations.
    Used to view default galaxy clusters and add/edit/update/delete Galaxy 2.0 clusters

    :param Org: The organisation as a MISPOrganisation
    :type Org: MISPOrganisation
    :param Orgc: The creator organisation as a MISPOrganisation
    :type Orgc: MISPOrganisation
    :param SharingGroup: The SharingGroup applied to the cluster, if any
    :type SharingGroup: MISPSharingGroup, optional
    :param default: Whether the galaxy cluster is a default or custom cluster, default clusters cannot be edited
    :type default: bool
    :param deleted: Whether the galaxy cluster is deleted or not
    :type deleted: bool
    :param description: The description of the galaxy cluster
    :type description: str
    :param distribution: The distribution type, one of 1, 2, 3, 4, 5
    :type distribution: int
    :param sharing_group_id: The sharing group ID, if distribution is set to 4
    :type sharing_group_id: int, optional
    :param extends_uuid: The UUID of the galaxy cluster it extends
    :type extends_uuid: uuid, optional
    :param galaxy_id: The ID of the galaxy
    :type galaxy_id: int
    :param id: The ID of the galaxy cluster
    :type id: int
    :param org_id: The org's ID
    :type org_id: int
    :param orgc_id: The creating org's ID
    :type orgc_id: int
    :param published: Whether the cluster is published or not
    :type published: bool
    :param source: The source of the galaxy cluster
    :type source: str
    :param tag_count: The count of events using this galaxy cluster
    :type tag_count: int
    :param tag_id: The tag ID
    :type tag_id: int
    :param tag_name: The galaxy cluster's tag
    :type tag_name: str
    :param type: The type of the galaxy cluster, must match the housing galaxies type
    :type type: str
    :param value: The value of the galaxy cluster
    :type value: str
    :param authors: A list of authors of the galaxy cluster
    :type authors: list, optional
    :param cluster_elements: List of MISPGalaxyClusterElement
    :type cluster_elements: list, optional
    :param cluster_relations: List of MISPGalaxyClusterRelation, changes must be made through PyMISP instance
    :type cluster_relations: list, optional
    """

    def __init__(self):
        super().__init__()
        self.Galaxy: MISPGalaxy
        self.GalaxyElement: List[MISPGalaxyClusterElement] = []
        self.GalaxyClusterRelation: List[MISPGalaxyClusterRelation] = []
        self.Org: MISPOrganisation
        self.Orgc: MISPOrganisation
        self.SharingGroup: MISPSharingGroup

    @property
    def cluster_elements(self) -> List[MISPGalaxyClusterElement]:
        return self.GalaxyElement

    @cluster_elements.setter
    def cluster_elements(self, cluster_elements: List[MISPGalaxyClusterElement]):
        self.GalaxyElement = cluster_elements

    @property
    def cluster_relations(self) -> MISPGalaxyClusterRelation:
        return self.GalaxyClusterRelation

    @cluster_relations.setter
    def cluster_relations(self, cluster_relations: List[MISPGalaxyClusterRelation]):
        self.GalaxyClusterRelation = cluster_relations

    def from_dict(self, **kwargs):
        # If the default field is set, we shouldn't have distribution or sharing group ID set
        if 'GalaxyCluster' in kwargs:
            kwargs = kwargs['GalaxyCluster']

        if kwargs.get('default', False):
            blocked_fields = ["distribution" "sharing_group_id"]
            for field in blocked_fields:
                if kwargs.get(field, None):
                    raise NewGalaxyClusterError(
                        f"One of the following fields are set for a default galaxy cluster: {', '.join(blocked_fields)}"
                    )
        if 'uuid' in kwargs:
            self.uuid = kwargs.pop('uuid')
        if 'meta' in kwargs:
            # Parse the cluster elements from the kwargs meta fields
            for key, value in kwargs.pop('meta').items():
                # The meta will merge fields together, i.e. Two 'countries' will be a list, so split these up
                if not isinstance(value, list):
                    value = [value]
                for v in value:
                    self.add_cluster_element(key=key, value=v)
        if 'Galaxy' in kwargs:
            self.Galaxy = MISPGalaxy()
            self.Galaxy.from_dict(**kwargs.pop('Galaxy'))
        if 'GalaxyElement' in kwargs:
            [self.add_cluster_element(**e) for e in kwargs.pop('GalaxyElement')]
        if 'Org' in kwargs:
            self.Org = MISPOrganisation()
            self.Org.from_dict(**kwargs.pop('Org'))
        if 'Orgc' in kwargs:
            self.Orgc = MISPOrganisation()
            self.Orgc.from_dict(**kwargs.pop('Orgc'))
        if 'GalaxyClusterRelation' in kwargs:
            [self.add_cluster_relation(**r) for r in kwargs.pop('GalaxyClusterRelation')]
        if 'SharingGroup' in kwargs:
            self.SharingGroup = MISPSharingGroup()
            self.SharingGroup.from_dict(**kwargs.pop('SharingGroup'))
        super().from_dict(**kwargs)

    def add_cluster_element(self, key: str, value: str, **kwargs):
        """Add a cluster relation to a MISPGalaxyCluster, key and value are required

        :param key: The key name of the element
        :param value: The value of the element
        """
        cluster_element = MISPGalaxyClusterElement()
        cluster_element.from_dict(key=key, value=value, **kwargs)
        self.cluster_elements.append(cluster_element)
        return cluster_element

    def add_cluster_relation(self, referenced_galaxy_cluster_uuid: uuid, referenced_galaxy_cluster_type: str, galaxy_cluster_uuid: str = None, **kwargs):
        """Add a cluster relation to a MISPGalaxyCluster

        :param referenced_galaxy_cluster_uuid: UUID of the related cluster
        :param referenced_galaxy_cluster_type: Relation type
        """
        if not getattr(self, "uuid", None):
            raise PyMISPError("The cluster does not have a UUID, make sure it is a valid galaxy cluster")
        cluster_relation = MISPGalaxyClusterRelation()
        cluster_relation.from_dict(
            galaxy_cluster_uuid=self.uuid,
            referenced_galaxy_cluster_uuid=referenced_galaxy_cluster_uuid,
            referenced_galaxy_cluster_type=referenced_galaxy_cluster_type,
            **kwargs
        )
        self.cluster_relations.append(cluster_relation)
        return cluster_relation

    def __repr__(self) -> str:
        if hasattr(self, 'value'):
            return '<{self.__class__.__name__}(value={self.value})'.format(self=self)
        return '<{self.__class__.__name__}(NotInitialized)'.format(self=self)


class MISPGalaxy(AbstractMISP):
    """Galaxy class, used to view a galaxy and respective clusters, supports the following fields

    :param id: Galaxy ID
    :type id: int
    :param uuid: Galaxy UUID
    :type uuuid: uuid, str
    :param name: Galaxy name
    :type name: str
    :param type: Galaxy type
    :type type: str
    :param description: Galaxy description
    :type description: str
    :param version: Galaxy version number
    :type version: int
    :param icon: Galaxy icon
    :type icon: str
    :param namespace: Galaxy namespace
    :type namespace: str
    :param clusters: List of MISPGalaxyCluster
    :type clusters: list
    """

    def __init__(self):
        super().__init__()
        self.GalaxyCluster: List[MISPGalaxyCluster] = []

    def from_dict(self, **kwargs):
        """Galaxy could be in one of the following formats:
        {'Galaxy': {}, 'GalaxyCluster': []}
        {'Galaxy': {'GalaxyCluster': []}}
        """

        if 'GalaxyCluster' in kwargs and kwargs.get("withCluster", True):
            # Parse the cluster from the kwargs
            [self.add_galaxy_cluster(**e) for e in kwargs.pop('GalaxyCluster')]

        if 'Galaxy' in kwargs:
            kwargs = kwargs['Galaxy']
        super().from_dict(**kwargs)

    @property
    def clusters(self) -> List[MISPGalaxyCluster]:
        return self.GalaxyCluster

    def add_galaxy_cluster(self, **kwargs) -> MISPGalaxyCluster:
        """Add a MISP galaxy and sub-clusters into an event.
        Supports all other parameters supported by MISPGalaxy"""

        galaxy_cluster = MISPGalaxyCluster()
        galaxy_cluster.from_dict(**kwargs)
        self.clusters.append(galaxy_cluster)
        return galaxy_cluster

=======
class MISPEventReport(AbstractMISP):

    _fields_for_feed: set = {'uuid', 'name', 'content', 'timestamp', 'deleted'}

    def from_dict(self, **kwargs):
        if 'EventReport' in kwargs:
            kwargs = kwargs['EventReport']

        self.distribution = kwargs.pop('distribution', None)
        if self.distribution is not None:
            self.distribution = int(self.distribution)
            if self.distribution not in [0, 1, 2, 3, 4, 5]:
                raise NewEventReportError('{} is invalid, the distribution has to be in 0, 1, 2, 3, 4, 5'.format(self.distribution))

        if kwargs.get('sharing_group_id'):
            self.sharing_group_id = int(kwargs.pop('sharing_group_id'))

        if self.distribution == 4:
            # The distribution is set to sharing group, a sharing_group_id is required.
            if not hasattr(self, 'sharing_group_id'):
                raise NewEventReportError('If the distribution is set to sharing group, a sharing group ID is required.')
            elif not self.sharing_group_id:
                # Cannot be None or 0 either.
                raise NewEventReportError('If the distribution is set to sharing group, a sharing group ID is required (cannot be {}).'.format(self.sharing_group_id))

        self.name = kwargs.pop('name', None)
        if self.name is None:
            raise NewEventReportError('The name of the event report is required.')

        self.content = kwargs.pop('content', None)
        if self.content is None:
            raise NewAttributeError('The content of the event report is required.')

        if kwargs.get('id'):
            self.id = int(kwargs.pop('id'))
        if kwargs.get('event_id'):
            self.event_id = int(kwargs.pop('event_id'))
        if kwargs.get('timestamp'):
            ts = kwargs.pop('timestamp')
            if isinstance(ts, datetime):
                self.timestamp = ts
            else:
                self.timestamp = datetime.fromtimestamp(int(ts), timezone.utc)
        if kwargs.get('deleted'):
            self.deleted = kwargs.pop('deleted')

        super().from_dict(**kwargs)

>>>>>>> 22bcda08
    def __repr__(self) -> str:
        if hasattr(self, 'name'):
            return '<{self.__class__.__name__}(name={self.name})'.format(self=self)
        return '<{self.__class__.__name__}(NotInitialized)'.format(self=self)

<<<<<<< HEAD
=======
    def _set_default(self):
        if not hasattr(self, 'timestamp'):
            self.timestamp = datetime.timestamp(datetime.now())
        if not hasattr(self, 'name'):
            self.name = ''
        if not hasattr(self, 'content'):
            self.content = ''

>>>>>>> 22bcda08

class MISPEvent(AbstractMISP):

    _fields_for_feed: set = {'uuid', 'info', 'threat_level_id', 'analysis', 'timestamp',
                             'publish_timestamp', 'published', 'date', 'extends_uuid'}

    def __init__(self, describe_types: Optional[Dict] = None, strict_validation: bool = False, **kwargs):
        super().__init__(**kwargs)
        if strict_validation:
            schema_file = 'schema.json'
        else:
            schema_file = 'schema-lax.json'
        self.__json_schema = self._load_json(self.resources_path / schema_file)
        if describe_types:
            # This variable is used in add_attribute in order to avoid duplicating the structure
            self.describe_types = describe_types

        self.uuid: str = str(uuid.uuid4())
        self.date: date
        self.Attribute: List[MISPAttribute] = []
        self.Object: List[MISPObject] = []
        self.RelatedEvent: List[MISPEvent] = []
        self.ShadowAttribute: List[MISPShadowAttribute] = []
        self.SharingGroup: MISPSharingGroup
        self.EventReport: List[MISPEventReport] = []
        self.Tag: List[MISPTag] = []
        self.Galaxy: List[MISPGalaxy] = []

    def add_tag(self, tag: Optional[Union[str, MISPTag, dict]] = None, **kwargs) -> MISPTag:
        return super()._add_tag(tag, **kwargs)

    @property
    def tags(self) -> List[MISPTag]:
        """Returns a list of tags associated to this Event"""
        return self.Tag

    @tags.setter
    def tags(self, tags: List[MISPTag]):
        """Set a list of prepared MISPTag."""
        super()._set_tags(tags)

    def _set_default(self):
        """There are a few keys that could, or need to be set by default for the feed generator"""
        if not hasattr(self, 'published'):
            self.published = True
        if not hasattr(self, 'uuid'):
            self.uuid = str(uuid.uuid4())
        if not hasattr(self, 'extends_uuid'):
            self.extends_uuid = ''
        if not hasattr(self, 'date'):
            self.set_date(date.today())
        if not hasattr(self, 'timestamp'):
            self.timestamp = datetime.timestamp(datetime.now())
        if not hasattr(self, 'publish_timestamp'):
            self.publish_timestamp = datetime.timestamp(datetime.now())
        if not hasattr(self, 'analysis'):
            # analysis: 0 means initial, 1 ongoing, 2 completed
            self.analysis = 2
        if not hasattr(self, 'threat_level_id'):
            # threat_level_id 4 means undefined. Tags are recommended.
            self.threat_level_id = 4

    @property
    def manifest(self) -> Dict:
        required = ['info', 'Orgc']
        for r in required:
            if not hasattr(self, r):
                raise PyMISPError('The field {} is required to generate the event manifest.')

        self._set_default()

        return {
            self.uuid: {
                'Orgc': self.Orgc._to_feed(),
                'Tag': list(filter(None, [tag._to_feed() for tag in self.tags])),
                'info': self.info,
                'date': self.date.isoformat(),
                'analysis': self.analysis,
                'threat_level_id': self.threat_level_id,
                'timestamp': self._datetime_to_timestamp(self.timestamp)
            }
        }

    def attributes_hashes(self, algorithm: str = 'sha512') -> List[str]:
        to_return: List[str] = []
        for attribute in self.attributes:
            to_return += attribute.hash_values(algorithm)
        for obj in self.objects:
            for attribute in obj.attributes:
                to_return += attribute.hash_values(algorithm)
        return to_return

    def to_feed(self, valid_distributions: List[int] = [0, 1, 2, 3, 4, 5], with_meta: bool = False) -> Dict:
        """ Generate a json output for MISP Feed.

        :param valid_distributions: only makes sense if the distribution key is set; i.e., the event is exported from a MISP instance.
        """
        required = ['info', 'Orgc']
        for r in required:
            if not hasattr(self, r):
                raise PyMISPError(f'The field {r} is required to generate the event feed output.')

        if (hasattr(self, 'distribution')
                and self.distribution is not None
                and int(self.distribution) not in valid_distributions):
            return {}

        to_return = super()._to_feed()
        if with_meta:
            to_return['_hashes'] = []
            to_return['_manifest'] = self.manifest

        to_return['Orgc'] = self.Orgc._to_feed()
        to_return['Tag'] = list(filter(None, [tag._to_feed() for tag in self.tags]))
        if self.attributes:
            to_return['Attribute'] = []
            for attribute in self.attributes:
                if (valid_distributions and attribute.get('distribution') is not None and attribute.distribution not in valid_distributions):
                    continue
                to_return['Attribute'].append(attribute._to_feed())
                if with_meta:
                    to_return['_hashes'] += attribute.hash_values('md5')

        if self.objects:
            to_return['Object'] = []
            for obj in self.objects:
                if (valid_distributions and obj.get('distribution') is not None and obj.distribution not in valid_distributions):
                    continue
                obj_to_attach = obj._to_feed()
                obj_to_attach['Attribute'] = []
                for attribute in obj.attributes:
                    if (valid_distributions and attribute.get('distribution') is not None and attribute.distribution not in valid_distributions):
                        continue
                    obj_to_attach['Attribute'].append(attribute._to_feed())
                    if with_meta:
                        to_return['_hashes'] += attribute.hash_values('md5')
                to_return['Object'].append(obj_to_attach)

        return {'Event': to_return}

    @property
    def known_types(self) -> List[str]:
        return self.describe_types['types']

    @property
    def org(self) -> MISPOrganisation:
        return self.Org

    @property
    def orgc(self) -> MISPOrganisation:
        return self.Orgc

    @orgc.setter
    def orgc(self, orgc: MISPOrganisation):
        if isinstance(orgc, MISPOrganisation):
            self.Orgc = orgc
        else:
            raise PyMISPError('Orgc must be of type MISPOrganisation.')

    @property
    def attributes(self) -> List[MISPAttribute]:
        return self.Attribute

    @attributes.setter
    def attributes(self, attributes: List[MISPAttribute]):
        if all(isinstance(x, MISPAttribute) for x in attributes):
            self.Attribute = attributes
        else:
            raise PyMISPError('All the attributes have to be of type MISPAttribute.')

    @property
    def event_reports(self) -> List[MISPEventReport]:
        return self.EventReport

    @property
    def shadow_attributes(self) -> List[MISPShadowAttribute]:
        return self.ShadowAttribute

    @shadow_attributes.setter
    def shadow_attributes(self, shadow_attributes: List[MISPShadowAttribute]):
        if all(isinstance(x, MISPShadowAttribute) for x in shadow_attributes):
            self.ShadowAttribute = shadow_attributes
        else:
            raise PyMISPError('All the attributes have to be of type MISPShadowAttribute.')

    @property
    def related_events(self) -> List['MISPEvent']:
        return self.RelatedEvent

    @property
    def objects(self) -> List[MISPObject]:
        return self.Object

    @property
    def galaxies(self) -> List[MISPGalaxy]:
        return self.Galaxy

    @objects.setter
    def objects(self, objects: List[MISPObject]):
        if all(isinstance(x, MISPObject) for x in objects):
            self.Object = objects
        else:
            raise PyMISPError('All the attributes have to be of type MISPObject.')

    def load_file(self, event_path: Union[Path, str], validate: bool = False, metadata_only: bool = False):
        """Load a JSON dump from a file on the disk"""
        if not os.path.exists(event_path):
            raise PyMISPError('Invalid path, unable to load the event.')
        with open(event_path, 'rb') as f:
            self.load(f, validate, metadata_only)

    def load(self, json_event: Union[IO, str, bytes, dict], validate: bool = False, metadata_only: bool = False):
        """Load a JSON dump from a pseudo file or a JSON string"""
        if isinstance(json_event, (BufferedIOBase, TextIOBase)):
            json_event = json_event.read()  # type: ignore

        if isinstance(json_event, (str, bytes)):
            json_event = json.loads(json_event)

        if isinstance(json_event, dict) and 'response' in json_event and isinstance(json_event['response'], list):
            event = json_event['response'][0]
        else:
            event = json_event
        if not event:
            raise PyMISPError('Invalid event')
        if metadata_only:
            event.pop('Attribute', None)
            event.pop('Object', None)
        self.from_dict(**event)
        if validate:
            jsonschema.validate(json.loads(self.to_json()), self.__json_schema)

    def __setattr__(self, name, value):
        if name in ['date']:
            if isinstance(value, date):
                pass
            elif isinstance(value, str):
                if sys.version_info >= (3, 7):
                    try:
                        # faster
                        value = date.fromisoformat(value)
                    except Exception:
                        value = parse(value).date()
                else:
                    value = parse(value).date()
            elif isinstance(value, (int, float)):
                value = date.fromtimestamp(value)
            elif isinstance(value, datetime):
                value = value.date()
            else:
                raise NewEventError(f'Invalid format for the date: {type(value)} - {value}')
        super().__setattr__(name, value)

    def set_date(self, d: Optional[Union[str, int, float, datetime, date]] = None, ignore_invalid: bool = False):
        """Set a date for the event

        :param d: String, datetime, or date object
        :param ignore_invalid: if True, assigns current date if d is not an expected type
        """
        if isinstance(d, (str, int, float, datetime, date)):
            self.date = d  # type: ignore
        elif ignore_invalid:
            self.date = date.today()
        else:
            raise NewEventError(f'Invalid format for the date: {type(d)} - {d}')

    def from_dict(self, **kwargs):
        if 'Event' in kwargs:
            kwargs = kwargs['Event']
        # Required value
        self.info = kwargs.pop('info', None)
        if self.info is None:
            raise NewEventError('The info field of the new event is required.')

        # Default values for a valid event to send to a MISP instance
        self.distribution = kwargs.pop('distribution', None)
        if self.distribution is not None:
            self.distribution = int(self.distribution)
            if self.distribution not in [0, 1, 2, 3, 4]:
                raise NewEventError(f'{self.info}: {self.distribution} is invalid, the distribution has to be in 0, 1, 2, 3, 4')

        if kwargs.get('threat_level_id') is not None:
            self.threat_level_id = int(kwargs.pop('threat_level_id'))
            if self.threat_level_id not in [1, 2, 3, 4]:
                raise NewEventError(f'{self.info}: {self.threat_level_id} is invalid, the threat_level_id has to be in 1, 2, 3, 4')

        if kwargs.get('analysis') is not None:
            self.analysis = int(kwargs.pop('analysis'))
            if self.analysis not in [0, 1, 2]:
                raise NewEventError(f'{self.info}: {self.analysis} is invalid, the analysis has to be in 0, 1, 2')

        self.published = kwargs.pop('published', None)
        if self.published is True:
            self.publish()
        else:
            self.unpublish()

        if kwargs.get('date'):
            self.set_date(kwargs.pop('date'))
        if kwargs.get('Attribute'):
            [self.add_attribute(**a) for a in kwargs.pop('Attribute')]
<<<<<<< HEAD
        if kwargs.get('Galaxy'):
            [self.add_galaxy(**e) for e in kwargs.pop('Galaxy')]
=======
        if kwargs.get('EventReport'):
            [self.add_event_report(**e) for e in kwargs.pop('EventReport')]
>>>>>>> 22bcda08

        # All other keys
        if kwargs.get('id'):
            self.id = int(kwargs.pop('id'))
        if kwargs.get('orgc_id'):
            self.orgc_id = int(kwargs.pop('orgc_id'))
        if kwargs.get('org_id'):
            self.org_id = int(kwargs.pop('org_id'))
        if kwargs.get('timestamp'):
            self.timestamp = datetime.fromtimestamp(int(kwargs.pop('timestamp')), timezone.utc)
        if kwargs.get('publish_timestamp'):
            self.publish_timestamp = datetime.fromtimestamp(int(kwargs.pop('publish_timestamp')), timezone.utc)
        if kwargs.get('sighting_timestamp'):
            self.sighting_timestamp = datetime.fromtimestamp(int(kwargs.pop('sighting_timestamp')), timezone.utc)
        if kwargs.get('sharing_group_id'):
            self.sharing_group_id = int(kwargs.pop('sharing_group_id'))
        if kwargs.get('RelatedEvent'):
            for rel_event in kwargs.pop('RelatedEvent'):
                sub_event = MISPEvent()
                sub_event.load(rel_event)
                self.RelatedEvent.append({'Event': sub_event})
        if kwargs.get('Tag'):
            [self.add_tag(tag) for tag in kwargs.pop('Tag')]
        if kwargs.get('Object'):
            [self.add_object(obj) for obj in kwargs.pop('Object')]
        if kwargs.get('Org'):
            self.Org = MISPOrganisation()
            self.Org.from_dict(**kwargs.pop('Org'))
        if kwargs.get('Orgc'):
            self.Orgc = MISPOrganisation()
            self.Orgc.from_dict(**kwargs.pop('Orgc'))
        if kwargs.get('SharingGroup'):
            self.SharingGroup = MISPSharingGroup()
            self.SharingGroup.from_dict(**kwargs.pop('SharingGroup'))

        super(MISPEvent, self).from_dict(**kwargs)

    def to_dict(self) -> Dict:
        to_return = super().to_dict()

        if to_return.get('date'):
            if isinstance(self.date, datetime):
                self.date = self.date.date()
            to_return['date'] = self.date.isoformat()
        if to_return.get('publish_timestamp'):
            to_return['publish_timestamp'] = self._datetime_to_timestamp(self.publish_timestamp)
        if to_return.get('sighting_timestamp'):
            to_return['sighting_timestamp'] = self._datetime_to_timestamp(self.sighting_timestamp)

        return to_return

    def add_proposal(self, shadow_attribute=None, **kwargs) -> MISPShadowAttribute:
        """Alias for add_shadow_attribute"""
        return self.add_shadow_attribute(shadow_attribute, **kwargs)

    def add_shadow_attribute(self, shadow_attribute=None, **kwargs) -> MISPShadowAttribute:
        """Add a tag to the attribute (by name or a MISPTag object)"""
        if isinstance(shadow_attribute, MISPShadowAttribute):
            misp_shadow_attribute = shadow_attribute
        elif isinstance(shadow_attribute, dict):
            misp_shadow_attribute = MISPShadowAttribute()
            misp_shadow_attribute.from_dict(**shadow_attribute)
        elif kwargs:
            misp_shadow_attribute = MISPShadowAttribute()
            misp_shadow_attribute.from_dict(**kwargs)
        else:
            raise PyMISPError("The shadow_attribute is in an invalid format (can be either string, MISPShadowAttribute, or an expanded dict): {}".format(shadow_attribute))
        self.shadow_attributes.append(misp_shadow_attribute)
        self.edited = True
        return misp_shadow_attribute

    def get_attribute_tag(self, attribute_identifier: str) -> List[MISPTag]:
        """Return the tags associated to an attribute or an object attribute.

        :param attribute_identifier: can be an ID, UUID, or the value.
        """
        tags: List[MISPTag] = []
        for a in self.attributes + [attribute for o in self.objects for attribute in o.attributes]:
            if ((hasattr(a, 'id') and a.id == attribute_identifier)
                    or (hasattr(a, 'uuid') and a.uuid == attribute_identifier)
                    or (hasattr(a, 'value') and attribute_identifier == a.value
                        or (isinstance(a.value, str) and attribute_identifier in a.value.split('|')))):
                tags += a.tags
        return tags

    def add_attribute_tag(self, tag: Union[MISPTag, str], attribute_identifier: str) -> List[MISPAttribute]:
        """Add a tag to an existing attribute. Raise an Exception if the attribute doesn't exist.

        :param tag: Tag name as a string, MISPTag instance, or dictionary
        :param attribute_identifier: can be an ID, UUID, or the value.
        """
        attributes = []
        for a in self.attributes + [attribute for o in self.objects for attribute in o.attributes]:
            if ((hasattr(a, 'id') and a.id == attribute_identifier)
                    or (hasattr(a, 'uuid') and a.uuid == attribute_identifier)
                    or (hasattr(a, 'value') and attribute_identifier == a.value
                        or (isinstance(a.value, str) and attribute_identifier in a.value.split('|')))):
                a.add_tag(tag)
                attributes.append(a)

        if not attributes:
            raise PyMISPError('No attribute with identifier {} found.'.format(attribute_identifier))
        self.edited = True
        return attributes

    def publish(self):
        """Mark the attribute as published"""
        self.published = True

    def unpublish(self):
        """Mark the attribute as un-published (set publish flag to false)"""
        self.published = False

    def delete_attribute(self, attribute_id: str):
        """Delete an attribute

        :param attribute_id: ID or UUID
        """
        for a in self.attributes:
            if ((hasattr(a, 'id') and a.id == attribute_id)
                    or (hasattr(a, 'uuid') and a.uuid == attribute_id)):
                a.delete()
                break
        else:
            raise PyMISPError('No attribute with UUID/ID {} found.'.format(attribute_id))

    def add_attribute(self, type: str, value: Union[str, int, float], **kwargs) -> Union[MISPAttribute, List[MISPAttribute]]:
        """Add an attribute. type and value are required but you can pass all
        other parameters supported by MISPAttribute"""
        attr_list: List[MISPAttribute] = []
        if isinstance(value, list):
            attr_list = [self.add_attribute(type=type, value=a, **kwargs) for a in value]
        else:
            attribute = MISPAttribute(describe_types=self.describe_types)
            attribute.from_dict(type=type, value=value, **kwargs)
            self.attributes.append(attribute)
        self.edited = True
        if attr_list:
            return attr_list
        return attribute

<<<<<<< HEAD
    def add_galaxy(self, **kwargs) -> MISPGalaxy:
        """Add a MISP galaxy and sub-clusters into an event.
        Supports all other parameters supported by MISPGalaxy"""
        galaxy = MISPGalaxy()
        galaxy.from_dict(**kwargs)
        self.galaxies.append(galaxy)
        return galaxy
=======
    def add_event_report(self, name: str, content: str, **kwargs) -> MISPEventReport:
        """Add an event report. name and value are requred but you can pass all
        other parameters supported by MISPEventReport"""
        event_report = MISPEventReport()
        event_report.from_dict(name=name, content=content, **kwargs)
        self.event_reports.append(event_report)
        self.edited = True
        return event_report
>>>>>>> 22bcda08

    def get_object_by_id(self, object_id: Union[str, int]) -> MISPObject:
        """Get an object by ID

        :param object_id: the ID is the one set by the server when creating the new object"""
        for obj in self.objects:
            if hasattr(obj, 'id') and int(obj.id) == int(object_id):
                return obj
        raise InvalidMISPObject('Object with {} does not exist in this event'.format(object_id))

    def get_object_by_uuid(self, object_uuid: str) -> MISPObject:
        """Get an object by UUID

        :param object_uuid: the UUID is set by the server when creating the new object"""
        for obj in self.objects:
            if hasattr(obj, 'uuid') and obj.uuid == object_uuid:
                return obj
        raise InvalidMISPObject('Object with {} does not exist in this event'.format(object_uuid))

    def get_objects_by_name(self, object_name: str) -> List[MISPObject]:
        """Get objects by name

        :param object_name: name is set by the server when creating the new object"""
        objects = []
        for obj in self.objects:
            if hasattr(obj, 'uuid') and obj.name == object_name:
                objects.append(obj)
        return objects

    def add_object(self, obj: Union[MISPObject, dict, None] = None, **kwargs) -> MISPObject:
        """Add an object to the Event, either by passing a MISPObject, or a dictionary"""
        if isinstance(obj, MISPObject):
            misp_obj = obj
        elif isinstance(obj, dict):
            misp_obj = MISPObject(name=obj.pop('name'), strict=obj.pop('strict', False),
                                  default_attributes_parameters=obj.pop('default_attributes_parameters', {}),
                                  **obj)
            misp_obj.from_dict(**obj)
        elif kwargs:
            misp_obj = MISPObject(name=kwargs.pop('name'), strict=kwargs.pop('strict', False),
                                  default_attributes_parameters=kwargs.pop('default_attributes_parameters', {}),
                                  **kwargs)
            misp_obj.from_dict(**kwargs)
        else:
            raise InvalidMISPObject("An object to add to an existing Event needs to be either a MISPObject, or a plain python dictionary")
        misp_obj.standalone = False
        self.Object.append(misp_obj)
        self.edited = True
        return misp_obj

    def run_expansions(self):
        for index, attribute in enumerate(self.attributes):
            if 'expand' not in attribute:
                continue
            # NOTE: Always make sure the attribute with the expand key is either completely removed,
            # of the key is deleted to avoid seeing it processed again on MISP side
            elif attribute.expand == 'binary':
                try:
                    from .tools import make_binary_objects
                except ImportError as e:
                    logger.info('Unable to load make_binary_objects: {}'.format(e))
                    continue
                file_object, bin_type_object, bin_section_objects = make_binary_objects(pseudofile=attribute.malware_binary, filename=attribute.malware_filename)
                self.add_object(file_object)
                if bin_type_object:
                    self.add_object(bin_type_object)
                if bin_section_objects:
                    for bin_section_object in bin_section_objects:
                        self.add_object(bin_section_object)
                self.attributes.pop(index)
            else:
                logger.warning('No expansions for this data type ({}). Open an issue if needed.'.format(attribute.type))

    def __repr__(self) -> str:
        if hasattr(self, 'info'):
            return '<{self.__class__.__name__}(info={self.info})'.format(self=self)
        return '<{self.__class__.__name__}(NotInitialized)'.format(self=self)

    def _serialize(self):  # pragma: no cover
        return '{date}{threat_level_id}{info}{uuid}{analysis}{timestamp}'.format(
            date=self.date, threat_level_id=self.threat_level_id, info=self.info,
            uuid=self.uuid, analysis=self.analysis, timestamp=self.timestamp).encode()

    def _serialize_sigs(self):  # pragma: no cover
        # Not used
        all_sigs = self.sig
        for a in self.attributes:
            all_sigs += a.sig
        return all_sigs.encode()

    def sign(self, gpg_uid, passphrase=None):  # pragma: no cover
        # Not used
        if not has_pyme:
            raise PyMISPError('pyme is required, please install: pip install --pre pyme3. You will also need libgpg-error-dev and libgpgme11-dev.')
        to_sign = self._serialize()
        with gpg.Context() as c:
            keys = list(c.keylist(gpg_uid))
            c.signers = keys[:1]
            if passphrase:
                c.set_passphrase_cb(lambda *args: passphrase)
            signed, _ = c.sign(to_sign, mode=mode.DETACH)
            self.sig = base64.b64encode(signed).decode()
        for a in self.attributes:
            a.sign(gpg_uid, passphrase)
        to_sign_global = self._serialize_sigs()
        with gpg.Context() as c:
            keys = list(c.keylist(gpg_uid))
            c.signers = keys[:1]
            if passphrase:
                c.set_passphrase_cb(lambda *args: passphrase)
            signed, _ = c.sign(to_sign_global, mode=mode.DETACH)
            self.global_sig = base64.b64encode(signed).decode()

    def verify(self, gpg_uid):  # pragma: no cover
        # Not used
        if not has_pyme:
            raise PyMISPError('pyme is required, please install: pip install --pre pyme3. You will also need libgpg-error-dev and libgpgme11-dev.')
        to_return = {}
        signed_data = self._serialize()
        with gpg.Context() as c:
            keys = list(c.keylist(gpg_uid))
            try:
                c.verify(signed_data, signature=base64.b64decode(self.sig), verify=keys[:1])
                to_return[self.uuid] = True
            except Exception:
                to_return[self.uuid] = False
        for a in self.attributes:
            to_return.update(a.verify(gpg_uid))
        to_verify_global = self._serialize_sigs()
        with gpg.Context() as c:
            keys = list(c.keylist(gpg_uid))
            try:
                c.verify(to_verify_global, signature=base64.b64decode(self.global_sig), verify=keys[:1])
                to_return['global'] = True
            except Exception:
                to_return['global'] = False
        return to_return


class MISPObjectTemplate(AbstractMISP):

    def from_dict(self, **kwargs):
        if 'ObjectTemplate' in kwargs:
            kwargs = kwargs['ObjectTemplate']
        super().from_dict(**kwargs)

    def __repr__(self) -> str:
        return '<{self.__class__.__name__}(self.name)'.format(self=self)


class MISPUser(AbstractMISP):

    def __init__(self, **kwargs):
        super().__init__(**kwargs)
        self.email: str

    def from_dict(self, **kwargs):
        if 'User' in kwargs:
            kwargs = kwargs['User']
        super().from_dict(**kwargs)
        if hasattr(self, 'password') and set(self.password) == set(['*']):
            self.password = None

    def __repr__(self) -> str:
        if hasattr(self, 'email'):
            return '<{self.__class__.__name__}(email={self.email})'.format(self=self)
        return '<{self.__class__.__name__}(NotInitialized)'.format(self=self)


class MISPFeed(AbstractMISP):

    def from_dict(self, **kwargs):
        if 'Feed' in kwargs:
            kwargs = kwargs['Feed']
        super().from_dict(**kwargs)
        if hasattr(self, 'settings'):
            try:
                self.settings = json.loads(self.settings)
            except json.decoder.JSONDecodeError as e:
                logger.error("Failed to parse feed settings: {}".format(self.settings))
                raise e


class MISPWarninglist(AbstractMISP):

    def from_dict(self, **kwargs):
        if 'Warninglist' in kwargs:
            kwargs = kwargs['Warninglist']
        super().from_dict(**kwargs)


class MISPTaxonomy(AbstractMISP):

    def from_dict(self, **kwargs):
        if 'Taxonomy' in kwargs:
            kwargs = kwargs['Taxonomy']
        super().from_dict(**kwargs)


class MISPNoticelist(AbstractMISP):

    def from_dict(self, **kwargs):
        if 'Noticelist' in kwargs:
            kwargs = kwargs['Noticelist']
        super().from_dict(**kwargs)


class MISPRole(AbstractMISP):

    def __init__(self, **kwargs):
        super().__init__(**kwargs)
        self.perm_admin: int
        self.perm_site_admin: int

    def from_dict(self, **kwargs):
        if 'Role' in kwargs:
            kwargs = kwargs['Role']
        super().from_dict(**kwargs)


class MISPServer(AbstractMISP):

    def from_dict(self, **kwargs):
        if 'Server' in kwargs:
            kwargs = kwargs['Server']
        super().from_dict(**kwargs)


class MISPLog(AbstractMISP):

    def __init__(self, **kwargs):
        super().__init__(**kwargs)
        self.model: str
        self.action: str
        self.title: str

    def from_dict(self, **kwargs):
        if 'Log' in kwargs:
            kwargs = kwargs['Log']
        super().from_dict(**kwargs)

    def __repr__(self) -> str:
        return '<{self.__class__.__name__}({self.model}, {self.action}, {self.title})'.format(self=self)


class MISPEventDelegation(AbstractMISP):

    def __init__(self, **kwargs):
        super().__init__(**kwargs)
        self.org_id: int
        self.requester_org_id: int
        self.event_id: int

    def from_dict(self, **kwargs):
        if 'EventDelegation' in kwargs:
            kwargs = kwargs['EventDelegation']
        super().from_dict(**kwargs)

    def __repr__(self) -> str:
        return '<{self.__class__.__name__}(org_id={self.org_id}, requester_org_id={self.requester_org_id}, {self.event_id})'.format(self=self)


class MISPObjectAttribute(MISPAttribute):

    _fields_for_feed: set = {'uuid', 'value', 'category', 'type', 'comment', 'data',
                             'deleted', 'timestamp', 'to_ids', 'disable_correlation',
                             'first_seen', 'last_seen', 'object_relation'}

    def __init__(self, definition):
        super().__init__()
        self._definition = definition

    def from_dict(self, object_relation: str, value: Union[str, int, float], **kwargs):  # type: ignore
        # NOTE: Signature of "from_dict" incompatible with supertype "MISPAttribute"
        self.object_relation = object_relation
        self.value = value
        if 'Attribute' in kwargs:
            kwargs = kwargs['Attribute']
        # Initialize the new MISPAttribute
        # Get the misp attribute type from the definition
        self.type = kwargs.pop('type', None)
        if self.type is None:
            self.type = self._definition.get('misp-attribute')
        if 'category' not in kwargs and 'categories' in self._definition:
            # Get first category in the list from the object template as default
            self.category = self._definition['categories'][0]
        self.disable_correlation = kwargs.pop('disable_correlation', None)
        if self.disable_correlation is None:
            # The correlation can be disabled by default in the object definition.
            # Use this value if it isn't overloaded by the object
            self.disable_correlation = self._definition.get('disable_correlation')
        self.to_ids = kwargs.pop('to_ids', None)
        if self.to_ids is None:
            # Same for the to_ids flag
            self.to_ids = self._definition.get('to_ids')
        if not self.type:
            raise NewAttributeError("The type of the attribute is required. Is the object template missing?")
        super().from_dict(**{**self, **kwargs})

    def __repr__(self):
        if hasattr(self, 'value'):
            return '<{self.__class__.__name__}(object_relation={self.object_relation}, value={self.value})'.format(self=self)
        return '<{self.__class__.__name__}(NotInitialized)'.format(self=self)


class MISPCommunity(AbstractMISP):

    def from_dict(self, **kwargs):
        if 'Community' in kwargs:
            kwargs = kwargs['Community']
        super().from_dict(**kwargs)

    def __repr__(self):
        return f'<{self.__class__.__name__}(name={self.name}, uuid={self.uuid})'


class MISPUserSetting(AbstractMISP):

    def from_dict(self, **kwargs):
        if 'UserSetting' in kwargs:
            kwargs = kwargs['UserSetting']
        super().from_dict(**kwargs)

    def __repr__(self):
        return f'<{self.__class__.__name__}(name={self.setting}'


class MISPInbox(AbstractMISP):

    def __init__(self, **kwargs):
        super().__init__(**kwargs)
        self.data: Dict

    def from_dict(self, **kwargs):
        if 'Inbox' in kwargs:
            kwargs = kwargs['Inbox']
        super().from_dict(**kwargs)

    def __repr__(self):
        return f'<{self.__class__.__name__}(name={self.type})>'


class MISPEventBlocklist(AbstractMISP):

    def __init__(self, **kwargs):
        super().__init__(**kwargs)
        self.event_uuid: str

    def from_dict(self, **kwargs):
        if 'EventBlocklist' in kwargs:
            kwargs = kwargs['EventBlocklist']
        super().from_dict(**kwargs)

    def __repr__(self):
        return f'<{self.__class__.__name__}(event_uuid={self.event_uuid}'


class MISPOrganisationBlocklist(AbstractMISP):

    def __init__(self, **kwargs):
        super().__init__(**kwargs)
        self.org_uuid: str

    def from_dict(self, **kwargs):
        if 'OrgBlocklist' in kwargs:
            kwargs = kwargs['OrgBlocklist']
        super().from_dict(**kwargs)

    def __repr__(self):
        return f'<{self.__class__.__name__}(org_uuid={self.org_uuid}'<|MERGE_RESOLUTION|>--- conflicted
+++ resolved
@@ -16,11 +16,7 @@
 from typing import List, Optional, Union, IO, Dict, Any
 
 from .abstract import AbstractMISP, MISPTag
-<<<<<<< HEAD
-from .exceptions import UnknownMISPObjectTemplate, InvalidMISPObject, PyMISPError, NewEventError, NewAttributeError, NewGalaxyClusterError, NewGalaxyClusterRelationError
-=======
-from .exceptions import UnknownMISPObjectTemplate, InvalidMISPObject, PyMISPError, NewEventError, NewAttributeError, NewEventReportError
->>>>>>> 22bcda08
+from .exceptions import UnknownMISPObjectTemplate, InvalidMISPObject, PyMISPError, NewEventError, NewAttributeError, NewEventReportError, NewGalaxyClusterError, NewGalaxyClusterRelationError
 
 logger = logging.getLogger('pymisp')
 
@@ -995,7 +991,68 @@
         return '<{self.__class__.__name__}(NotInitialized)'.format(self=self)
 
 
-<<<<<<< HEAD
+class MISPEventReport(AbstractMISP):
+
+    _fields_for_feed: set = {'uuid', 'name', 'content', 'timestamp', 'deleted'}
+
+    def from_dict(self, **kwargs):
+        if 'EventReport' in kwargs:
+            kwargs = kwargs['EventReport']
+
+        self.distribution = kwargs.pop('distribution', None)
+        if self.distribution is not None:
+            self.distribution = int(self.distribution)
+            if self.distribution not in [0, 1, 2, 3, 4, 5]:
+                raise NewEventReportError('{} is invalid, the distribution has to be in 0, 1, 2, 3, 4, 5'.format(self.distribution))
+
+        if kwargs.get('sharing_group_id'):
+            self.sharing_group_id = int(kwargs.pop('sharing_group_id'))
+
+        if self.distribution == 4:
+            # The distribution is set to sharing group, a sharing_group_id is required.
+            if not hasattr(self, 'sharing_group_id'):
+                raise NewEventReportError('If the distribution is set to sharing group, a sharing group ID is required.')
+            elif not self.sharing_group_id:
+                # Cannot be None or 0 either.
+                raise NewEventReportError('If the distribution is set to sharing group, a sharing group ID is required (cannot be {}).'.format(self.sharing_group_id))
+
+        self.name = kwargs.pop('name', None)
+        if self.name is None:
+            raise NewEventReportError('The name of the event report is required.')
+
+        self.content = kwargs.pop('content', None)
+        if self.content is None:
+            raise NewAttributeError('The content of the event report is required.')
+
+        if kwargs.get('id'):
+            self.id = int(kwargs.pop('id'))
+        if kwargs.get('event_id'):
+            self.event_id = int(kwargs.pop('event_id'))
+        if kwargs.get('timestamp'):
+            ts = kwargs.pop('timestamp')
+            if isinstance(ts, datetime):
+                self.timestamp = ts
+            else:
+                self.timestamp = datetime.fromtimestamp(int(ts), timezone.utc)
+        if kwargs.get('deleted'):
+            self.deleted = kwargs.pop('deleted')
+
+        super().from_dict(**kwargs)
+
+    def __repr__(self) -> str:
+        if hasattr(self, 'name'):
+            return '<{self.__class__.__name__}(name={self.name})'.format(self=self)
+        return '<{self.__class__.__name__}(NotInitialized)'.format(self=self)
+
+    def _set_default(self):
+        if not hasattr(self, 'timestamp'):
+            self.timestamp = datetime.timestamp(datetime.now())
+        if not hasattr(self, 'name'):
+            self.name = ''
+        if not hasattr(self, 'content'):
+            self.content = ''
+
+
 class MISPGalaxyClusterElement(AbstractMISP):
     def __repr__(self) -> str:
         if hasattr(self, 'key') and hasattr(self, 'value'):
@@ -1289,72 +1346,11 @@
         self.clusters.append(galaxy_cluster)
         return galaxy_cluster
 
-=======
-class MISPEventReport(AbstractMISP):
-
-    _fields_for_feed: set = {'uuid', 'name', 'content', 'timestamp', 'deleted'}
-
-    def from_dict(self, **kwargs):
-        if 'EventReport' in kwargs:
-            kwargs = kwargs['EventReport']
-
-        self.distribution = kwargs.pop('distribution', None)
-        if self.distribution is not None:
-            self.distribution = int(self.distribution)
-            if self.distribution not in [0, 1, 2, 3, 4, 5]:
-                raise NewEventReportError('{} is invalid, the distribution has to be in 0, 1, 2, 3, 4, 5'.format(self.distribution))
-
-        if kwargs.get('sharing_group_id'):
-            self.sharing_group_id = int(kwargs.pop('sharing_group_id'))
-
-        if self.distribution == 4:
-            # The distribution is set to sharing group, a sharing_group_id is required.
-            if not hasattr(self, 'sharing_group_id'):
-                raise NewEventReportError('If the distribution is set to sharing group, a sharing group ID is required.')
-            elif not self.sharing_group_id:
-                # Cannot be None or 0 either.
-                raise NewEventReportError('If the distribution is set to sharing group, a sharing group ID is required (cannot be {}).'.format(self.sharing_group_id))
-
-        self.name = kwargs.pop('name', None)
-        if self.name is None:
-            raise NewEventReportError('The name of the event report is required.')
-
-        self.content = kwargs.pop('content', None)
-        if self.content is None:
-            raise NewAttributeError('The content of the event report is required.')
-
-        if kwargs.get('id'):
-            self.id = int(kwargs.pop('id'))
-        if kwargs.get('event_id'):
-            self.event_id = int(kwargs.pop('event_id'))
-        if kwargs.get('timestamp'):
-            ts = kwargs.pop('timestamp')
-            if isinstance(ts, datetime):
-                self.timestamp = ts
-            else:
-                self.timestamp = datetime.fromtimestamp(int(ts), timezone.utc)
-        if kwargs.get('deleted'):
-            self.deleted = kwargs.pop('deleted')
-
-        super().from_dict(**kwargs)
-
->>>>>>> 22bcda08
     def __repr__(self) -> str:
         if hasattr(self, 'name'):
             return '<{self.__class__.__name__}(name={self.name})'.format(self=self)
         return '<{self.__class__.__name__}(NotInitialized)'.format(self=self)
 
-<<<<<<< HEAD
-=======
-    def _set_default(self):
-        if not hasattr(self, 'timestamp'):
-            self.timestamp = datetime.timestamp(datetime.now())
-        if not hasattr(self, 'name'):
-            self.name = ''
-        if not hasattr(self, 'content'):
-            self.content = ''
-
->>>>>>> 22bcda08
 
 class MISPEvent(AbstractMISP):
 
@@ -1656,13 +1652,10 @@
             self.set_date(kwargs.pop('date'))
         if kwargs.get('Attribute'):
             [self.add_attribute(**a) for a in kwargs.pop('Attribute')]
-<<<<<<< HEAD
         if kwargs.get('Galaxy'):
             [self.add_galaxy(**e) for e in kwargs.pop('Galaxy')]
-=======
         if kwargs.get('EventReport'):
             [self.add_event_report(**e) for e in kwargs.pop('EventReport')]
->>>>>>> 22bcda08
 
         # All other keys
         if kwargs.get('id'):
@@ -1804,15 +1797,6 @@
             return attr_list
         return attribute
 
-<<<<<<< HEAD
-    def add_galaxy(self, **kwargs) -> MISPGalaxy:
-        """Add a MISP galaxy and sub-clusters into an event.
-        Supports all other parameters supported by MISPGalaxy"""
-        galaxy = MISPGalaxy()
-        galaxy.from_dict(**kwargs)
-        self.galaxies.append(galaxy)
-        return galaxy
-=======
     def add_event_report(self, name: str, content: str, **kwargs) -> MISPEventReport:
         """Add an event report. name and value are requred but you can pass all
         other parameters supported by MISPEventReport"""
@@ -1821,7 +1805,14 @@
         self.event_reports.append(event_report)
         self.edited = True
         return event_report
->>>>>>> 22bcda08
+
+    def add_galaxy(self, **kwargs) -> MISPGalaxy:
+        """Add a MISP galaxy and sub-clusters into an event.
+        Supports all other parameters supported by MISPGalaxy"""
+        galaxy = MISPGalaxy()
+        galaxy.from_dict(**kwargs)
+        self.galaxies.append(galaxy)
+        return galaxy
 
     def get_object_by_id(self, object_id: Union[str, int]) -> MISPObject:
         """Get an object by ID
