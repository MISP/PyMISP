#!/usr/bin/env python3
# -*- coding: utf-8 -*-

from typing import TypeVar, Optional, Tuple, List, Dict, Union, Any, Mapping, Iterable
from datetime import date, datetime
import csv
from pathlib import Path
import logging
from urllib.parse import urljoin
import json
import requests
from requests.auth import AuthBase
import re
from uuid import UUID
import warnings
import sys
import copy
import urllib3  # type: ignore
from io import BytesIO, StringIO

from . import __version__, everything_broken
from .exceptions import MISPServerError, PyMISPUnexpectedResponse, PyMISPError, NoURL, NoKey
from .mispevent import MISPEvent, MISPAttribute, MISPSighting, MISPLog, MISPObject, \
    MISPUser, MISPOrganisation, MISPShadowAttribute, MISPWarninglist, MISPTaxonomy, \
    MISPGalaxy, MISPNoticelist, MISPObjectReference, MISPObjectTemplate, MISPSharingGroup, \
    MISPRole, MISPServer, MISPFeed, MISPEventDelegation, MISPCommunity, MISPUserSetting, \
    MISPInbox, MISPEventBlocklist, MISPOrganisationBlocklist, MISPEventReport, \
    MISPGalaxyCluster, MISPGalaxyClusterRelation, MISPCorrelationExclusion
from .abstract import pymisp_json_default, MISPTag, AbstractMISP, describe_types

SearchType = TypeVar('SearchType', str, int)
# str: string to search / list: values to search (OR) / dict: {'OR': [list], 'NOT': [list], 'AND': [list]}
SearchParameterTypes = TypeVar('SearchParameterTypes', str, List[Union[str, int]], Dict[str, Union[str, int]])

ToIDSType = TypeVar('ToIDSType', str, int, bool)

logger = logging.getLogger('pymisp')


def get_uuid_or_id_from_abstract_misp(obj: Union[AbstractMISP, int, str, UUID, dict]) -> Union[str, int]:
    """Extract the relevant ID accordingly to the given type passed as parameter"""
    if isinstance(obj, UUID):
        return str(obj)
    if isinstance(obj, (int, str)):
        return obj

    if isinstance(obj, dict) and len(obj.keys()) == 1:
        # We have an object in that format: {'Event': {'id': 2, ...}}
        # We need to get the content of that dictionary
        obj = obj[list(obj.keys())[0]]

    if isinstance(obj, MISPShadowAttribute):
        # A ShadowAttribute has the same UUID as the related Attribute, we *need* to use the ID
        return obj['id']
    if isinstance(obj, MISPEventDelegation):
        # An EventDelegation doesn't have a uuid, we *need* to use the ID
        return obj['id']

    # For the blocklists, we want to return a specific key.
    if isinstance(obj, MISPEventBlocklist):
        return obj.event_uuid
    if isinstance(obj, MISPOrganisationBlocklist):
        return obj.org_uuid

    # at this point, we must have an AbstractMISP
    if 'uuid' in obj:  # type: ignore
        return obj['uuid']  # type: ignore
    return obj['id']  # type: ignore


def register_user(misp_url: str, email: str,
                  organisation: Union[MISPOrganisation, int, str, UUID] = None,
                  org_id: Optional[str] = None, org_name: Optional[str] = None,
                  message: Optional[str] = None, custom_perms: Optional[str] = None,
                  perm_sync: bool = False, perm_publish: bool = False, perm_admin: bool = False,
                  verify: bool = True) -> Dict:
    """Ask for the creation of an account for the user with the given email address"""
    data = copy.deepcopy(locals())
    if organisation:
        data['org_uuid'] = get_uuid_or_id_from_abstract_misp(data.pop('organisation'))

    url = urljoin(data.pop('misp_url'), 'users/register')
    user_agent = f'PyMISP {__version__} - no login -  Python {".".join(str(x) for x in sys.version_info[:2])}'
    headers = {
        'Accept': 'application/json',
        'content-type': 'application/json',
        'User-Agent': user_agent}
    r = requests.post(url, json=data, verify=data.pop('verify'), headers=headers)
    return r.json()


def brotli_supported() -> bool:
    """
    Returns whether Brotli compression is supported
    """

    # urllib >= 1.25.1 includes brotli support
    version_splitted = urllib3.__version__.split('.')  # noqa: F811
    if len(version_splitted) == 2:
        major, minor = version_splitted
        patch = 0
    else:
        major, minor, patch = version_splitted
    major, minor, patch = int(major), int(minor), int(patch)
    urllib3_with_brotli = (major == 1 and ((minor == 25 and patch >= 1) or (minor >= 26))) or major >= 2

    if not urllib3_with_brotli:
        return False

    # pybrotli is an extra package required by urllib3 for brotli support
    try:
        import brotli  # type: ignore # noqa
        return True
    except ImportError:
        return False


class PyMISP:
    """Python API for MISP

    :param url: URL of the MISP instance you want to connect to
    :param key: API key of the user you want to use
    :param ssl: can be True or False (to check or to not check the validity of the certificate. Or a CA_BUNDLE in case of self signed or other certificate (the concatenation of all the crt of the chain)
    :param debug: Write all the debug information to stderr
    :param proxies: Proxy dict, as described here: http://docs.python-requests.org/en/master/user/advanced/#proxies
    :param cert: Client certificate, as described here: http://docs.python-requests.org/en/master/user/advanced/#client-side-certificates
    :param auth: The auth parameter is passed directly to requests, as described here: http://docs.python-requests.org/en/master/user/authentication/
    :param tool: The software using PyMISP (string), used to set a unique user-agent
    :param timeout: Timeout, as described here: https://requests.readthedocs.io/en/master/user/advanced/#timeouts
    """

    def __init__(self, url: str, key: str, ssl: bool = True, debug: bool = False, proxies: Mapping = {},
                 cert: Tuple[str, tuple] = None, auth: AuthBase = None, tool: str = '', timeout: Optional[Union[float, Tuple[float, float]]] = None):
        if not url:
            raise NoURL('Please provide the URL of your MISP instance.')
        if not key:
            raise NoKey('Please provide your authorization key.')

        self.root_url: str = url
        self.key: str = key
        self.ssl: bool = ssl
        self.proxies: Mapping[str, str] = proxies
        self.cert: Optional[Tuple[str, tuple]] = cert
        self.auth: Optional[AuthBase] = auth
        self.tool: str = tool
        self.timeout: Optional[Union[float, Tuple[float, float]]] = timeout
        self.__session = requests.Session()  # use one session to keep connection between requests
        if brotli_supported():
            self.__session.headers['Accept-Encoding'] = ', '.join(('br', 'gzip', 'deflate'))

        self.global_pythonify = False

        self.resources_path = Path(__file__).parent / 'data'
        if debug:
            logger.setLevel(logging.DEBUG)
            logger.info('To configure logging in your script, leave it to None and use the following: import logging; logging.getLogger(\'pymisp\').setLevel(logging.DEBUG)')

        try:
            # Make sure the MISP instance is working and the URL is valid
            response = self.recommended_pymisp_version
            if 'errors' in response:
                logger.warning(response['errors'][0])
            else:
                pymisp_version_tup = tuple(int(x) for x in __version__.split('.'))
                recommended_version_tup = tuple(int(x) for x in response['version'].split('.'))
                if recommended_version_tup < pymisp_version_tup[:3]:
                    logger.info(f"The version of PyMISP recommended by the MISP instance (response['version']) is older than the one you're using now ({__version__}). If you have a problem, please upgrade the MISP instance or use an older PyMISP version.")
                elif pymisp_version_tup[:3] < recommended_version_tup:
                    logger.warning(f"The version of PyMISP recommended by the MISP instance ({response['version']}) is newer than the one you're using now ({__version__}). Please upgrade PyMISP.")

            misp_version = self.misp_instance_version
            if 'version' in misp_version:
                self._misp_version = tuple(int(v) for v in misp_version['version'].split('.'))

            # Get the user information
            self._current_user: MISPUser
            self._current_role: MISPRole
            self._current_user_settings: List[MISPUserSetting]
            self._current_user, self._current_role, self._current_user_settings = self.get_user(pythonify=True, expanded=True)
        except Exception as e:
            raise PyMISPError(f'Unable to connect to MISP ({self.root_url}). Please make sure the API key and the URL are correct (http/https is required): {e}')

        try:
            self.describe_types = self.describe_types_remote
        except Exception:
            self.describe_types = self.describe_types_local

        self.categories = self.describe_types['categories']
        self.types = self.describe_types['types']
        self.category_type_mapping = self.describe_types['category_type_mappings']
        self.sane_default = self.describe_types['sane_defaults']

    def remote_acl(self, debug_type: str = 'findMissingFunctionNames') -> Dict:
        """This should return an empty list, unless the ACL is outdated.

        :param debug_type: printAllFunctionNames, findMissingFunctionNames, or printRoleAccess
        """
        response = self._prepare_request('GET', f'events/queryACL/{debug_type}')
        return self._check_json_response(response)

    @property
    def describe_types_local(self) -> Dict:
        '''Returns the content of describe types from the package'''
        return describe_types

    @property
    def describe_types_remote(self) -> Dict:
        '''Returns the content of describe types from the remote instance'''
        response = self._prepare_request('GET', 'attributes/describeTypes.json')
        remote_describe_types = self._check_json_response(response)
        return remote_describe_types['result']

    @property
    def recommended_pymisp_version(self) -> Dict:
        """Returns the recommended API version from the server"""
        response = self._prepare_request('GET', 'servers/getPyMISPVersion.json')
        return self._check_json_response(response)

    @property
    def version(self) -> Dict:
        """Returns the version of PyMISP you're curently using"""
        return {'version': __version__}

    @property
    def pymisp_version_master(self) -> Dict:
        """PyMISP version as defined in the main repository"""
        return self.pymisp_version_main

    @property
    def pymisp_version_main(self) -> Dict:
        """Get the most recent version of PyMISP from github"""
        r = requests.get('https://raw.githubusercontent.com/MISP/PyMISP/main/pymisp/__init__.py')
        if r.status_code == 200:
            version = re.findall("__version__ = '(.*)'", r.text)
            return {'version': version[0]}
        return {'error': 'Impossible to retrieve the version of the main branch.'}

    @property
    def misp_instance_version(self) -> Dict:
        """Returns the version of the instance."""
        response = self._prepare_request('GET', 'servers/getVersion')
        return self._check_json_response(response)

    @property
    def misp_instance_version_master(self) -> Dict:
        """Get the most recent version from github"""
        r = requests.get('https://raw.githubusercontent.com/MISP/MISP/2.4/VERSION.json')
        if r.status_code == 200:
            master_version = json.loads(r.text)
            return {'version': '{}.{}.{}'.format(master_version['major'], master_version['minor'], master_version['hotfix'])}
        return {'error': 'Impossible to retrieve the version of the master branch.'}

    def update_misp(self) -> Dict:
        """Trigger a server update"""
        response = self._prepare_request('POST', 'servers/update')
        return self._check_json_response(response)

    def set_server_setting(self, setting: str, value: Union[str, int, bool], force: bool = False) -> Dict:
        """Set a setting on the MISP instance

        :param setting: server setting name
        :param value: value to set
        :param force: override value test
        """
        data = {'value': value, 'force': force}
        response = self._prepare_request('POST', f'servers/serverSettingsEdit/{setting}', data=data)
        return self._check_json_response(response)

    def get_server_setting(self, setting: str) -> Dict:
        """Get a setting from the MISP instance

        :param setting: server setting name
        """
        response = self._prepare_request('GET', f'servers/getSetting/{setting}')
        return self._check_json_response(response)

    def server_settings(self) -> Dict:
        """Get all the settings from the server"""
        response = self._prepare_request('GET', 'servers/serverSettings')
        return self._check_json_response(response)

    def restart_workers(self) -> Dict:
        """Restart all the workers"""
        response = self._prepare_request('POST', 'servers/restartWorkers')
        return self._check_json_response(response)

    def db_schema_diagnostic(self) -> Dict:
        """Get the schema diagnostic"""
        response = self._prepare_request('GET', 'servers/dbSchemaDiagnostic')
        return self._check_json_response(response)

    def toggle_global_pythonify(self) -> None:
        """Toggle the pythonify variable for the class"""
        self.global_pythonify = not self.global_pythonify

    # ## BEGIN Event ##

    def events(self, pythonify: bool = False) -> Union[Dict, List[MISPEvent]]:
        """Get all the events from the MISP instance

        :param pythonify: Returns a list of PyMISP Objects instead of the plain json output. Warning: it might use a lot of RAM
        """
        r = self._prepare_request('GET', 'events/index')
        events_r = self._check_json_response(r)
        if not (self.global_pythonify or pythonify) or 'errors' in events_r:
            return events_r
        to_return = []
        for event in events_r:
            e = MISPEvent()
            e.from_dict(**event)
            to_return.append(e)
        return to_return

    def get_event(self, event: Union[MISPEvent, int, str, UUID],
                  deleted: Union[bool, int, list] = False,
                  extended: Union[bool, int] = False,
                  pythonify: bool = False) -> Union[Dict, MISPEvent]:
        """Get an event from a MISP instance. Includes collections like
        Attribute, EventReport, Feed, Galaxy, Object, Tag, etc. so the
        response size may be large.

        :param event: event to get
        :param deleted: whether to include soft-deleted attributes
        :param extended: whether to get extended events
        :param pythonify: Returns a list of PyMISP Objects instead of the plain json output. Warning: it might use a lot of RAM
        """
        event_id = get_uuid_or_id_from_abstract_misp(event)
        data = {}
        if deleted:
            data['deleted'] = deleted
        if extended:
            data['extended'] = extended
        if data:
            r = self._prepare_request('POST', f'events/view/{event_id}', data=data)
        else:
            r = self._prepare_request('GET', f'events/view/{event_id}')
        event_r = self._check_json_response(r)
        if not (self.global_pythonify or pythonify) or 'errors' in event_r:
            return event_r
        e = MISPEvent()
        e.load(event_r)
        return e

    def event_exists(self, event: Union[MISPEvent, int, str, UUID]) -> bool:
        """Fast check if event exists.

        :param event: Event to check
        """
        event_id = get_uuid_or_id_from_abstract_misp(event)
        r = self._prepare_request('HEAD', f'events/view/{event_id}')
        return self._check_head_response(r)

    def add_event(self, event: MISPEvent, pythonify: bool = False, metadata: bool = False) -> Union[Dict, MISPEvent]:
        """Add a new event on a MISP instance

        :param event: event to add
        :param pythonify: Returns a PyMISP Object instead of the plain json output
        :param metadata: Return just event metadata after successful creating
        """
        r = self._prepare_request('POST', 'events/add' + ('/metadata:1' if metadata else ''), data=event)
        new_event = self._check_json_response(r)
        if not (self.global_pythonify or pythonify) or 'errors' in new_event:
            return new_event
        e = MISPEvent()
        e.load(new_event)
        return e

    def update_event(self, event: MISPEvent, event_id: Optional[int] = None, pythonify: bool = False,
                     metadata: bool = False) -> Union[Dict, MISPEvent]:
        """Update an event on a MISP instance'''

        :param event: event to update
        :param event_id: ID of event to update
        :param pythonify: Returns a PyMISP Object instead of the plain json output
        :param metadata: Return just event metadata after successful update
        """
        if event_id is None:
            eid = get_uuid_or_id_from_abstract_misp(event)
        else:
            eid = get_uuid_or_id_from_abstract_misp(event_id)
        r = self._prepare_request('POST', f'events/edit/{eid}' + ('/metadata:1' if metadata else ''), data=event)
        updated_event = self._check_json_response(r)
        if not (self.global_pythonify or pythonify) or 'errors' in updated_event:
            return updated_event
        e = MISPEvent()
        e.load(updated_event)
        return e

    def delete_event(self, event: Union[MISPEvent, int, str, UUID]) -> Dict:
        """Delete an event from a MISP instance'''

        :param event: event to delete
        """
        event_id = get_uuid_or_id_from_abstract_misp(event)
        response = self._prepare_request('POST', f'events/delete/{event_id}')
        return self._check_json_response(response)

    def publish(self, event: Union[MISPEvent, int, str, UUID], alert: bool = False) -> Dict:
        """Publish the event with one single HTTP POST

        :param event: event to publish
        :param alert: whether to send an email.  The default is to not send a mail as it is assumed this method is called on update.
        """
        event_id = get_uuid_or_id_from_abstract_misp(event)
        if alert:
            response = self._prepare_request('POST', f'events/alert/{event_id}')
        else:
            response = self._prepare_request('POST', f'events/publish/{event_id}')
        return self._check_json_response(response)

    def contact_event_reporter(self, event: Union[MISPEvent, int, str, UUID], message: str) -> Dict:
        """Send a message to the reporter of an event

        :param event: event with reporter to contact
        :param message: message to send
        """
        event_id = get_uuid_or_id_from_abstract_misp(event)
        to_post = {'message': message}
        response = self._prepare_request('POST', f'events/contact/{event_id}', data=to_post)
        return self._check_json_response(response)

    # ## END Event ###

    # ## BEGIN Event Report ###

    def get_event_report(self, event_report: Union[MISPEventReport, int, str, UUID],
                         pythonify: bool = False) -> Union[Dict, MISPEventReport]:
        """Get an event report from a MISP instance

        :param event_report: event report to get
        :param pythonify: Returns a list of PyMISP Objects instead of the plain json output. Warning: it might use a lot of RAM
        """
        event_report_id = get_uuid_or_id_from_abstract_misp(event_report)
        r = self._prepare_request('GET', f'eventReports/view/{event_report_id}')
        event_report_r = self._check_json_response(r)
        if not (self.global_pythonify or pythonify) or 'errors' in event_report_r:
            return event_report_r
        er = MISPEventReport()
        er.from_dict(**event_report_r)
        return er

    def get_event_reports(self, event_id: Union[int, str],
                          pythonify: bool = False) -> Union[Dict, List[MISPEventReport]]:
        """Get event report from a MISP instance that are attached to an event ID

        :param event_id: event id to get the event reports for
        :param pythonify: Returns a list of PyMISP Objects instead of the plain json output.
        """
        r = self._prepare_request('GET', f'eventReports/index/event_id:{event_id}')
        event_reports = self._check_json_response(r)
        if not (self.global_pythonify or pythonify) or 'errors' in event_reports:
            return event_reports
        to_return = []
        for event_report in event_reports:
            er = MISPEventReport()
            er.from_dict(**event_report)
            to_return.append(er)
        return to_return

    def add_event_report(self, event: Union[MISPEvent, int, str, UUID], event_report: MISPEventReport, pythonify: bool = False) -> Union[Dict, MISPEventReport]:
        """Add an event report to an existing MISP event

        :param event: event to extend
        :param event_report: event report to add.
        :param pythonify: Returns a PyMISP Object instead of the plain json output
        """
        event_id = get_uuid_or_id_from_abstract_misp(event)
        r = self._prepare_request('POST', f'eventReports/add/{event_id}', data=event_report)
        new_event_report = self._check_json_response(r)
        if not (self.global_pythonify or pythonify) or 'errors' in new_event_report:
            return new_event_report
        er = MISPEventReport()
        er.from_dict(**new_event_report)
        return er

    def update_event_report(self, event_report: MISPEventReport, event_report_id: Optional[int] = None, pythonify: bool = False) -> Union[Dict, MISPEventReport]:
        """Update an event report on a MISP instance

        :param event_report: event report to update
        :param event_report_id: event report ID to update
        :param pythonify: Returns a PyMISP Object instead of the plain json output
        """
        if event_report_id is None:
            erid = get_uuid_or_id_from_abstract_misp(event_report)
        else:
            erid = get_uuid_or_id_from_abstract_misp(event_report_id)
        r = self._prepare_request('POST', f'eventReports/edit/{erid}', data=event_report)
        updated_event_report = self._check_json_response(r)
        if not (self.global_pythonify or pythonify) or 'errors' in updated_event_report:
            return updated_event_report
        er = MISPEventReport()
        er.from_dict(**updated_event_report)
        return er

    def delete_event_report(self, event_report: Union[MISPEventReport, int, str, UUID], hard: bool = False) -> Dict:
        """Delete an event report from a MISP instance

        :param event_report: event report to delete
        :param hard: flag for hard delete
        """
        event_report_id = get_uuid_or_id_from_abstract_misp(event_report)
        request_url = f'eventReports/delete/{event_report_id}'
        data = {}
        if hard:
            data['hard'] = 1
        r = self._prepare_request('POST', request_url, data=data)
        return self._check_json_response(r)

    # ## END Event Report ###

    # ## BEGIN Object ###

    def get_object(self, misp_object: Union[MISPObject, int, str, UUID], pythonify: bool = False) -> Union[Dict, MISPObject]:
        """Get an object from the remote MISP instance

        :param misp_object: object to get
        :param pythonify: Returns a PyMISP Object instead of the plain json output
        """
        object_id = get_uuid_or_id_from_abstract_misp(misp_object)
        r = self._prepare_request('GET', f'objects/view/{object_id}')
        misp_object_r = self._check_json_response(r)
        if not (self.global_pythonify or pythonify) or 'errors' in misp_object_r:
            return misp_object_r
        o = MISPObject(misp_object_r['Object']['name'], standalone=False)
        o.from_dict(**misp_object_r)
        return o

    def object_exists(self, misp_object: Union[MISPObject, int, str, UUID]) -> bool:
        """Fast check if object exists.

        :param misp_object: Attribute to check
        """
        object_id = get_uuid_or_id_from_abstract_misp(misp_object)
        r = self._prepare_request('HEAD', f'objects/view/{object_id}')
        return self._check_head_response(r)

    def add_object(self, event: Union[MISPEvent, int, str, UUID], misp_object: MISPObject, pythonify: bool = False, break_on_duplicate: bool = False) -> Union[Dict, MISPObject]:
        """Add a MISP Object to an existing MISP event

        :param event: event to extend
        :param misp_object: object to add
        :param pythonify: Returns a PyMISP Object instead of the plain json output
        :param break_on_duplicate: if True, check and reject if this object's attributes match an existing object's attributes; may require much time
        """
        event_id = get_uuid_or_id_from_abstract_misp(event)
        params = {'breakOnDuplicate': True} if break_on_duplicate else {}
        r = self._prepare_request('POST', f'objects/add/{event_id}', data=misp_object, kw_params=params)
        new_object = self._check_json_response(r)
        if not (self.global_pythonify or pythonify) or 'errors' in new_object:
            return new_object
        o = MISPObject(new_object['Object']['name'], standalone=False)
        o.from_dict(**new_object)
        return o

    def update_object(self, misp_object: MISPObject, object_id: Optional[int] = None, pythonify: bool = False) -> Union[Dict, MISPObject]:
        """Update an object on a MISP instance

        :param misp_object: object to update
        :param object_id: ID of object to update
        :param pythonify: Returns a PyMISP Object instead of the plain json output
        """
        if object_id is None:
            oid = get_uuid_or_id_from_abstract_misp(misp_object)
        else:
            oid = get_uuid_or_id_from_abstract_misp(object_id)
        r = self._prepare_request('POST', f'objects/edit/{oid}', data=misp_object)
        updated_object = self._check_json_response(r)
        if not (self.global_pythonify or pythonify) or 'errors' in updated_object:
            return updated_object
        o = MISPObject(updated_object['Object']['name'], standalone=False)
        o.from_dict(**updated_object)
        return o

    def delete_object(self, misp_object: Union[MISPObject, int, str, UUID], hard: bool = False) -> Dict:
        """Delete an object from a MISP instance

        :param misp_object: object to delete
        :param hard: flag for hard delete
        """
        object_id = get_uuid_or_id_from_abstract_misp(misp_object)
        data = {}
        if hard:
            data['hard'] = 1
        r = self._prepare_request('POST', f'objects/delete/{object_id}', data=data)
        return self._check_json_response(r)

    def add_object_reference(self, misp_object_reference: MISPObjectReference, pythonify: bool = False) -> Union[Dict, MISPObjectReference]:
        """Add a reference to an object

        :param misp_object_reference: object reference
        :param pythonify: Returns a PyMISP Object instead of the plain json output
        """
        r = self._prepare_request('POST', 'objectReferences/add', misp_object_reference)
        object_reference = self._check_json_response(r)
        if not (self.global_pythonify or pythonify) or 'errors' in object_reference:
            return object_reference
        ref = MISPObjectReference()
        ref.from_dict(**object_reference)
        return ref

    def delete_object_reference(self, object_reference: Union[MISPObjectReference, int, str, UUID]) -> Dict:
        """Delete a reference to an object

        :param object_reference: object reference
        """
        object_reference_id = get_uuid_or_id_from_abstract_misp(object_reference)
        response = self._prepare_request('POST', f'objectReferences/delete/{object_reference_id}')
        return self._check_json_response(response)

    # Object templates

    def object_templates(self, pythonify: bool = False) -> Union[Dict, List[MISPObjectTemplate]]:
        """Get all the object templates

        :param pythonify: Returns a list of PyMISP Objects instead of the plain json output. Warning: it might use a lot of RAM
        """
        r = self._prepare_request('GET', 'objectTemplates/index')
        templates = self._check_json_response(r)
        if not (self.global_pythonify or pythonify) or 'errors' in templates:
            return templates
        to_return = []
        for object_template in templates:
            o = MISPObjectTemplate()
            o.from_dict(**object_template)
            to_return.append(o)
        return to_return

    def get_object_template(self, object_template: Union[MISPObjectTemplate, int, str, UUID], pythonify: bool = False) -> Union[Dict, MISPObjectTemplate]:
        """Gets the full object template

        :param object_template: template or ID to get
        :param pythonify: Returns a PyMISP Object instead of the plain json output
        """
        object_template_id = get_uuid_or_id_from_abstract_misp(object_template)
        r = self._prepare_request('GET', f'objectTemplates/view/{object_template_id}')
        object_template_r = self._check_json_response(r)
        if not (self.global_pythonify or pythonify) or 'errors' in object_template_r:
            return object_template_r
        t = MISPObjectTemplate()
        t.from_dict(**object_template_r)
        return t

    def get_raw_object_template(self, uuid_or_name: str) -> Dict:
        """Get a row template. It needs to be present on disk on the MISP instance you're connected to.
        The response of this method can be passed to MISPObject(<name>, misp_objects_template_custom=<response>)
        """
        r = self._prepare_request('GET', f'objectTemplates/getRaw/{uuid_or_name}')
        return self._check_json_response(r)

    def update_object_templates(self) -> Dict:
        """Trigger an update of the object templates"""
        response = self._prepare_request('POST', 'objectTemplates/update')
        return self._check_json_response(response)

    # ## END Object ###

    # ## BEGIN Attribute ###

    def attributes(self, pythonify: bool = False) -> Union[Dict, List[MISPAttribute]]:
        """Get all the attributes from the MISP instance

        :param pythonify: Returns a list of PyMISP Objects instead of the plain json output. Warning: it might use a lot of RAM
        """
        r = self._prepare_request('GET', 'attributes/index')
        attributes_r = self._check_json_response(r)
        if not (self.global_pythonify or pythonify) or 'errors' in attributes_r:
            return attributes_r
        to_return = []
        for attribute in attributes_r:
            a = MISPAttribute()
            a.from_dict(**attribute)
            to_return.append(a)
        return to_return

    def get_attribute(self, attribute: Union[MISPAttribute, int, str, UUID], pythonify: bool = False) -> Union[Dict, MISPAttribute]:
        """Get an attribute from a MISP instance

        :param attribute: attribute to get
        :param pythonify: Returns a PyMISP Object instead of the plain json output
        """
        attribute_id = get_uuid_or_id_from_abstract_misp(attribute)
        r = self._prepare_request('GET', f'attributes/view/{attribute_id}')
        attribute_r = self._check_json_response(r)
        if not (self.global_pythonify or pythonify) or 'errors' in attribute_r:
            return attribute_r
        a = MISPAttribute()
        a.from_dict(**attribute_r)
        return a

    def attribute_exists(self, attribute: Union[MISPAttribute, int, str, UUID]) -> bool:
        """Fast check if attribute exists.

        :param attribute: Attribute to check
        """
        attribute_id = get_uuid_or_id_from_abstract_misp(attribute)
        r = self._prepare_request('HEAD', f'attributes/view/{attribute_id}')
        return self._check_head_response(r)

    def add_attribute(self, event: Union[MISPEvent, int, str, UUID], attribute: Union[MISPAttribute, Iterable], pythonify: bool = False) -> Union[Dict, MISPAttribute, MISPShadowAttribute]:
        """Add an attribute to an existing MISP event

        :param event: event to extend
        :param attribute: attribute or (MISP version 2.4.113+) list of attributes to add.
            If a list is passed, the pythonified response is a dict with the following structure:
            {'attributes': [MISPAttribute], 'errors': {errors by attributes}}
        :param pythonify: Returns a PyMISP Object instead of the plain json output
        """
        event_id = get_uuid_or_id_from_abstract_misp(event)
        r = self._prepare_request('POST', f'attributes/add/{event_id}', data=attribute)
        new_attribute = self._check_json_response(r)
        if isinstance(attribute, list):
            # Multiple attributes were passed at once, the handling is totally different
            if not (self.global_pythonify or pythonify):
                return new_attribute
            to_return: Dict[str, List[MISPAttribute]] = {'attributes': []}
            if 'errors' in new_attribute:
                to_return['errors'] = new_attribute['errors']

            if len(attribute) == 1:
                # input list size 1 yields dict, not list of size 1
                if 'Attribute' in new_attribute:
                    a = MISPAttribute()
                    a.from_dict(**new_attribute['Attribute'])
                    to_return['attributes'].append(a)
            else:
                for new_attr in new_attribute['Attribute']:
                    a = MISPAttribute()
                    a.from_dict(**new_attr)
                    to_return['attributes'].append(a)
            return to_return

        if ('errors' in new_attribute and new_attribute['errors'][0] == 403
                and new_attribute['errors'][1]['message'] == 'You do not have permission to do that.'):
            # At this point, we assume the user tried to add an attribute on an event they don't own
            # Re-try with a proposal
            if isinstance(attribute, (MISPAttribute, dict)):
                return self.add_attribute_proposal(event_id, attribute, pythonify)  # type: ignore
        if not (self.global_pythonify or pythonify) or 'errors' in new_attribute:
            return new_attribute
        a = MISPAttribute()
        a.from_dict(**new_attribute)
        return a

    def update_attribute(self, attribute: MISPAttribute, attribute_id: Optional[int] = None, pythonify: bool = False) -> Union[Dict, MISPAttribute, MISPShadowAttribute]:
        """Update an attribute on a MISP instance

        :param attribute: attribute to update
        :param attribute_id: attribute ID to update
        :param pythonify: Returns a PyMISP Object instead of the plain json output
        """
        if attribute_id is None:
            aid = get_uuid_or_id_from_abstract_misp(attribute)
        else:
            aid = get_uuid_or_id_from_abstract_misp(attribute_id)
        r = self._prepare_request('POST', f'attributes/edit/{aid}', data=attribute)
        updated_attribute = self._check_json_response(r)
        if 'errors' in updated_attribute:
            if (updated_attribute['errors'][0] == 403
                    and updated_attribute['errors'][1]['message'] == 'You do not have permission to do that.'):
                # At this point, we assume the user tried to update an attribute on an event they don't own
                # Re-try with a proposal
                return self.update_attribute_proposal(aid, attribute, pythonify)
        if not (self.global_pythonify or pythonify) or 'errors' in updated_attribute:
            return updated_attribute
        a = MISPAttribute()
        a.from_dict(**updated_attribute)
        return a

    def delete_attribute(self, attribute: Union[MISPAttribute, int, str, UUID], hard: bool = False) -> Dict:
        """Delete an attribute from a MISP instance

        :param attribute: attribute to delete
        :param hard: flag for hard delete
        """
        attribute_id = get_uuid_or_id_from_abstract_misp(attribute)
        data = {}
        if hard:
            data['hard'] = 1
        r = self._prepare_request('POST', f'attributes/delete/{attribute_id}', data=data)
        response = self._check_json_response(r)
        if ('errors' in response and response['errors'][0] == 403
                and response['errors'][1]['message'] == 'You do not have permission to do that.'):
            # FIXME: https://github.com/MISP/MISP/issues/4913
            # At this point, we assume the user tried to delete an attribute on an event they don't own
            # Re-try with a proposal
            return self.delete_attribute_proposal(attribute_id)
        return response

    # ## END Attribute ###

    # ## BEGIN Attribute Proposal ###

    def attribute_proposals(self, event: Optional[Union[MISPEvent, int, str, UUID]] = None, pythonify: bool = False) -> Union[Dict, List[MISPShadowAttribute]]:
        """Get all the attribute proposals

        :param event: event
        :param pythonify: Returns a list of PyMISP Objects instead of the plain json output. Warning: it might use a lot of RAM
        """
        if event:
            event_id = get_uuid_or_id_from_abstract_misp(event)
            r = self._prepare_request('GET', f'shadowAttributes/index/{event_id}')
        else:
            r = self._prepare_request('GET', 'shadowAttributes/index')
        attribute_proposals = self._check_json_response(r)
        if not (self.global_pythonify or pythonify) or 'errors' in attribute_proposals:
            return attribute_proposals
        to_return = []
        for attribute_proposal in attribute_proposals:
            a = MISPShadowAttribute()
            a.from_dict(**attribute_proposal)
            to_return.append(a)
        return to_return

    def get_attribute_proposal(self, proposal: Union[MISPShadowAttribute, int, str, UUID], pythonify: bool = False) -> Union[Dict, MISPShadowAttribute]:
        """Get an attribute proposal

        :param proposal: proposal to get
        :param pythonify: Returns a PyMISP Object instead of the plain json output
        """
        proposal_id = get_uuid_or_id_from_abstract_misp(proposal)
        r = self._prepare_request('GET', f'shadowAttributes/view/{proposal_id}')
        attribute_proposal = self._check_json_response(r)
        if not (self.global_pythonify or pythonify) or 'errors' in attribute_proposal:
            return attribute_proposal
        a = MISPShadowAttribute()
        a.from_dict(**attribute_proposal)
        return a

    # NOTE: the tree following method have a very specific meaning, look at the comments

    def add_attribute_proposal(self, event: Union[MISPEvent, int, str, UUID], attribute: MISPAttribute, pythonify: bool = False) -> Union[Dict, MISPShadowAttribute]:
        """Propose a new attribute in an event

        :param event: event to receive new attribute
        :param attribute: attribute to propose
        :param pythonify: Returns a PyMISP Object instead of the plain json output
        """
        event_id = get_uuid_or_id_from_abstract_misp(event)
        r = self._prepare_request('POST', f'shadowAttributes/add/{event_id}', data=attribute)
        new_attribute_proposal = self._check_json_response(r)
        if not (self.global_pythonify or pythonify) or 'errors' in new_attribute_proposal:
            return new_attribute_proposal
        a = MISPShadowAttribute()
        a.from_dict(**new_attribute_proposal)
        return a

    def update_attribute_proposal(self, initial_attribute: Union[MISPAttribute, int, str, UUID], attribute: MISPAttribute, pythonify: bool = False) -> Union[Dict, MISPShadowAttribute]:
        """Propose a change for an attribute

        :param initial_attribute: attribute to change
        :param attribute: attribute to propose
        :param pythonify: Returns a PyMISP Object instead of the plain json output
        """
        initial_attribute_id = get_uuid_or_id_from_abstract_misp(initial_attribute)
        r = self._prepare_request('POST', f'shadowAttributes/edit/{initial_attribute_id}', data=attribute)
        update_attribute_proposal = self._check_json_response(r)
        if not (self.global_pythonify or pythonify) or 'errors' in update_attribute_proposal:
            return update_attribute_proposal
        a = MISPShadowAttribute()
        a.from_dict(**update_attribute_proposal)
        return a

    def delete_attribute_proposal(self, attribute: Union[MISPAttribute, int, str, UUID]) -> Dict:
        """Propose the deletion of an attribute

        :param attribute: attribute to delete
        """
        attribute_id = get_uuid_or_id_from_abstract_misp(attribute)
        response = self._prepare_request('POST', f'shadowAttributes/delete/{attribute_id}')
        return self._check_json_response(response)

    def accept_attribute_proposal(self, proposal: Union[MISPShadowAttribute, int, str, UUID]) -> Dict:
        """Accept a proposal. You cannot modify an existing proposal, only accept/discard

        :param proposal: attribute proposal to accept
        """
        proposal_id = get_uuid_or_id_from_abstract_misp(proposal)
        response = self._prepare_request('POST', f'shadowAttributes/accept/{proposal_id}')
        return self._check_json_response(response)

    def discard_attribute_proposal(self, proposal: Union[MISPShadowAttribute, int, str, UUID]) -> Dict:
        """Discard a proposal. You cannot modify an existing proposal, only accept/discard

        :param proposal: attribute proposal to discard
        """
        proposal_id = get_uuid_or_id_from_abstract_misp(proposal)
        response = self._prepare_request('POST', f'shadowAttributes/discard/{proposal_id}')
        return self._check_json_response(response)

    # ## END Attribute Proposal ###

    # ## BEGIN Sighting ###

    def sightings(self, misp_entity: Optional[AbstractMISP] = None,
                  org: Optional[Union[MISPOrganisation, int, str, UUID]] = None,
                  pythonify: bool = False) -> Union[Dict, List[MISPSighting]]:
        """Get the list of sightings related to a MISPEvent or a MISPAttribute (depending on type of misp_entity)

        :param misp_entity: MISP entity
        :param org: MISP organization
        :param pythonify: Returns a list of PyMISP Objects instead of the plain json output. Warning: it might use a lot of RAM
        """
        if isinstance(misp_entity, MISPEvent):
            url = 'sightings/listSightings'
            to_post = {'context': 'event', 'id': misp_entity.id}
        elif isinstance(misp_entity, MISPAttribute):
            url = 'sightings/listSightings'
            to_post = {'context': 'attribute', 'id': misp_entity.id}
        else:
            url = 'sightings/index'
            to_post = {}

        if org is not None:
            org_id = get_uuid_or_id_from_abstract_misp(org)
            to_post['org_id'] = org_id

        r = self._prepare_request('POST', url, data=to_post)
        sightings = self._check_json_response(r)
        if not (self.global_pythonify or pythonify) or 'errors' in sightings:
            return sightings
        to_return = []
        for sighting in sightings:
            s = MISPSighting()
            s.from_dict(**sighting)
            to_return.append(s)
        return to_return

    def add_sighting(self, sighting: MISPSighting,
                     attribute: Optional[Union[MISPAttribute, int, str, UUID]] = None,
                     pythonify: bool = False) -> Union[Dict, MISPSighting]:
        """Add a new sighting (globally, or to a specific attribute)

        :param sighting: sighting to add
        :param attribute: specific attribute to modify with the sighting
        :param pythonify: Returns a PyMISP Object instead of the plain json output
        """
        if attribute:
            attribute_id = get_uuid_or_id_from_abstract_misp(attribute)
            r = self._prepare_request('POST', f'sightings/add/{attribute_id}', data=sighting)
        else:
            # Either the ID/UUID is in the sighting, or we want to add a sighting on all the attributes with the given value
            r = self._prepare_request('POST', 'sightings/add', data=sighting)
        new_sighting = self._check_json_response(r)
        if not (self.global_pythonify or pythonify) or 'errors' in new_sighting:
            return new_sighting
        s = MISPSighting()
        s.from_dict(**new_sighting)
        return s

    def delete_sighting(self, sighting: Union[MISPSighting, int, str, UUID]) -> Dict:
        """Delete a sighting from a MISP instance

        :param sighting: sighting to delete
        """
        sighting_id = get_uuid_or_id_from_abstract_misp(sighting)
        response = self._prepare_request('POST', f'sightings/delete/{sighting_id}')
        return self._check_json_response(response)

    # ## END Sighting ###

    # ## BEGIN Tags ###

    def tags(self, pythonify: bool = False, **kw_params) -> Union[Dict, List[MISPTag]]:
        """Get the list of existing tags.

        :param pythonify: Returns a list of PyMISP Objects instead of the plain json output. Warning: it might use a lot of RAM
        """
        r = self._prepare_request('GET', 'tags/index', kw_params=kw_params)
        tags = self._check_json_response(r)
        if not (self.global_pythonify or pythonify) or 'errors' in tags:
            return tags['Tag']
        to_return = []
        for tag in tags['Tag']:
            t = MISPTag()
            t.from_dict(**tag)
            to_return.append(t)
        return to_return

    def get_tag(self, tag: Union[MISPTag, int, str, UUID], pythonify: bool = False) -> Union[Dict, MISPTag]:
        """Get a tag by id.

        :param tag: tag to get
        :param pythonify: Returns a PyMISP Object instead of the plain json output
        """
        tag_id = get_uuid_or_id_from_abstract_misp(tag)
        r = self._prepare_request('GET', f'tags/view/{tag_id}')
        tag_r = self._check_json_response(r)
        if not (self.global_pythonify or pythonify) or 'errors' in tag_r:
            return tag_r
        t = MISPTag()
        t.from_dict(**tag_r)
        return t

    def add_tag(self, tag: MISPTag, pythonify: bool = False) -> Union[Dict, MISPTag]:
        """Add a new tag on a MISP instance.
        The user calling this method needs the Tag Editor permission.
        It doesn't add a tag to an event, simply creates it on the MISP instance.

        :param tag: tag to add
        :param pythonify: Returns a PyMISP Object instead of the plain json output
        """
        r = self._prepare_request('POST', 'tags/add', data=tag)
        new_tag = self._check_json_response(r)
        if not (self.global_pythonify or pythonify) or 'errors' in new_tag:
            return new_tag
        t = MISPTag()
        t.from_dict(**new_tag)
        return t

    def enable_tag(self, tag: MISPTag, pythonify: bool = False) -> Union[Dict, MISPTag]:
        """Enable a tag

        :param tag: tag to enable
        :param pythonify: Returns a PyMISP Object instead of the plain json output
        """
        tag.hide_tag = False
        return self.update_tag(tag, pythonify=pythonify)

    def disable_tag(self, tag: MISPTag, pythonify: bool = False) -> Union[Dict, MISPTag]:
        """Disable a tag

        :param tag: tag to disable
        :param pythonify: Returns a PyMISP Object instead of the plain json output
        """
        tag.hide_tag = True
        return self.update_tag(tag, pythonify=pythonify)

    def update_tag(self, tag: MISPTag, tag_id: Optional[int] = None, pythonify: bool = False) -> Union[Dict, MISPTag]:
        """Edit only the provided parameters of a tag

        :param tag: tag to update
        :aram tag_id: tag ID to update
        :param pythonify: Returns a PyMISP Object instead of the plain json output
        """
        if tag_id is None:
            tid = get_uuid_or_id_from_abstract_misp(tag)
        else:
            tid = get_uuid_or_id_from_abstract_misp(tag_id)
        r = self._prepare_request('POST', f'tags/edit/{tid}', data=tag)
        updated_tag = self._check_json_response(r)
        if not (self.global_pythonify or pythonify) or 'errors' in updated_tag:
            return updated_tag
        t = MISPTag()
        t.from_dict(**updated_tag)
        return t

    def delete_tag(self, tag: Union[MISPTag, int, str, UUID]) -> Dict:
        """Delete a tag from a MISP instance

        :param tag: tag to delete
        """
        tag_id = get_uuid_or_id_from_abstract_misp(tag)
        response = self._prepare_request('POST', f'tags/delete/{tag_id}')
        return self._check_json_response(response)

    def search_tags(self, tagname: str, strict_tagname: bool = False, pythonify: bool = False) -> Union[Dict, List[MISPTag]]:
        """Search for tags by name.

        :param tag_name: Name to search, use % for substrings matches.
        :param strict_tagname: only return tags matching exactly the tag name (so skipping synonyms and cluster's value)
        """
        query = {'tagname': tagname, 'strict_tagname': strict_tagname}
        response = self._prepare_request('POST', 'tags/search', data=query)
        normalized_response = self._check_json_response(response)
        if not (self.global_pythonify or pythonify) or 'errors' in normalized_response:
            return normalized_response
        to_return: List[MISPTag] = []
        for tag in normalized_response:
            t = MISPTag()
            t.from_dict(**tag)
            to_return.append(t)
        return to_return

    # ## END Tags ###

    # ## BEGIN Taxonomies ###

    def taxonomies(self, pythonify: bool = False) -> Union[Dict, List[MISPTaxonomy]]:
        """Get all the taxonomies

        :param pythonify: Returns a list of PyMISP Objects instead of the plain json output. Warning: it might use a lot of RAM
        """
        r = self._prepare_request('GET', 'taxonomies/index')
        taxonomies = self._check_json_response(r)
        if not (self.global_pythonify or pythonify) or 'errors' in taxonomies:
            return taxonomies
        to_return = []
        for taxonomy in taxonomies:
            t = MISPTaxonomy()
            t.from_dict(**taxonomy)
            to_return.append(t)
        return to_return

    def get_taxonomy(self, taxonomy: Union[MISPTaxonomy, int, str, UUID], pythonify: bool = False) -> Union[Dict, MISPTaxonomy]:
        """Get a taxonomy by id or namespace from a MISP instance

        :param taxonomy: taxonomy to get
        :param pythonify: Returns a PyMISP Object instead of the plain json output
        """
        taxonomy_id = get_uuid_or_id_from_abstract_misp(taxonomy)
        r = self._prepare_request('GET', f'taxonomies/view/{taxonomy_id}')
        taxonomy_r = self._check_json_response(r)
        if not (self.global_pythonify or pythonify) or 'errors' in taxonomy_r:
            return taxonomy_r
        t = MISPTaxonomy()
        t.from_dict(**taxonomy_r)
        return t

    def enable_taxonomy(self, taxonomy: Union[MISPTaxonomy, int, str, UUID]) -> Dict:
        """Enable a taxonomy

        :param taxonomy: taxonomy to enable
        """
        taxonomy_id = get_uuid_or_id_from_abstract_misp(taxonomy)
        response = self._prepare_request('POST', f'taxonomies/enable/{taxonomy_id}')
        return self._check_json_response(response)

    def disable_taxonomy(self, taxonomy: Union[MISPTaxonomy, int, str, UUID]) -> Dict:
        """Disable a taxonomy.

        :param taxonomy: taxonomy to disable
        """
        taxonomy_id = get_uuid_or_id_from_abstract_misp(taxonomy)
        self.disable_taxonomy_tags(taxonomy_id)
        response = self._prepare_request('POST', f'taxonomies/disable/{taxonomy_id}')
        return self._check_json_response(response)

    def disable_taxonomy_tags(self, taxonomy: Union[MISPTaxonomy, int, str, UUID]) -> Dict:
        """Disable all the tags of a taxonomy

        :param taxonomy: taxonomy with tags to disable
        """
        taxonomy_id = get_uuid_or_id_from_abstract_misp(taxonomy)
        response = self._prepare_request('POST', f'taxonomies/disableTag/{taxonomy_id}')
        return self._check_json_response(response)

    def enable_taxonomy_tags(self, taxonomy: Union[MISPTaxonomy, int, str, UUID]) -> Dict:
        """Enable all the tags of a taxonomy. NOTE: this is automatically done when you call enable_taxonomy

        :param taxonomy: taxonomy with tags to enable
        """
        taxonomy_id = get_uuid_or_id_from_abstract_misp(taxonomy)
        t = self.get_taxonomy(taxonomy_id)
        if isinstance(t, MISPTaxonomy) and not t.enabled:
            # Can happen if global pythonify is enabled.
            raise PyMISPError(f"The taxonomy {t.name} is not enabled.")
        elif not t['Taxonomy']['enabled']:
            raise PyMISPError(f"The taxonomy {t['Taxonomy']['name']} is not enabled.")
        url = urljoin(self.root_url, 'taxonomies/addTag/{}'.format(taxonomy_id))
        response = self._prepare_request('POST', url)
        return self._check_json_response(response)

    def update_taxonomies(self) -> Dict:
        """Update all the taxonomies."""
        response = self._prepare_request('POST', 'taxonomies/update')
        return self._check_json_response(response)

    # ## END Taxonomies ###

    # ## BEGIN Warninglists ###

    def warninglists(self, pythonify: bool = False) -> Union[Dict, List[MISPWarninglist]]:
        """Get all the warninglists.

        :param pythonify: Returns a list of PyMISP Objects instead of the plain json output. Warning: it might use a lot of RAM
        """
        r = self._prepare_request('GET', 'warninglists/index')
        warninglists = self._check_json_response(r)
        if not (self.global_pythonify or pythonify) or 'errors' in warninglists:
            return warninglists['Warninglists']
        to_return = []
        for warninglist in warninglists['Warninglists']:
            w = MISPWarninglist()
            w.from_dict(**warninglist)
            to_return.append(w)
        return to_return

    def get_warninglist(self, warninglist: Union[MISPWarninglist, int, str, UUID], pythonify: bool = False) -> Union[Dict, MISPWarninglist]:
        """Get a warninglist by id

        :param warninglist: warninglist to get
        :param pythonify: Returns a PyMISP Object instead of the plain json output
        """
        warninglist_id = get_uuid_or_id_from_abstract_misp(warninglist)
        r = self._prepare_request('GET', f'warninglists/view/{warninglist_id}')
        wl = self._check_json_response(r)
        if not (self.global_pythonify or pythonify) or 'errors' in wl:
            return wl
        w = MISPWarninglist()
        w.from_dict(**wl)
        return w

    def toggle_warninglist(self, warninglist_id: Optional[Union[str, int, List[int]]] = None, warninglist_name: Optional[Union[str, List[str]]] = None, force_enable: bool = False) -> Dict:
        '''Toggle (enable/disable) the status of a warninglist by id

        :param warninglist_id: ID of the WarningList
        :param warninglist_name: name of the WarningList
        :param force_enable: Force the warning list in the enabled state (does nothing if already enabled)
        '''
        if warninglist_id is None and warninglist_name is None:
            raise PyMISPError('Either warninglist_id or warninglist_name is required.')
        query: Dict[str, Union[List[str], List[int], bool]] = {}
        if warninglist_id is not None:
            if isinstance(warninglist_id, list):
                query['id'] = warninglist_id
            else:
                query['id'] = [warninglist_id]  # type: ignore
        if warninglist_name is not None:
            if isinstance(warninglist_name, list):
                query['name'] = warninglist_name
            else:
                query['name'] = [warninglist_name]
        if force_enable:
            query['enabled'] = force_enable
        response = self._prepare_request('POST', 'warninglists/toggleEnable', data=query)
        return self._check_json_response(response)

    def enable_warninglist(self, warninglist: Union[MISPWarninglist, int, str, UUID]) -> Dict:
        """Enable a warninglist

        :param warninglist: warninglist to enable
        """
        warninglist_id = get_uuid_or_id_from_abstract_misp(warninglist)
        return self.toggle_warninglist(warninglist_id=warninglist_id, force_enable=True)

    def disable_warninglist(self, warninglist: Union[MISPWarninglist, int, str, UUID]) -> Dict:
        """Disable a warninglist

        :param warninglist: warninglist to disable
        """
        warninglist_id = get_uuid_or_id_from_abstract_misp(warninglist)
        return self.toggle_warninglist(warninglist_id=warninglist_id, force_enable=False)

    def values_in_warninglist(self, value: Iterable) -> Dict:
        """Check if IOC values are in warninglist

        :param value: iterator with values to check
        """
        response = self._prepare_request('POST', 'warninglists/checkValue', data=value)
        return self._check_json_response(response)

    def update_warninglists(self) -> Dict:
        """Update all the warninglists."""
        response = self._prepare_request('POST', 'warninglists/update')
        return self._check_json_response(response)

    # ## END Warninglists ###

    # ## BEGIN Noticelist ###

    def noticelists(self, pythonify: bool = False) -> Union[Dict, List[MISPNoticelist]]:
        """Get all the noticelists

        :param pythonify: Returns a list of PyMISP Objects instead of the plain json output. Warning: it might use a lot of RAM
        """
        r = self._prepare_request('GET', 'noticelists/index')
        noticelists = self._check_json_response(r)
        if not (self.global_pythonify or pythonify) or 'errors' in noticelists:
            return noticelists
        to_return = []
        for noticelist in noticelists:
            n = MISPNoticelist()
            n.from_dict(**noticelist)
            to_return.append(n)
        return to_return

    def get_noticelist(self, noticelist: Union[MISPNoticelist, int, str, UUID], pythonify: bool = False) -> Union[Dict, MISPNoticelist]:
        """Get a noticelist by id

        :param notistlist: Noticelist to get
        :param pythonify: Returns a PyMISP Object instead of the plain json output
        """
        noticelist_id = get_uuid_or_id_from_abstract_misp(noticelist)
        r = self._prepare_request('GET', f'noticelists/view/{noticelist_id}')
        noticelist_j = self._check_json_response(r)
        if not (self.global_pythonify or pythonify) or 'errors' in noticelist_j:
            return noticelist_j
        n = MISPNoticelist()
        n.from_dict(**noticelist_j)
        return n

    def enable_noticelist(self, noticelist: Union[MISPNoticelist, int, str, UUID]) -> Dict:
        """Enable a noticelist by id

        :param noticelist: Noticelist to enable
        """
        # FIXME: https://github.com/MISP/MISP/issues/4856
        # response = self._prepare_request('POST', f'noticelists/enable/{noticelist_id}')
        noticelist_id = get_uuid_or_id_from_abstract_misp(noticelist)
        response = self._prepare_request('POST', f'noticelists/enableNoticelist/{noticelist_id}/true')
        return self._check_json_response(response)

    def disable_noticelist(self, noticelist: Union[MISPNoticelist, int, str, UUID]) -> Dict:
        """Disable a noticelist by id

        :param noticelist: Noticelist to disable
        """
        # FIXME: https://github.com/MISP/MISP/issues/4856
        # response = self._prepare_request('POST', f'noticelists/disable/{noticelist_id}')
        noticelist_id = get_uuid_or_id_from_abstract_misp(noticelist)
        response = self._prepare_request('POST', f'noticelists/enableNoticelist/{noticelist_id}')
        return self._check_json_response(response)

    def update_noticelists(self) -> Dict:
        """Update all the noticelists."""
        response = self._prepare_request('POST', 'noticelists/update')
        return self._check_json_response(response)

    # ## END Noticelist ###

    # ## BEGIN Correlation Exclusions ###

    def correlation_exclusions(self, pythonify: bool = False) -> Union[Dict, List[MISPCorrelationExclusion]]:
        """Get all the correlation exclusions

        :param pythonify: Returns a list of PyMISP Objects instead of the plain json output. Warning: it might use a lot of RAM
        """
        r = self._prepare_request('GET', 'correlation_exclusions')
        correlation_exclusions = self._check_json_response(r)
        if not (self.global_pythonify or pythonify) or 'errors' in correlation_exclusions:
            return correlation_exclusions
        to_return = []
        for correlation_exclusion in correlation_exclusions:
            c = MISPCorrelationExclusion()
            c.from_dict(**correlation_exclusion)
            to_return.append(c)
        return to_return

    def get_correlation_exclusion(self, correlation_exclusion: Union[MISPCorrelationExclusion, int, str, UUID], pythonify: bool = False) -> Union[Dict, MISPCorrelationExclusion]:
        """Get a correlation exclusion by ID

        :param correlation_exclusion: Correlation exclusion to get
        :param pythonify: Returns a PyMISP Object instead of the plain json output
        """
        exclusion_id = get_uuid_or_id_from_abstract_misp(correlation_exclusion)
        r = self._prepare_request('GET', f'correlation_exclusions/view/{exclusion_id}')
        correlation_exclusion_j = self._check_json_response(r)
        if not (self.global_pythonify or pythonify) or 'errors' in correlation_exclusion_j:
            return correlation_exclusion_j
        c = MISPCorrelationExclusion()
        c.from_dict(**correlation_exclusion_j)
        return c

    def add_correlation_exclusion(self, correlation_exclusion: MISPCorrelationExclusion, pythonify: bool = False) -> Union[Dict, MISPCorrelationExclusion]:
        """Add a new correlation exclusion

        :param correlation_exclusion: correlation exclusion to add
        :param pythonify: Returns a PyMISP Object instead of the plain json output
        """
        r = self._prepare_request('POST', 'correlation_exclusions/add', data=correlation_exclusion)
        new_correlation_exclusion = self._check_json_response(r)
        if not (self.global_pythonify or pythonify) or 'errors' in new_correlation_exclusion:
            return new_correlation_exclusion
        c = MISPCorrelationExclusion()
        c.from_dict(**new_correlation_exclusion)
        return c

    def delete_correlation_exclusion(self, correlation_exclusion: Union[MISPCorrelationExclusion, int, str, UUID]) -> Dict:
        """Delete a correlation exclusion

        :param correlation_exclusion: The MISPCorrelationExclusion you wish to delete from MISP
        """
        exclusion_id = get_uuid_or_id_from_abstract_misp(correlation_exclusion)
        r = self._prepare_request('POST', f'correlation_exclusions/delete/{exclusion_id}')
        return self._check_json_response(r)

    def clean_correlation_exclusions(self):
        """Initiate correlation exclusions cleanup"""
        r = self._prepare_request('POST', 'correlation_exclusions/clean')
        return self._check_json_response(r)

    # ## END Correlation Exclusions ###

    # ## BEGIN Galaxy ###

    def galaxies(self, pythonify: bool = False) -> Union[Dict, List[MISPGalaxy]]:
        """Get all the galaxies

        :param pythonify: Returns a list of PyMISP Objects instead of the plain json output. Warning: it might use a lot of RAM
        """
        r = self._prepare_request('GET', 'galaxies/index')
        galaxies = self._check_json_response(r)
        if not (self.global_pythonify or pythonify) or 'errors' in galaxies:
            return galaxies
        to_return = []
        for galaxy in galaxies:
            g = MISPGalaxy()
            g.from_dict(**galaxy)
            to_return.append(g)
        return to_return

    def get_galaxy(self, galaxy: Union[MISPGalaxy, int, str, UUID], withCluster: bool = False, pythonify: bool = False) -> Union[Dict, MISPGalaxy]:
        """Get a galaxy by id

        :param galaxy: galaxy to get
        :param withCluster: Include the clusters associated with the galaxy
        :param pythonify: Returns a PyMISP Object instead of the plain json output
        """
        galaxy_id = get_uuid_or_id_from_abstract_misp(galaxy)
        r = self._prepare_request('GET', f'galaxies/view/{galaxy_id}')
        galaxy_j = self._check_json_response(r)
        if not (self.global_pythonify or pythonify) or 'errors' in galaxy_j:
            return galaxy_j
        g = MISPGalaxy()
        g.from_dict(**galaxy_j, withCluster=withCluster)
        return g

    def search_galaxy_clusters(self, galaxy: Union[MISPGalaxy, int, str, UUID], context: str = "all", searchall: str = None, pythonify: bool = False) -> Union[Dict, List[MISPGalaxyCluster]]:
        """Searches the galaxy clusters within a specific galaxy

        :param galaxy: The MISPGalaxy you wish to search in
        :param context: The context of how you want to search within the galaxy_
        :param searchall: The search you want to make against the galaxy and context
        :param pythonify: Returns a PyMISP Object instead of the plain json output
        """

        galaxy_id = get_uuid_or_id_from_abstract_misp(galaxy)
        allowed_context_types: List[str] = ["all", "default", "custom", "org", "deleted"]
        if context not in allowed_context_types:
            raise PyMISPError(f"The context must be one of {', '.join(allowed_context_types)}")
        kw_params = {"context": context}
        if searchall:
            kw_params["searchall"] = searchall
        r = self._prepare_request('GET', f"galaxy_clusters/index/{galaxy_id}", kw_params=kw_params)
        clusters_j = self._check_json_response(r)
        if not (self.global_pythonify or pythonify) or 'errors' in clusters_j:
            return clusters_j
        response = []
        for cluster in clusters_j:
            c = MISPGalaxyCluster()
            c.from_dict(**cluster)
            response.append(c)
        return response

    def update_galaxies(self) -> Dict:
        """Update all the galaxies."""
        response = self._prepare_request('POST', 'galaxies/update')
        return self._check_json_response(response)

    def get_galaxy_cluster(self, galaxy_cluster: Union[MISPGalaxyCluster, int, str, UUID], pythonify: bool = False) -> Union[Dict, MISPGalaxyCluster]:
        """Gets a specific galaxy cluster

        :param galaxy_cluster: The MISPGalaxyCluster you want to get
        :param pythonify: Returns a PyMISP Object instead of the plain json output
        """

        cluster_id = get_uuid_or_id_from_abstract_misp(galaxy_cluster)
        r = self._prepare_request('GET', f'galaxy_clusters/view/{cluster_id}')
        cluster_j = self._check_json_response(r)
        if not (self.global_pythonify or pythonify) or 'errors' in cluster_j:
            return cluster_j
        gc = MISPGalaxyCluster()
        gc.from_dict(**cluster_j)
        return gc

    def add_galaxy_cluster(self, galaxy: Union[MISPGalaxy, str, UUID], galaxy_cluster: MISPGalaxyCluster, pythonify: bool = False) -> Union[Dict, MISPGalaxyCluster]:
        """Add a new galaxy cluster to a MISP Galaxy

        :param galaxy: A MISPGalaxy (or UUID) where you wish to add the galaxy cluster
        :param galaxy_cluster: A MISPGalaxyCluster you wish to add
        :param pythonify: Returns a PyMISP Object instead of the plain json output
        """

        if getattr(galaxy_cluster, "default", False):
            # We can't add default galaxies
            raise PyMISPError('You are not able add a default galaxy cluster')
        galaxy_id = get_uuid_or_id_from_abstract_misp(galaxy)
        r = self._prepare_request('POST', f'galaxy_clusters/add/{galaxy_id}', data=galaxy_cluster)
        cluster_j = self._check_json_response(r)
        if not (self.global_pythonify or pythonify) or 'errors' in cluster_j:
            return cluster_j
        gc = MISPGalaxyCluster()
        gc.from_dict(**cluster_j)
        return gc

    def update_galaxy_cluster(self, galaxy_cluster: MISPGalaxyCluster, pythonify: bool = False) -> Union[Dict, MISPGalaxyCluster]:
        """Update a custom galaxy cluster.

        ;param galaxy_cluster: The MISPGalaxyCluster you wish to update
        :param pythonify: Returns a PyMISP Object instead of the plain json output
        """

        if getattr(galaxy_cluster, "default", False):
            # We can't edit default galaxies
            raise PyMISPError('You are not able to update a default galaxy cluster')
        cluster_id = get_uuid_or_id_from_abstract_misp(galaxy_cluster)
        r = self._prepare_request('POST', f'galaxy_clusters/edit/{cluster_id}', data=galaxy_cluster)
        cluster_j = self._check_json_response(r)
        if not (self.global_pythonify or pythonify) or 'errors' in cluster_j:
            return cluster_j
        gc = MISPGalaxyCluster()
        gc.from_dict(**cluster_j)
        return gc

    def publish_galaxy_cluster(self, galaxy_cluster: Union[MISPGalaxyCluster, int, str, UUID]) -> Dict:
        """Publishes a galaxy cluster

        :param galaxy_cluster: The galaxy cluster you wish to publish
        """
        if isinstance(galaxy_cluster, MISPGalaxyCluster) and getattr(galaxy_cluster, "default", False):
            raise PyMISPError('You are not able to publish a default galaxy cluster')
        cluster_id = get_uuid_or_id_from_abstract_misp(galaxy_cluster)
        r = self._prepare_request('POST', f'galaxy_clusters/publish/{cluster_id}')
        response = self._check_json_response(r)
        return response

    def fork_galaxy_cluster(self, galaxy: Union[MISPGalaxy, int, str, UUID], galaxy_cluster: MISPGalaxyCluster, pythonify: bool = False) -> Union[Dict, MISPGalaxyCluster]:
        """Forks an existing galaxy cluster, creating a new one with matching attributes

        :param galaxy: The galaxy (or galaxy ID) where the cluster you want to fork resides
        :param galaxy_cluster: The galaxy cluster you wish to fork
        :param pythonify: Returns a PyMISP Object instead of the plain json output
        """

        galaxy_id = get_uuid_or_id_from_abstract_misp(galaxy)
        cluster_id = get_uuid_or_id_from_abstract_misp(galaxy_cluster)
        # Create a duplicate cluster from the cluster to fork
        forked_galaxy_cluster = MISPGalaxyCluster()
        forked_galaxy_cluster.from_dict(**galaxy_cluster)
        # Set the UUID and version it extends from the existing galaxy cluster
        forked_galaxy_cluster.extends_uuid = forked_galaxy_cluster.pop('uuid')
        forked_galaxy_cluster.extends_version = forked_galaxy_cluster.pop('version')
        r = self._prepare_request('POST', f'galaxy_clusters/add/{galaxy_id}/forkUUID:{cluster_id}', data=galaxy_cluster)
        cluster_j = self._check_json_response(r)
        if not (self.global_pythonify or pythonify) or 'errors' in cluster_j:
            return cluster_j
        gc = MISPGalaxyCluster()
        gc.from_dict(**cluster_j)
        return gc

    def delete_galaxy_cluster(self, galaxy_cluster: Union[MISPGalaxyCluster, int, str, UUID], hard=False) -> Dict:
        """Deletes a galaxy cluster from MISP

        :param galaxy_cluster: The MISPGalaxyCluster you wish to delete from MISP
        :param hard: flag for hard delete
        """

        if isinstance(galaxy_cluster, MISPGalaxyCluster) and getattr(galaxy_cluster, "default", False):
            raise PyMISPError('You are not able to delete a default galaxy cluster')
        data = {}
        if hard:
            data['hard'] = 1
        cluster_id = get_uuid_or_id_from_abstract_misp(galaxy_cluster)
        r = self._prepare_request('POST', f'galaxy_clusters/delete/{cluster_id}', data=data)
        return self._check_json_response(r)

    def add_galaxy_cluster_relation(self, galaxy_cluster_relation: MISPGalaxyClusterRelation) -> Dict:
        """Add a galaxy cluster relation, cluster relation must include
        cluster UUIDs in both directions

        :param galaxy_cluster_relation: The MISPGalaxyClusterRelation to add
        """
        r = self._prepare_request('POST', 'galaxy_cluster_relations/add/', data=galaxy_cluster_relation)
        cluster_rel_j = self._check_json_response(r)
        return cluster_rel_j

    def update_galaxy_cluster_relation(self, galaxy_cluster_relation: MISPGalaxyClusterRelation) -> Dict:
        """Update a galaxy cluster relation

        :param galaxy_cluster_relation: The MISPGalaxyClusterRelation to update
        """
        cluster_relation_id = get_uuid_or_id_from_abstract_misp(galaxy_cluster_relation)
        r = self._prepare_request('POST', f'galaxy_cluster_relations/edit/{cluster_relation_id}', data=galaxy_cluster_relation)
        cluster_rel_j = self._check_json_response(r)
        return cluster_rel_j

    def delete_galaxy_cluster_relation(self, galaxy_cluster_relation: Union[MISPGalaxyClusterRelation, int, str, UUID]) -> Dict:
        """Delete a galaxy cluster relation

        :param galaxy_cluster_relation: The MISPGalaxyClusterRelation to delete
        """
        cluster_relation_id = get_uuid_or_id_from_abstract_misp(galaxy_cluster_relation)
        r = self._prepare_request('POST', f'galaxy_cluster_relations/delete/{cluster_relation_id}')
        cluster_rel_j = self._check_json_response(r)
        return cluster_rel_j

    # ## END Galaxy ###

    # ## BEGIN Feed ###

    def feeds(self, pythonify: bool = False) -> Union[Dict, List[MISPFeed]]:
        """Get the list of existing feeds

        :param pythonify: Returns a list of PyMISP Objects instead of the plain json output. Warning: it might use a lot of RAM
        """
        r = self._prepare_request('GET', 'feeds/index')
        feeds = self._check_json_response(r)
        if not (self.global_pythonify or pythonify) or 'errors' in feeds:
            return feeds
        to_return = []
        for feed in feeds:
            f = MISPFeed()
            f.from_dict(**feed)
            to_return.append(f)
        return to_return

    def get_feed(self, feed: Union[MISPFeed, int, str, UUID], pythonify: bool = False) -> Union[Dict, MISPFeed]:
        """Get a feed by id

        :param feed: feed to get
        :param pythonify: Returns a PyMISP Object instead of the plain json output
        """
        feed_id = get_uuid_or_id_from_abstract_misp(feed)
        r = self._prepare_request('GET', f'feeds/view/{feed_id}')
        feed_j = self._check_json_response(r)
        if not (self.global_pythonify or pythonify) or 'errors' in feed_j:
            return feed_j
        f = MISPFeed()
        f.from_dict(**feed_j)
        return f

    def add_feed(self, feed: MISPFeed, pythonify: bool = False) -> Union[Dict, MISPFeed]:
        """Add a new feed on a MISP instance

        :param feed: feed to add
        :param pythonify: Returns a PyMISP Object instead of the plain json output
        """
        # FIXME: https://github.com/MISP/MISP/issues/4834
        r = self._prepare_request('POST', 'feeds/add', data={'Feed': feed})
        new_feed = self._check_json_response(r)
        if not (self.global_pythonify or pythonify) or 'errors' in new_feed:
            return new_feed
        f = MISPFeed()
        f.from_dict(**new_feed)
        return f

    def enable_feed(self, feed: Union[MISPFeed, int, str, UUID], pythonify: bool = False) -> Union[Dict, MISPFeed]:
        """Enable a feed; fetching it will create event(s)

        :param feed: feed to enable
        :param pythonify: Returns a PyMISP Object instead of the plain json output
        """
        if not isinstance(feed, MISPFeed):
            feed_id = get_uuid_or_id_from_abstract_misp(feed)  # In case we have a UUID
            f = MISPFeed()
            f.id = feed_id
        else:
            f = feed
        f.enabled = True
        return self.update_feed(feed=f, pythonify=pythonify)

    def disable_feed(self, feed: Union[MISPFeed, int, str, UUID], pythonify: bool = False) -> Union[Dict, MISPFeed]:
        """Disable a feed

        :param feed: feed to disable
        :param pythonify: Returns a PyMISP Object instead of the plain json output
        """
        if not isinstance(feed, MISPFeed):
            feed_id = get_uuid_or_id_from_abstract_misp(feed)  # In case we have a UUID
            f = MISPFeed()
            f.id = feed_id
        else:
            f = feed
        f.enabled = False
        return self.update_feed(feed=f, pythonify=pythonify)

    def enable_feed_cache(self, feed: Union[MISPFeed, int, str, UUID], pythonify: bool = False) -> Union[Dict, MISPFeed]:
        """Enable the caching of a feed

        :param feed: feed to enable caching
        :param pythonify: Returns a PyMISP Object instead of the plain json output
        """
        if not isinstance(feed, MISPFeed):
            feed_id = get_uuid_or_id_from_abstract_misp(feed)  # In case we have a UUID
            f = MISPFeed()
            f.id = feed_id
        else:
            f = feed
        f.caching_enabled = True
        return self.update_feed(feed=f, pythonify=pythonify)

    def disable_feed_cache(self, feed: Union[MISPFeed, int, str, UUID], pythonify: bool = False) -> Union[Dict, MISPFeed]:
        """Disable the caching of a feed

        :param feed: feed to disable caching
        :param pythonify: Returns a PyMISP Object instead of the plain json output
        """
        if not isinstance(feed, MISPFeed):
            feed_id = get_uuid_or_id_from_abstract_misp(feed)  # In case we have a UUID
            f = MISPFeed()
            f.id = feed_id
        else:
            f = feed
        f.caching_enabled = False
        return self.update_feed(feed=f, pythonify=pythonify)

    def update_feed(self, feed: MISPFeed, feed_id: Optional[int] = None, pythonify: bool = False) -> Union[Dict, MISPFeed]:
        """Update a feed on a MISP instance

        :param feed: feed to update
        :param feed_id: feed id
        :param pythonify: Returns a PyMISP Object instead of the plain json output
        """
        if feed_id is None:
            fid = get_uuid_or_id_from_abstract_misp(feed)
        else:
            fid = get_uuid_or_id_from_abstract_misp(feed_id)
        # FIXME: https://github.com/MISP/MISP/issues/4834
        r = self._prepare_request('POST', f'feeds/edit/{fid}', data={'Feed': feed})
        updated_feed = self._check_json_response(r)
        if not (self.global_pythonify or pythonify) or 'errors' in updated_feed:
            return updated_feed
        f = MISPFeed()
        f.from_dict(**updated_feed)
        return f

    def delete_feed(self, feed: Union[MISPFeed, int, str, UUID]) -> Dict:
        """Delete a feed from a MISP instance

        :param feed: feed to delete
        """
        feed_id = get_uuid_or_id_from_abstract_misp(feed)
        response = self._prepare_request('POST', f'feeds/delete/{feed_id}')
        return self._check_json_response(response)

    def fetch_feed(self, feed: Union[MISPFeed, int, str, UUID]) -> Dict:
        """Fetch one single feed by id

        :param feed: feed to fetch
        """
        feed_id = get_uuid_or_id_from_abstract_misp(feed)
        response = self._prepare_request('GET', f'feeds/fetchFromFeed/{feed_id}')
        return self._check_json_response(response)

    def cache_all_feeds(self) -> Dict:
        """ Cache all the feeds"""
        response = self._prepare_request('GET', 'feeds/cacheFeeds/all')
        return self._check_json_response(response)

    def cache_feed(self, feed: Union[MISPFeed, int, str, UUID]) -> Dict:
        """Cache a specific feed by id

        :param feed: feed to cache
        """
        feed_id = get_uuid_or_id_from_abstract_misp(feed)
        response = self._prepare_request('GET', f'feeds/cacheFeeds/{feed_id}')
        return self._check_json_response(response)

    def cache_freetext_feeds(self) -> Dict:
        """Cache all the freetext feeds"""
        response = self._prepare_request('GET', 'feeds/cacheFeeds/freetext')
        return self._check_json_response(response)

    def cache_misp_feeds(self) -> Dict:
        """Cache all the MISP feeds"""
        response = self._prepare_request('GET', 'feeds/cacheFeeds/misp')
        return self._check_json_response(response)

    def compare_feeds(self) -> Dict:
        """Generate the comparison matrix for all the MISP feeds"""
        response = self._prepare_request('GET', 'feeds/compareFeeds')
        return self._check_json_response(response)

    def load_default_feeds(self) -> Dict:
        """Load all the default feeds."""
        response = self._prepare_request('POST', 'feeds/loadDefaultFeeds')
        return self._check_json_response(response)

    # ## END Feed ###

    # ## BEGIN Server ###

    def servers(self, pythonify: bool = False) -> Union[Dict, List[MISPServer]]:
        """Get the existing servers the MISP instance can synchronise with

        :param pythonify: Returns a list of PyMISP Objects instead of the plain json output. Warning: it might use a lot of RAM
        """
        r = self._prepare_request('GET', 'servers/index')
        servers = self._check_json_response(r)
        if not (self.global_pythonify or pythonify) or 'errors' in servers:
            return servers
        to_return = []
        for server in servers:
            s = MISPServer()
            s.from_dict(**server)
            to_return.append(s)
        return to_return

    def get_sync_config(self, pythonify: bool = False) -> Union[Dict, MISPServer]:
        """Get the sync server config.
        WARNING: This method only works if the user calling it is a sync user

        :param pythonify: Returns a PyMISP Object instead of the plain json output
        """
        r = self._prepare_request('GET', 'servers/createSync')
        server = self._check_json_response(r)
        if not (self.global_pythonify or pythonify) or 'errors' in server:
            return server
        s = MISPServer()
        s.from_dict(**server)
        return s

    def import_server(self, server: MISPServer, pythonify: bool = False) -> Union[Dict, MISPServer]:
        """Import a sync server config received from get_sync_config

        :param server: sync server config
        :param pythonify: Returns a PyMISP Object instead of the plain json output
        """
        r = self._prepare_request('POST', 'servers/import', data=server)
        server_j = self._check_json_response(r)
        if not (self.global_pythonify or pythonify) or 'errors' in server_j:
            return server_j
        s = MISPServer()
        s.from_dict(**server_j)
        return s

    def add_server(self, server: MISPServer, pythonify: bool = False) -> Union[Dict, MISPServer]:
        """Add a server to synchronise with.
        Note: You probably want to use PyMISP.get_sync_config and PyMISP.import_server instead

        :param server: sync server config
        :param pythonify: Returns a PyMISP Object instead of the plain json output
        """
        r = self._prepare_request('POST', 'servers/add', data=server)
        server_j = self._check_json_response(r)
        if not (self.global_pythonify or pythonify) or 'errors' in server_j:
            return server_j
        s = MISPServer()
        s.from_dict(**server_j)
        return s

    def update_server(self, server: MISPServer, server_id: Optional[int] = None, pythonify: bool = False) -> Union[Dict, MISPServer]:
        """Update a server to synchronise with

        :param server: sync server config
        :param pythonify: Returns a PyMISP Object instead of the plain json output
        """
        if server_id is None:
            sid = get_uuid_or_id_from_abstract_misp(server)
        else:
            sid = get_uuid_or_id_from_abstract_misp(server_id)
        r = self._prepare_request('POST', f'servers/edit/{sid}', data=server)
        updated_server = self._check_json_response(r)
        if not (self.global_pythonify or pythonify) or 'errors' in updated_server:
            return updated_server
        s = MISPServer()
        s.from_dict(**updated_server)
        return s

    def delete_server(self, server: Union[MISPServer, int, str, UUID]) -> Dict:
        """Delete a sync server

        :param server: sync server config
        """
        server_id = get_uuid_or_id_from_abstract_misp(server)
        response = self._prepare_request('POST', f'servers/delete/{server_id}')
        return self._check_json_response(response)

    def server_pull(self, server: Union[MISPServer, int, str, UUID], event: Optional[Union[MISPEvent, int, str, UUID]] = None) -> Dict:
        """Initialize a pull from a sync server, optionally limited to one event

        :param server: sync server config
        :param event: event
        """
        server_id = get_uuid_or_id_from_abstract_misp(server)
        if event:
            event_id = get_uuid_or_id_from_abstract_misp(event)
            url = f'servers/pull/{server_id}/{event_id}'
        else:
            url = f'servers/pull/{server_id}'
        response = self._prepare_request('GET', url)
        # FIXME: can we pythonify?
        return self._check_json_response(response)

    def server_push(self, server: Union[MISPServer, int, str, UUID], event: Optional[Union[MISPEvent, int, str, UUID]] = None) -> Dict:
        """Initialize a push to a sync server, optionally limited to one event

        :param server: sync server config
        :param event: event
        """
        server_id = get_uuid_or_id_from_abstract_misp(server)
        if event:
            event_id = get_uuid_or_id_from_abstract_misp(event)
            url = f'servers/push/{server_id}/{event_id}'
        else:
            url = f'servers/push/{server_id}'
        response = self._prepare_request('GET', url)
        # FIXME: can we pythonify?
        return self._check_json_response(response)

    def test_server(self, server: Union[MISPServer, int, str, UUID]) -> Dict:
        """Test if a sync link is working as expected

        :param server: sync server config
        """
        server_id = get_uuid_or_id_from_abstract_misp(server)
        response = self._prepare_request('POST', f'servers/testConnection/{server_id}')
        return self._check_json_response(response)

    # ## END Server ###

    # ## BEGIN Sharing group ###

    def sharing_groups(self, pythonify: bool = False) -> Union[Dict, List[MISPSharingGroup]]:
        """Get the existing sharing groups

        :param pythonify: Returns a list of PyMISP Objects instead of the plain json output. Warning: it might use a lot of RAM
        """
        r = self._prepare_request('GET', 'sharingGroups/index')
        sharing_groups = self._check_json_response(r)
        if not (self.global_pythonify or pythonify) or 'errors' in sharing_groups:
            return sharing_groups
        to_return = []
        for sharing_group in sharing_groups:
            s = MISPSharingGroup()
            s.from_dict(**sharing_group)
            to_return.append(s)
        return to_return

    def add_sharing_group(self, sharing_group: MISPSharingGroup, pythonify: bool = False) -> Union[Dict, MISPSharingGroup]:
        """Add a new sharing group

        :param sharing_group: sharing group to add
        :param pythonify: Returns a PyMISP Object instead of the plain json output
        """
        r = self._prepare_request('POST', 'sharingGroups/add', data=sharing_group)
        sharing_group_j = self._check_json_response(r)
        if not (self.global_pythonify or pythonify) or 'errors' in sharing_group_j:
            return sharing_group_j
        s = MISPSharingGroup()
        s.from_dict(**sharing_group_j)
        return s

<<<<<<< HEAD
    def update_sharing_group(self, sharing_group: Union[MISPSharingGroup, dict], sharing_group_id: Optional[int] = None, pythonify: bool = False) -> Union[Dict, MISPSharingGroup]:
        """Update sharing group parameters

        :param sharing_group: MISP Sharing Group
        :param sharing_group_id Sharing group ID
        :param pythonify: Returns a PyMISP Object instead of the plain json output
        """
        if sharing_group_id is None:
            sid = get_uuid_or_id_from_abstract_misp(sharing_group)
        else:
            sid = get_uuid_or_id_from_abstract_misp(sharing_group_id)
        r = self._prepare_request('POST', f'sharing_groups/edit/{sid}', data=sharing_group)
        updated_sharing_group = self._check_json_response(r)
        if not (self.global_pythonify or pythonify) or 'errors' in updated_sharing_group:
            return updated_sharing_group
        s = MISPSharingGroup()
        s.from_dict(**updated_sharing_group)
        return s
=======
    def sharing_group_exists(self, sharing_group: Union[MISPSharingGroup, int, str, UUID]) -> bool:
        """Fast check if sharing group exists.

        :param sharing_group: Sharing group to check
        """
        sharing_group_id = get_uuid_or_id_from_abstract_misp(sharing_group)
        r = self._prepare_request('HEAD', f'sharing_groups/view/{sharing_group_id}')
        return self._check_head_response(r)
>>>>>>> 4c003ca8

    def delete_sharing_group(self, sharing_group: Union[MISPSharingGroup, int, str, UUID]) -> Dict:
        """Delete a sharing group

        :param sharing_group: sharing group to delete
        """
        sharing_group_id = get_uuid_or_id_from_abstract_misp(sharing_group)
        response = self._prepare_request('POST', f'sharingGroups/delete/{sharing_group_id}')
        return self._check_json_response(response)

    def add_org_to_sharing_group(self, sharing_group: Union[MISPSharingGroup, int, str, UUID],
                                 organisation: Union[MISPOrganisation, int, str, UUID], extend: bool = False) -> Dict:
        '''Add an organisation to a sharing group.

        :param sharing_group: Sharing group's local instance ID, or Sharing group's global UUID
        :param organisation: Organisation's local instance ID, or Organisation's global UUID, or Organisation's name as known to the curent instance
        :param extend: Allow the organisation to extend the group
        '''
        sharing_group_id = get_uuid_or_id_from_abstract_misp(sharing_group)
        organisation_id = get_uuid_or_id_from_abstract_misp(organisation)
        to_jsonify = {'sg_id': sharing_group_id, 'org_id': organisation_id, 'extend': extend}
        response = self._prepare_request('POST', 'sharingGroups/addOrg', data=to_jsonify)
        return self._check_json_response(response)

    def remove_org_from_sharing_group(self, sharing_group: Union[MISPSharingGroup, int, str, UUID],
                                      organisation: Union[MISPOrganisation, int, str, UUID]) -> Dict:
        '''Remove an organisation from a sharing group.

        :param sharing_group: Sharing group's local instance ID, or Sharing group's global UUID
        :param organisation: Organisation's local instance ID, or Organisation's global UUID, or Organisation's name as known to the curent instance
        '''
        sharing_group_id = get_uuid_or_id_from_abstract_misp(sharing_group)
        organisation_id = get_uuid_or_id_from_abstract_misp(organisation)
        to_jsonify = {'sg_id': sharing_group_id, 'org_id': organisation_id}
        response = self._prepare_request('POST', 'sharingGroups/removeOrg', data=to_jsonify)
        return self._check_json_response(response)

    def add_server_to_sharing_group(self, sharing_group: Union[MISPSharingGroup, int, str, UUID],
                                    server: Union[MISPServer, int, str, UUID], all_orgs: bool = False) -> Dict:
        '''Add a server to a sharing group.

        :param sharing_group: Sharing group's local instance ID, or Sharing group's global UUID
        :param server: Server's local instance ID, or URL of the Server, or Server's name as known to the curent instance
        :param all_orgs: Add all the organisations of the server to the group
        '''
        sharing_group_id = get_uuid_or_id_from_abstract_misp(sharing_group)
        server_id = get_uuid_or_id_from_abstract_misp(server)
        to_jsonify = {'sg_id': sharing_group_id, 'server_id': server_id, 'all_orgs': all_orgs}
        response = self._prepare_request('POST', 'sharingGroups/addServer', data=to_jsonify)
        return self._check_json_response(response)

    def remove_server_from_sharing_group(self, sharing_group: Union[MISPSharingGroup, int, str, UUID],
                                         server: Union[MISPServer, int, str, UUID]) -> Dict:
        '''Remove a server from a sharing group.

        :param sharing_group: Sharing group's local instance ID, or Sharing group's global UUID
        :param server: Server's local instance ID, or URL of the Server, or Server's name as known to the curent instance
        '''
        sharing_group_id = get_uuid_or_id_from_abstract_misp(sharing_group)
        server_id = get_uuid_or_id_from_abstract_misp(server)
        to_jsonify = {'sg_id': sharing_group_id, 'server_id': server_id}
        response = self._prepare_request('POST', 'sharingGroups/removeServer', data=to_jsonify)
        return self._check_json_response(response)

    # ## END Sharing groups ###

    # ## BEGIN Organisation ###

    def organisations(self, scope="local", pythonify: bool = False) -> Union[Dict, List[MISPOrganisation]]:
        """Get all the organisations

        :param scope: scope of organizations to get
        :param pythonify: Returns a list of PyMISP Objects instead of the plain json output. Warning: it might use a lot of RAM
        """
        r = self._prepare_request('GET', f'organisations/index/scope:{scope}')
        organisations = self._check_json_response(r)
        if not (self.global_pythonify or pythonify) or 'errors' in organisations:
            return organisations
        to_return = []
        for organisation in organisations:
            o = MISPOrganisation()
            o.from_dict(**organisation)
            to_return.append(o)
        return to_return

    def get_organisation(self, organisation: Union[MISPOrganisation, int, str, UUID], pythonify: bool = False) -> Union[Dict, MISPOrganisation]:
        """Get an organisation by id

        :param organisation: organization to get
        :param pythonify: Returns a PyMISP Object instead of the plain json output
        """
        organisation_id = get_uuid_or_id_from_abstract_misp(organisation)
        r = self._prepare_request('GET', f'organisations/view/{organisation_id}')
        organisation_j = self._check_json_response(r)
        if not (self.global_pythonify or pythonify) or 'errors' in organisation_j:
            return organisation_j
        o = MISPOrganisation()
        o.from_dict(**organisation_j)
        return o

    def organisation_exists(self, organisation: Union[MISPOrganisation, int, str, UUID]) -> bool:
        """Fast check if organisation exists.

        :param organisation: Organisation to check
        """
        organisation_id = get_uuid_or_id_from_abstract_misp(organisation)
        r = self._prepare_request('HEAD', f'organisations/view/{organisation_id}')
        return self._check_head_response(r)

    def add_organisation(self, organisation: MISPOrganisation, pythonify: bool = False) -> Union[Dict, MISPOrganisation]:
        """Add an organisation

        :param organisation: organization to add
        :param pythonify: Returns a PyMISP Object instead of the plain json output
        """
        r = self._prepare_request('POST', 'admin/organisations/add', data=organisation)
        new_organisation = self._check_json_response(r)
        if not (self.global_pythonify or pythonify) or 'errors' in new_organisation:
            return new_organisation
        o = MISPOrganisation()
        o.from_dict(**new_organisation)
        return o

    def update_organisation(self, organisation: MISPOrganisation, organisation_id: Optional[int] = None, pythonify: bool = False) -> Union[Dict, MISPOrganisation]:
        """Update an organisation

        :param organisation: organization to update
        :param organisation_id: id to update
        :param pythonify: Returns a PyMISP Object instead of the plain json output
        """
        if organisation_id is None:
            oid = get_uuid_or_id_from_abstract_misp(organisation)
        else:
            oid = get_uuid_or_id_from_abstract_misp(organisation_id)
        r = self._prepare_request('POST', f'admin/organisations/edit/{oid}', data=organisation)
        updated_organisation = self._check_json_response(r)
        if not (self.global_pythonify or pythonify) or 'errors' in updated_organisation:
            return updated_organisation
        o = MISPOrganisation()
        o.from_dict(**organisation)
        return o

    def delete_organisation(self, organisation: Union[MISPOrganisation, int, str, UUID]) -> Dict:
        """Delete an organisation by id

        :param organisation: organization to delete
        """
        # NOTE: MISP in inconsistent and currently require "delete" in the path and doesn't support HTTP DELETE
        organisation_id = get_uuid_or_id_from_abstract_misp(organisation)
        response = self._prepare_request('POST', f'admin/organisations/delete/{organisation_id}')
        return self._check_json_response(response)

    # ## END Organisation ###

    # ## BEGIN User ###

    def users(self, pythonify: bool = False) -> Union[Dict, List[MISPUser]]:
        """Get all the users

        :param pythonify: Returns a list of PyMISP Objects instead of the plain json output. Warning: it might use a lot of RAM
        """
        r = self._prepare_request('GET', 'admin/users/index')
        users = self._check_json_response(r)
        if not (self.global_pythonify or pythonify) or 'errors' in users:
            return users
        to_return = []
        for user in users:
            u = MISPUser()
            u.from_dict(**user)
            to_return.append(u)
        return to_return

    def get_user(self, user: Union[MISPUser, int, str, UUID] = 'me', pythonify: bool = False, expanded: bool = False) -> Union[Dict, MISPUser, Tuple[MISPUser, MISPRole, List[MISPUserSetting]]]:
        """Get a user by id

        :param user: user to get; `me` means the owner of the API key doing the query
        :param pythonify: Returns a PyMISP Object instead of the plain json output
        :param expanded: Also returns a MISPRole and a MISPUserSetting
        """
        user_id = get_uuid_or_id_from_abstract_misp(user)
        r = self._prepare_request('GET', f'users/view/{user_id}')
        user_j = self._check_json_response(r)
        if not (self.global_pythonify or pythonify) or 'errors' in user_j:
            return user_j
        u = MISPUser()
        u.from_dict(**user_j)
        if not expanded:
            return u
        else:
            role = MISPRole()
            role.from_dict(**user_j['Role'])
            usersettings = []
            if user_j['UserSetting']:
                for name, value in user_j['UserSetting'].items():
                    us = MISPUserSetting()
                    us.from_dict(**{'name': name, 'value': value})
                    usersettings.append(us)
            return u, role, usersettings

    def add_user(self, user: MISPUser, pythonify: bool = False) -> Union[Dict, MISPUser]:
        """Add a new user

        :param user: user to add
        :param pythonify: Returns a PyMISP Object instead of the plain json output
        """
        r = self._prepare_request('POST', 'admin/users/add', data=user)
        user_j = self._check_json_response(r)
        if not (self.global_pythonify or pythonify) or 'errors' in user_j:
            return user_j
        u = MISPUser()
        u.from_dict(**user_j)
        return u

    def update_user(self, user: MISPUser, user_id: Optional[int] = None, pythonify: bool = False) -> Union[Dict, MISPUser]:
        """Update a user on a MISP instance

        :param user: user to update
        :param user_id: id to update
        :param pythonify: Returns a PyMISP Object instead of the plain json output
        """
        if user_id is None:
            uid = get_uuid_or_id_from_abstract_misp(user)
        else:
            uid = get_uuid_or_id_from_abstract_misp(user_id)
        url = f'users/edit/{uid}'
        if self._current_role.perm_admin or self._current_role.perm_site_admin:
            url = f'admin/{url}'
        r = self._prepare_request('POST', url, data=user)
        updated_user = self._check_json_response(r)
        if not (self.global_pythonify or pythonify) or 'errors' in updated_user:
            return updated_user
        e = MISPUser()
        e.from_dict(**updated_user)
        return e

    def delete_user(self, user: Union[MISPUser, int, str, UUID]) -> Dict:
        """Delete a user by id

        :param user: user to delete
        """
        # NOTE: MISP in inconsistent and currently require "delete" in the path and doesn't support HTTP DELETE
        user_id = get_uuid_or_id_from_abstract_misp(user)
        response = self._prepare_request('POST', f'admin/users/delete/{user_id}')
        return self._check_json_response(response)

    def change_user_password(self, new_password: str) -> Dict:
        """Change the password of the curent user

        :param new_password: password to set
        """
        response = self._prepare_request('POST', 'users/change_pw', data={'password': new_password})
        return self._check_json_response(response)

    def user_registrations(self, pythonify: bool = False) -> Union[Dict, List[MISPInbox]]:
        """Get all the user registrations

        :param pythonify: Returns a list of PyMISP Objects instead of the plain json output. Warning: it might use a lot of RAM
        """
        r = self._prepare_request('GET', 'users/registrations/index')
        registrations = self._check_json_response(r)
        if not (self.global_pythonify or pythonify) or 'errors' in registrations:
            return registrations
        to_return = []
        for registration in registrations:
            i = MISPInbox()
            i.from_dict(**registration)
            to_return.append(i)
        return to_return

    def accept_user_registration(self, registration: Union[MISPInbox, int, str, UUID],
                                 organisation: Optional[Union[MISPOrganisation, int, str, UUID]] = None,
                                 role: Optional[Union[MISPRole, int, str]] = None,
                                 perm_sync: bool = False, perm_publish: bool = False, perm_admin: bool = False,
                                 unsafe_fallback: bool = False):
        """Accept a user registration

        :param registration: the registration to accept
        :param organisation: user organization
        :param role: user role
        :param perm_sync: indicator for sync
        :param perm_publish: indicator for publish
        :param perm_admin: indicator for admin
        :param unsafe_fallback: indicator for unsafe fallback
        """
        registration_id = get_uuid_or_id_from_abstract_misp(registration)
        if role:
            role_id = role_id = get_uuid_or_id_from_abstract_misp(role)
        else:
            for role in self.roles(pythonify=True):
                if not isinstance(role, MISPRole):
                    continue
                if role.default_role:  # type: ignore
                    role_id = get_uuid_or_id_from_abstract_misp(role)
                    break
            else:
                raise PyMISPError('Unable to find default role')

        organisation_id = None
        if organisation:
            organisation_id = get_uuid_or_id_from_abstract_misp(organisation)
        elif unsafe_fallback and isinstance(registration, MISPInbox):
            if 'org_uuid' in registration.data:
                org = self.get_organisation(registration.data['org_uuid'], pythonify=True)
                if isinstance(org, MISPOrganisation):
                    organisation_id = org.id

        if unsafe_fallback and isinstance(registration, MISPInbox):
            # Blindly use request from user, and instance defaults.
            to_post = {'User': {'org_id': organisation_id, 'role_id': role_id,
                                'perm_sync': registration.data['perm_sync'],
                                'perm_publish': registration.data['perm_publish'],
                                'perm_admin': registration.data['perm_admin']}}
        else:
            to_post = {'User': {'org_id': organisation_id, 'role_id': role_id,
                                'perm_sync': perm_sync, 'perm_publish': perm_publish,
                                'perm_admin': perm_admin}}

        r = self._prepare_request('POST', f'users/acceptRegistrations/{registration_id}', data=to_post)
        return self._check_json_response(r)

    def discard_user_registration(self, registration: Union[MISPInbox, int, str, UUID]):
        """Discard a user registration

        :param registration: the registration to discard
        """
        registration_id = get_uuid_or_id_from_abstract_misp(registration)
        r = self._prepare_request('POST', f'users/discardRegistrations/{registration_id}')
        return self._check_json_response(r)

    # ## END User ###

    # ## BEGIN Role ###

    def roles(self, pythonify: bool = False) -> Union[Dict, List[MISPRole]]:
        """Get the existing roles

        :param pythonify: Returns a list of PyMISP Objects instead of the plain json output. Warning: it might use a lot of RAM
        """
        r = self._prepare_request('GET', 'roles/index')
        roles = self._check_json_response(r)
        if not (self.global_pythonify or pythonify) or 'errors' in roles:
            return roles
        to_return = []
        for role in roles:
            nr = MISPRole()
            nr.from_dict(**role)
            to_return.append(nr)
        return to_return

    def set_default_role(self, role: Union[MISPRole, int, str, UUID]) -> Dict:
        """Set a default role for the new user accounts

        :param role: the default role to set
        """
        role_id = get_uuid_or_id_from_abstract_misp(role)
        url = urljoin(self.root_url, f'admin/roles/set_default/{role_id}')
        response = self._prepare_request('POST', url)
        return self._check_json_response(response)

    # ## END Role ###

    # ## BEGIN Search methods ###

    def search(self, controller: str = 'events', return_format: str = 'json',
               limit: Optional[int] = None, page: Optional[int] = None,
               value: Optional[SearchParameterTypes] = None,
               type_attribute: Optional[SearchParameterTypes] = None,
               category: Optional[SearchParameterTypes] = None,
               org: Optional[SearchParameterTypes] = None,
               tags: Optional[SearchParameterTypes] = None,
               quick_filter: Optional[str] = None, quickFilter: Optional[str] = None,
               date_from: Optional[Union[datetime, date, int, str, float, None]] = None,
               date_to: Optional[Union[datetime, date, int, str, float, None]] = None,
               eventid: Optional[SearchType] = None,
               with_attachments: Optional[bool] = None, withAttachments: Optional[bool] = None,
               metadata: Optional[bool] = None,
               uuid: Optional[str] = None,
               publish_timestamp: Optional[Union[Union[datetime, date, int, str, float, None],
                                           Tuple[Union[datetime, date, int, str, float, None],
                                                 Union[datetime, date, int, str, float, None]]
                                                 ]] = None,
               last: Optional[Union[Union[datetime, date, int, str, float, None],
                              Tuple[Union[datetime, date, int, str, float, None],
                                    Union[datetime, date, int, str, float, None]]
                                    ]] = None,
               timestamp: Optional[Union[Union[datetime, date, int, str, float, None],
                                   Tuple[Union[datetime, date, int, str, float, None],
                                         Union[datetime, date, int, str, float, None]]
                                         ]] = None,
               published: Optional[bool] = None,
               enforce_warninglist: Optional[bool] = None, enforceWarninglist: Optional[bool] = None,
               to_ids: Optional[Union[ToIDSType, List[ToIDSType]]] = None,
               deleted: Optional[str] = None,
               include_event_uuid: Optional[bool] = None, includeEventUuid: Optional[bool] = None,
               include_event_tags: Optional[bool] = None, includeEventTags: Optional[bool] = None,
               event_timestamp: Optional[Union[datetime, date, int, str, float, None]] = None,
               sg_reference_only: Optional[bool] = None,
               eventinfo: Optional[str] = None,
               searchall: Optional[bool] = None,
               requested_attributes: Optional[str] = None,
               include_context: Optional[bool] = None, includeContext: Optional[bool] = None,
               headerless: Optional[bool] = None,
               include_sightings: Optional[bool] = None, includeSightings: Optional[bool] = None,
               include_correlations: Optional[bool] = None, includeCorrelations: Optional[bool] = None,
               include_decay_score: Optional[bool] = None, includeDecayScore: Optional[bool] = None,
               object_name: Optional[str] = None,
               exclude_decayed: Optional[bool] = None,
               pythonify: Optional[bool] = False,
               **kwargs) -> Union[Dict, str, List[Union[MISPEvent, MISPAttribute, MISPObject]]]:
        '''Search in the MISP instance

        :param controller: Controller to search on, it can be `events`, `objects`, `attributes`. The response will either be a list of events, objects, or attributes.
        :param return_format: Set the return format of the search (Currently supported: json, xml, openioc, suricata, snort - more formats are being moved to restSearch with the goal being that all searches happen through this API). Can be passed as the first parameter after restSearch or via the JSON payload.
        :param limit: Limit the number of results returned, depending on the scope (for example 10 attributes or 10 full events).
        :param page: If a limit is set, sets the page to be returned. page 3, limit 100 will return records 201->300).
        :param value: Search for the given value in the attributes' value field.
        :param type_attribute: The attribute type, any valid MISP attribute type is accepted.
        :param category: The attribute category, any valid MISP attribute category is accepted.
        :param org: Search by the creator organisation by supplying the organisation identifier.
        :param tags: Tags to search or to exclude. You can pass a list, or the output of `build_complex_query`
        :param quick_filter: The string passed to this field will ignore all of the other arguments. MISP will return an xml / json (depending on the header sent) of all events that have a sub-string match on value in the event info, event orgc, or any of the attribute value1 / value2 fields, or in the attribute comment.
        :param date_from: Events with the date set to a date after the one specified. This filter will use the date of the event.
        :param date_to: Events with the date set to a date before the one specified. This filter will use the date of the event.
        :param eventid: The events that should be included / excluded from the search
        :param with_attachments: If set, encodes the attachments / zipped malware samples as base64 in the data field within each attribute
        :param metadata: Only the metadata (event, tags, relations) is returned, attributes and proposals are omitted.
        :param uuid: Restrict the results by uuid.
        :param publish_timestamp: Restrict the results by the last publish timestamp (newer than).
        :param timestamp: Restrict the results by the timestamp (last edit). Any event with a timestamp newer than the given timestamp will be returned. In case you are dealing with /attributes as scope, the attribute's timestamp will be used for the lookup. The input can be a timestamp or a short-hand time description (7d or 24h for example). You can also pass a list with two values to set a time range (for example ["14d", "7d"]).
        :param published: Set whether published or unpublished events should be returned. Do not set the parameter if you want both.
        :param enforce_warninglist: Remove any attributes from the result that would cause a hit on a warninglist entry.
        :param to_ids: By default all attributes are returned that match the other filter parameters, regardless of their to_ids setting. To restrict the returned data set to to_ids only attributes set this parameter to 1. 0 for the ones with to_ids set to False.
        :param deleted: If this parameter is set to 1, it will only return soft-deleted attributes. ["0", "1"] will return the active ones as well as the soft-deleted ones.
        :param include_event_uuid: Instead of just including the event ID, also include the event UUID in each of the attributes.
        :param include_event_tags: Include the event level tags in each of the attributes.
        :param event_timestamp: Only return attributes from events that have received a modification after the given timestamp.
        :param sg_reference_only: If this flag is set, sharing group objects will not be included, instead only the sharing group ID is set.
        :param eventinfo: Filter on the event's info field.
        :param searchall: Search for a full or a substring (delimited by % for substrings) in the event info, event tags, attribute tags, attribute values or attribute comment fields.
        :param requested_attributes: [CSV only] Select the fields that you wish to include in the CSV export. By setting event level fields additionally, includeContext is not required to get event metadata.
        :param include_context: [Attribute only] Include the event data with each attribute. [CSV output] Add event level metadata in every line of the CSV.
        :param headerless: [CSV Only] The CSV created when this setting is set to true will not contain the header row.
        :param include_sightings: [JSON Only - Attribute] Include the sightings of the matching attributes.
        :param include_decay_score: Include the decay score at attribute level.
        :param include_correlations: [JSON Only - attribute] Include the correlations of the matching attributes.
        :param object_name: [objects controller only] Search for objects with that name
        :param exclude_decayed: [attributes controller only] Exclude the decayed attributes from the response
        :param pythonify: Returns a list of PyMISP Objects instead of the plain json output. Warning: it might use a lot of RAM

        Deprecated:

        :param quickFilter: synonym for quick_filter
        :param withAttachments: synonym for with_attachments
        :param last: synonym for publish_timestamp
        :param enforceWarninglist: synonym for enforce_warninglist
        :param includeEventUuid: synonym for include_event_uuid
        :param includeEventTags: synonym for include_event_tags
        :param includeContext: synonym for include_context

        '''

        return_formats = ['openioc', 'json', 'xml', 'suricata', 'snort', 'text', 'rpz', 'csv', 'cache', 'stix-xml', 'stix', 'stix2', 'yara', 'yara-json', 'attack', 'attack-sightings']

        if controller not in ['events', 'attributes', 'objects']:
            raise ValueError('controller has to be in {}'.format(', '.join(['events', 'attributes', 'objects'])))

        # Deprecated stuff / synonyms
        if quickFilter is not None:
            quick_filter = quickFilter
        if withAttachments is not None:
            with_attachments = withAttachments
        if last is not None:
            publish_timestamp = last
        if enforceWarninglist is not None:
            enforce_warninglist = enforceWarninglist
        if includeEventUuid is not None:
            include_event_uuid = includeEventUuid
        if includeEventTags is not None:
            include_event_tags = includeEventTags
        if includeContext is not None:
            include_context = includeContext
        if includeDecayScore is not None:
            include_decay_score = includeDecayScore
        if includeCorrelations is not None:
            include_correlations = includeCorrelations
        if includeSightings is not None:
            include_sightings = includeSightings
        # Add all the parameters in kwargs are aimed at modules, or other 3rd party components, and cannot be sanitized.
        # They are passed as-is.
        query = kwargs

        if return_format not in return_formats:
            raise ValueError('return_format has to be in {}'.format(', '.join(return_formats)))
        if return_format == 'stix-xml':
            query['returnFormat'] = 'stix'
        else:
            query['returnFormat'] = return_format

        query['page'] = page
        query['limit'] = limit
        query['value'] = value
        query['type'] = type_attribute
        query['category'] = category
        query['org'] = org
        query['tags'] = tags
        query['quickFilter'] = quick_filter
        query['from'] = self._make_timestamp(date_from)
        query['to'] = self._make_timestamp(date_to)
        query['eventid'] = eventid
        query['withAttachments'] = self._make_misp_bool(with_attachments)
        query['metadata'] = self._make_misp_bool(metadata)
        query['uuid'] = uuid
        if publish_timestamp is not None:
            if isinstance(publish_timestamp, (list, tuple)):
                query['publish_timestamp'] = (self._make_timestamp(publish_timestamp[0]), self._make_timestamp(publish_timestamp[1]))
            else:
                query['publish_timestamp'] = self._make_timestamp(publish_timestamp)
        if timestamp is not None:
            if isinstance(timestamp, (list, tuple)):
                query['timestamp'] = (self._make_timestamp(timestamp[0]), self._make_timestamp(timestamp[1]))
            else:
                query['timestamp'] = self._make_timestamp(timestamp)
        query['published'] = published
        query['enforceWarninglist'] = self._make_misp_bool(enforce_warninglist)
        if to_ids is not None:
            if to_ids not in [0, 1, '0', '1']:
                raise ValueError('to_ids has to be in 0 or 1')
            query['to_ids'] = to_ids
        query['deleted'] = deleted
        query['includeEventUuid'] = self._make_misp_bool(include_event_uuid)
        query['includeEventTags'] = self._make_misp_bool(include_event_tags)
        if event_timestamp is not None:
            if isinstance(event_timestamp, (list, tuple)):
                query['event_timestamp'] = (self._make_timestamp(event_timestamp[0]), self._make_timestamp(event_timestamp[1]))
            else:
                query['event_timestamp'] = self._make_timestamp(event_timestamp)
        query['sgReferenceOnly'] = self._make_misp_bool(sg_reference_only)
        query['eventinfo'] = eventinfo
        query['searchall'] = searchall
        query['requested_attributes'] = requested_attributes
        query['includeContext'] = self._make_misp_bool(include_context)
        query['headerless'] = self._make_misp_bool(headerless)
        query['includeSightings'] = self._make_misp_bool(include_sightings)
        query['includeDecayScore'] = self._make_misp_bool(include_decay_score)
        query['includeCorrelations'] = self._make_misp_bool(include_correlations)
        query['object_name'] = object_name
        query['excludeDecayed'] = self._make_misp_bool(exclude_decayed)
        url = urljoin(self.root_url, f'{controller}/restSearch')
        if return_format == 'stix-xml':
            response = self._prepare_request('POST', url, data=query, output_type='xml')
        else:
            response = self._prepare_request('POST', url, data=query)

        if return_format == 'csv':
            normalized_response_text = self._check_response(response)
            if (self.global_pythonify or pythonify) and not headerless:
                return self._csv_to_dict(normalized_response_text)  # type: ignore
            else:
                return normalized_response_text
        elif return_format in ['stix-xml', 'text']:
            return self._check_response(response)

        normalized_response = self._check_json_response(response)

        if 'errors' in normalized_response:
            return normalized_response

        if return_format == 'json' and self.global_pythonify or pythonify:
            # The response is in json, we can convert it to a list of pythonic MISP objects
            to_return: List[Union[MISPEvent, MISPAttribute, MISPObject]] = []
            if controller == 'events':
                for e in normalized_response:
                    me = MISPEvent()
                    me.load(e)
                    to_return.append(me)
            elif controller == 'attributes':
                # FIXME: obvs, this is hurting my soul. We need something generic.
                for a in normalized_response['Attribute']:
                    ma = MISPAttribute()
                    ma.from_dict(**a)
                    if 'Event' in ma:
                        me = MISPEvent()
                        me.from_dict(**ma.Event)
                        ma.Event = me
                    if 'RelatedAttribute' in ma:
                        related_attributes = []
                        for ra in ma.RelatedAttribute:
                            r_attribute = MISPAttribute()
                            r_attribute.from_dict(**ra)
                            if 'Event' in r_attribute:
                                me = MISPEvent()
                                me.from_dict(**r_attribute.Event)
                                r_attribute.Event = me
                            related_attributes.append(r_attribute)
                        ma.RelatedAttribute = related_attributes
                    if 'Sighting' in ma:
                        sightings = []
                        for sighting in ma.Sighting:
                            s = MISPSighting()
                            s.from_dict(**sighting)
                            sightings.append(s)
                        ma.Sighting = sightings
                    to_return.append(ma)
            elif controller == 'objects':
                for o in normalized_response:
                    mo = MISPObject(o['Object']['name'])
                    mo.from_dict(**o)
                    to_return.append(mo)
            return to_return

        return normalized_response

    def search_index(self,
                     all: Optional[str] = None,
                     attribute: Optional[str] = None,
                     email: Optional[str] = None,
                     published: Optional[bool] = None,
                     hasproposal: Optional[bool] = None,
                     eventid: Optional[SearchType] = None,
                     tags: Optional[SearchParameterTypes] = None,
                     date_from: Optional[Union[datetime, date, int, str, float, None]] = None,
                     date_to: Optional[Union[datetime, date, int, str, float, None]] = None,
                     eventinfo: Optional[str] = None,
                     threatlevel: Optional[List[SearchType]] = None,
                     distribution: Optional[List[SearchType]] = None,
                     analysis: Optional[List[SearchType]] = None,
                     org: Optional[SearchParameterTypes] = None,
                     timestamp: Optional[Union[Union[datetime, date, int, str, float, None],
                                         Tuple[Union[datetime, date, int, str, float, None],
                                               Union[datetime, date, int, str, float, None]]
                                               ]] = None,
                     publish_timestamp: Optional[Union[Union[datetime, date, int, str, float, None],
                                                 Tuple[Union[datetime, date, int, str, float, None],
                                                       Union[datetime, date, int, str, float, None]]
                                                       ]] = None,
                     sharinggroup: Optional[List[SearchType]] = None,
                     minimal: Optional[bool] = None,
                     pythonify: Optional[bool] = None) -> Union[Dict, List[MISPEvent]]:
        """Search event metadata shown on the event index page. Using ! in front of a value
        means NOT, except for parameters date_from, date_to and timestamp which cannot be negated.
        Criteria are AND-ed together; values in lists are OR-ed together. Return matching events
        with metadata but no attributes or objects; also see minimal parameter.

        :param all: Search for a full or a substring (delimited by % for substrings) in the
            event info, event tags, attribute tags, attribute values or attribute comment fields.
        :param attribute: Filter on attribute's value.
        :param email: Filter on user's email.
        :param published: Set whether published or unpublished events should be returned.
            Do not set the parameter if you want both.
        :param hasproposal: Filter for events containing proposal(s).
        :param eventid: The events that should be included / excluded from the search
        :param tags: Tags to search or to exclude. You can pass a list, or the output of
            `build_complex_query`
        :param date_from: Events with the date set to a date after the one specified.
            This filter will use the date of the event.
        :param date_to: Events with the date set to a date before the one specified.
            This filter will use the date of the event.
        :param eventinfo: Filter on the event's info field.
        :param threatlevel: Threat level(s) (1,2,3,4) | list
        :param distribution: Distribution level(s) (0,1,2,3) | list
        :param analysis: Analysis level(s) (0,1,2) | list
        :param org: Search by the creator organisation by supplying the organisation identifier.
        :param timestamp: Restrict the results by the timestamp (last edit). Any event with a
            timestamp newer than the given timestamp will be returned. In case you are dealing
            with /attributes as scope, the attribute's timestamp will be used for the lookup.
        :param publish_timestamp: Filter on event's publish timestamp.
        :param sharinggroup: Restrict by a sharing group | list
        :param minimal: Return only event ID, UUID, timestamp, sighting_timestamp and published.
        :param pythonify: Returns a list of PyMISP Objects instead of the plain json output.
            Warning: it might use a lot of RAM
        """
        query = locals()
        query.pop('self')
        query.pop('pythonify')
        if query.get('date_from'):
            query['datefrom'] = self._make_timestamp(query.pop('date_from'))
        if query.get('date_to'):
            query['dateuntil'] = self._make_timestamp(query.pop('date_to'))
        if isinstance(query.get('sharinggroup'), list):
            query['sharinggroup'] = '|'.join([str(sg) for sg in query['sharinggroup']])
        if query.get('timestamp') is not None:
            timestamp = query.pop('timestamp')
            if isinstance(timestamp, (list, tuple)):
                query['timestamp'] = (self._make_timestamp(timestamp[0]), self._make_timestamp(timestamp[1]))
            else:
                query['timestamp'] = self._make_timestamp(timestamp)

        url = urljoin(self.root_url, 'events/index')
        response = self._prepare_request('POST', url, data=query)
        normalized_response = self._check_json_response(response)

        if not (self.global_pythonify or pythonify):
            return normalized_response
        to_return = []
        for e_meta in normalized_response:
            me = MISPEvent()
            me.from_dict(**e_meta)
            to_return.append(me)
        return to_return

    def search_sightings(self, context: Optional[str] = None,
                         context_id: Optional[SearchType] = None,
                         type_sighting: Optional[str] = None,
                         date_from: Optional[Union[datetime, date, int, str, float, None]] = None,
                         date_to: Optional[Union[datetime, date, int, str, float, None]] = None,
                         publish_timestamp: Optional[Union[Union[datetime, date, int, str, float, None],
                                                     Tuple[Union[datetime, date, int, str, float, None],
                                                           Union[datetime, date, int, str, float, None]]
                                                           ]] = None,
                         last: Optional[Union[Union[datetime, date, int, str, float, None],
                                        Tuple[Union[datetime, date, int, str, float, None],
                                              Union[datetime, date, int, str, float, None]]
                                              ]] = None,
                         org: Optional[SearchType] = None,
                         source: Optional[str] = None,
                         include_attribute: Optional[bool] = None,
                         include_event_meta: Optional[bool] = None,
                         pythonify: Optional[bool] = False
                         ) -> Union[Dict, List[Dict[str, Union[MISPEvent, MISPAttribute, MISPSighting]]]]:
        '''Search sightings

        :param context: The context of the search. Can be either "attribute", "event", or nothing (will then match on events and attributes).
        :param context_id: Only relevant if context is either "attribute" or "event". Then it is the relevant ID.
        :param type_sighting: Type of sighting
        :param date_from: Events with the date set to a date after the one specified. This filter will use the date of the event.
        :param date_to: Events with the date set to a date before the one specified. This filter will use the date of the event.
        :param publish_timestamp: Restrict the results by the last publish timestamp (newer than).
        :param org: Search by the creator organisation by supplying the organisation identifier.
        :param source: Source of the sighting
        :param include_attribute: Include the attribute.
        :param include_event_meta: Include the meta information of the event.

        Deprecated:

        :param last: synonym for publish_timestamp

        :Example:

        >>> misp.search_sightings(publish_timestamp='30d') # search sightings for the last 30 days on the instance
        [ ... ]
        >>> misp.search_sightings(context='attribute', context_id=6, include_attribute=True) # return list of sighting for attribute 6 along with the attribute itself
        [ ... ]
        >>> misp.search_sightings(context='event', context_id=17, include_event_meta=True, org=2) # return list of sighting for event 17 filtered with org id 2
        '''
        query: Dict[str, Any] = {'returnFormat': 'json'}
        if context is not None:
            if context not in ['attribute', 'event']:
                raise ValueError('context has to be in {}'.format(', '.join(['attribute', 'event'])))
            url_path = f'sightings/restSearch/{context}'
        else:
            url_path = 'sightings/restSearch'
        if isinstance(context_id, (MISPEvent, MISPAttribute)):
            context_id = get_uuid_or_id_from_abstract_misp(context_id)
        query['id'] = context_id
        query['type'] = type_sighting
        query['from'] = date_from
        query['to'] = date_to
        query['last'] = publish_timestamp
        query['org_id'] = org
        query['source'] = source
        query['includeAttribute'] = include_attribute
        query['includeEvent'] = include_event_meta

        url = urljoin(self.root_url, url_path)
        response = self._prepare_request('POST', url, data=query)
        normalized_response = self._check_json_response(response)
        if not (self.global_pythonify or pythonify) or 'errors' in normalized_response:
            return normalized_response

        if self.global_pythonify or pythonify:
            to_return = []
            for s in normalized_response:
                entries: Dict[str, Union[MISPEvent, MISPAttribute, MISPSighting]] = {}
                s_data = s['Sighting']
                if include_event_meta:
                    e = s_data.pop('Event')
                    me = MISPEvent()
                    me.from_dict(**e)
                    entries['event'] = me
                if include_attribute:
                    a = s_data.pop('Attribute')
                    ma = MISPAttribute()
                    ma.from_dict(**a)
                    entries['attribute'] = ma
                ms = MISPSighting()
                ms.from_dict(**s_data)
                entries['sighting'] = ms
                to_return.append(entries)
            return to_return
        return normalized_response

    def search_logs(self, limit: Optional[int] = None, page: Optional[int] = None,
                    log_id: Optional[int] = None, title: Optional[str] = None,
                    created: Optional[Union[datetime, date, int, str, float, None]] = None, model: Optional[str] = None,
                    action: Optional[str] = None, user_id: Optional[int] = None,
                    change: Optional[str] = None, email: Optional[str] = None,
                    org: Optional[str] = None, description: Optional[str] = None,
                    ip: Optional[str] = None, pythonify: Optional[bool] = False) -> Union[Dict, List[MISPLog]]:
        '''Search in logs

        Note: to run substring queries simply append/prepend/encapsulate the search term with %

        :param limit: Limit the number of results returned, depending on the scope (for example 10 attributes or 10 full events).
        :param page: If a limit is set, sets the page to be returned. page 3, limit 100 will return records 201->300).
        :param log_id: Log ID
        :param title: Log Title
        :param created: Creation timestamp
        :param model: Model name that generated the log entry
        :param action: The thing that was done
        :param user_id: ID of the user doing the action
        :param change: Change that occured
        :param email: Email of the user
        :param org: Organisation of the User doing the action
        :param description: Description of the action
        :param ip: Origination IP of the User doing the action
        :param pythonify: Returns a list of PyMISP Objects instead of the plain json output. Warning: it might use a lot of RAM
        '''
        query = locals()
        query.pop('self')
        query.pop('pythonify')
        if log_id is not None:
            query['id'] = query.pop('log_id')

        response = self._prepare_request('POST', 'admin/logs/index', data=query)
        normalized_response = self._check_json_response(response)
        if not (self.global_pythonify or pythonify) or 'errors' in normalized_response:
            return normalized_response

        to_return = []
        for log in normalized_response:
            ml = MISPLog()
            ml.from_dict(**log)
            to_return.append(ml)
        return to_return

    def search_feeds(self, value: Optional[SearchParameterTypes] = None, pythonify: Optional[bool] = False) -> Union[Dict, List[MISPFeed]]:
        '''Search in the feeds cached on the servers'''
        response = self._prepare_request('POST', 'feeds/searchCaches', data={'value': value})
        normalized_response = self._check_json_response(response)
        if not (self.global_pythonify or pythonify) or 'errors' in normalized_response:
            return normalized_response
        to_return = []
        for feed in normalized_response:
            f = MISPFeed()
            f.from_dict(**feed)
            to_return.append(f)
        return to_return

    # ## END Search methods ###

    # ## BEGIN Communities ###

    def communities(self, pythonify: bool = False) -> Union[Dict, List[MISPCommunity]]:
        """Get all the communities

        :param pythonify: Returns a list of PyMISP Objects instead of the plain json output. Warning: it might use a lot of RAM
        """
        r = self._prepare_request('GET', 'communities/index')
        communities = self._check_json_response(r)
        if not (self.global_pythonify or pythonify) or 'errors' in communities:
            return communities
        to_return = []
        for community in communities:
            c = MISPCommunity()
            c.from_dict(**community)
            to_return.append(c)
        return to_return

    def get_community(self, community: Union[MISPCommunity, int, str, UUID], pythonify: bool = False) -> Union[Dict, MISPCommunity]:
        """Get a community by id from a MISP instance

        :param community: community to get
        :param pythonify: Returns a PyMISP Object instead of the plain json output
        """
        community_id = get_uuid_or_id_from_abstract_misp(community)
        r = self._prepare_request('GET', f'communities/view/{community_id}')
        community_j = self._check_json_response(r)
        if not (self.global_pythonify or pythonify) or 'errors' in community_j:
            return community_j
        c = MISPCommunity()
        c.from_dict(**community_j)
        return c

    def request_community_access(self, community: Union[MISPCommunity, int, str, UUID],
                                 requestor_email_address: Optional[str] = None,
                                 requestor_gpg_key: Optional[str] = None,
                                 requestor_organisation_name: Optional[str] = None,
                                 requestor_organisation_uuid: Optional[str] = None,
                                 requestor_organisation_description: Optional[str] = None,
                                 message: Optional[str] = None, sync: bool = False,
                                 anonymise_requestor_server: bool = False,
                                 mock: bool = False) -> Dict:
        """Request the access to a community

        :param community: community to request access
        :param requestor_email_address: requestor email
        :param requestor_gpg_key: requestor key
        :param requestor_organisation_name: requestor org name
        :param requestor_organisation_uuid: requestor org ID
        :param requestor_organisation_description: requestor org desc
        :param message: requestor message
        :param sync: synchronize flag
        :param anonymise_requestor_server: anonymise flag
        :param mock: mock flag
        """
        community_id = get_uuid_or_id_from_abstract_misp(community)
        to_post = {'org_name': requestor_organisation_name,
                   'org_uuid': requestor_organisation_uuid,
                   'org_description': requestor_organisation_description,
                   'email': requestor_email_address, 'gpgkey': requestor_gpg_key,
                   'message': message, 'anonymise': anonymise_requestor_server, 'sync': sync,
                   'mock': mock}
        r = self._prepare_request('POST', f'communities/requestAccess/{community_id}', data=to_post)
        return self._check_json_response(r)

    # ## END Communities ###

    # ## BEGIN Event Delegation ###

    def event_delegations(self, pythonify: bool = False) -> Union[Dict, List[MISPEventDelegation]]:
        """Get all the event delegations

        :param pythonify: Returns a list of PyMISP Objects instead of the plain json output. Warning: it might use a lot of RAM
        """
        r = self._prepare_request('GET', 'eventDelegations')
        delegations = self._check_json_response(r)
        if not (self.global_pythonify or pythonify) or 'errors' in delegations:
            return delegations
        to_return = []
        for delegation in delegations:
            d = MISPEventDelegation()
            d.from_dict(**delegation)
            to_return.append(d)
        return to_return

    def accept_event_delegation(self, delegation: Union[MISPEventDelegation, int, str], pythonify: bool = False) -> Dict:
        """Accept the delegation of an event

        :param delegation: event delegation to accept
        :param pythonify: Returns a PyMISP Object instead of the plain json output
        """
        delegation_id = get_uuid_or_id_from_abstract_misp(delegation)
        r = self._prepare_request('POST', f'eventDelegations/acceptDelegation/{delegation_id}')
        return self._check_json_response(r)

    def discard_event_delegation(self, delegation: Union[MISPEventDelegation, int, str], pythonify: bool = False) -> Dict:
        """Discard the delegation of an event

        :param delegation: event delegation to discard
        :param pythonify: Returns a PyMISP Object instead of the plain json output
        """
        delegation_id = get_uuid_or_id_from_abstract_misp(delegation)
        r = self._prepare_request('POST', f'eventDelegations/deleteDelegation/{delegation_id}')
        return self._check_json_response(r)

    def delegate_event(self, event: Optional[Union[MISPEvent, int, str, UUID]] = None,
                       organisation: Optional[Union[MISPOrganisation, int, str, UUID]] = None,
                       event_delegation: Optional[MISPEventDelegation] = None,
                       distribution: int = -1, message: str = '', pythonify: bool = False) -> Union[Dict, MISPEventDelegation]:
        """Delegate an event. Either event and organisation OR event_delegation are required

        :param event: event to delegate
        :param organisation: organization
        :param event_delegation: event delegation
        :param distribution: distribution == -1 means recipient decides
        :param message: message
        :param pythonify: Returns a PyMISP Object instead of the plain json output
        """
        if event and organisation:
            event_id = get_uuid_or_id_from_abstract_misp(event)
            organisation_id = get_uuid_or_id_from_abstract_misp(organisation)
            data = {'event_id': event_id, 'org_id': organisation_id, 'distribution': distribution, 'message': message}
            r = self._prepare_request('POST', f'eventDelegations/delegateEvent/{event_id}', data=data)
        elif event_delegation:
            r = self._prepare_request('POST', f'eventDelegations/delegateEvent/{event_id}', data=event_delegation)
        else:
            raise PyMISPError('Either event and organisation OR event_delegation are required.')
        delegation_j = self._check_json_response(r)
        if not (self.global_pythonify or pythonify) or 'errors' in delegation_j:
            return delegation_j
        d = MISPEventDelegation()
        d.from_dict(**delegation_j)
        return d

    # ## END Event Delegation ###

    # ## BEGIN Others ###

    def push_event_to_ZMQ(self, event: Union[MISPEvent, int, str, UUID]) -> Dict:
        """Force push an event by id on ZMQ

        :param event: the event to push
        """
        event_id = get_uuid_or_id_from_abstract_misp(event)
        response = self._prepare_request('POST', f'events/pushEventToZMQ/{event_id}.json')
        return self._check_json_response(response)

    def direct_call(self, url: str, data: Optional[Dict] = None, params: Mapping = {}, kw_params: Mapping = {}) -> Any:
        """Very lightweight call that posts a data blob (python dictionary or json string) on the URL

        :param url: URL to post to
        :param data: data to post
        :param params: dict with parameters for request
        :param kw_params: dict with keyword parameters for request
        """
        if data is None:
            response = self._prepare_request('GET', url, params=params, kw_params=kw_params)
        else:
            response = self._prepare_request('POST', url, data=data, params=params, kw_params=kw_params)
        return self._check_response(response, lenient_response_type=True)

    def freetext(self, event: Union[MISPEvent, int, str, UUID], string: str, adhereToWarninglists: Union[bool, str] = False,
                 distribution: Optional[int] = None, returnMetaAttributes: bool = False, pythonify: bool = False, **kwargs) -> Union[Dict, List[MISPAttribute]]:
        """Pass a text to the freetext importer

        :param event: event
        :param string: query
        :param adhereToWarninglists: flag
        :param distribution: distribution == -1 means recipient decides
        :param returnMetaAttributes: flag
        :param pythonify: Returns a PyMISP Object instead of the plain json output
        :param kwargs: kwargs passed to prepare_request
        """

        event_id = get_uuid_or_id_from_abstract_misp(event)
        query: Dict[str, Any] = {"value": string}
        wl_params = [False, True, 'soft']
        if adhereToWarninglists in wl_params:
            query['adhereToWarninglists'] = adhereToWarninglists
        else:
            raise PyMISPError('Invalid parameter, adhereToWarninglists Can only be False, True, or soft')
        if distribution is not None:
            query['distribution'] = distribution
        if returnMetaAttributes:
            query['returnMetaAttributes'] = returnMetaAttributes
        r = self._prepare_request('POST', f'events/freeTextImport/{event_id}', data=query, **kwargs)
        attributes = self._check_json_response(r)
        if returnMetaAttributes or not (self.global_pythonify or pythonify) or 'errors' in attributes:
            return attributes
        to_return = []
        for attribute in attributes:
            a = MISPAttribute()
            a.from_dict(**attribute)
            to_return.append(a)
        return to_return

    def upload_stix(self, path: Optional[Union[str, Path, BytesIO, StringIO]] = None, data: Optional[Union[str, bytes]] = None, version: str = '2'):
        """Upload a STIX file to MISP.

        :param path: Path to the STIX on the disk (can be a path-like object, or a pseudofile)
        :param data: stix object
        :param version: Can be 1 or 2
        """
        to_post: Union[str, bytes]
        if path is not None:
            if isinstance(path, (str, Path)):
                with open(path, 'rb') as f:
                    to_post = f.read()
            else:
                to_post = path.read()
        elif data is not None:
            to_post = data
        else:
            raise MISPServerError("please fill path or data parameter")

        if isinstance(to_post, bytes):
            to_post = to_post.decode()

        if str(version) == '1':
            url = urljoin(self.root_url, 'events/upload_stix')
            response = self._prepare_request('POST', url, data=to_post, output_type='xml', content_type='xml')  # type: ignore
        else:
            url = urljoin(self.root_url, 'events/upload_stix/2')
            response = self._prepare_request('POST', url, data=to_post)  # type: ignore
        return response

    # ## END Others ###

    # ## BEGIN Statistics ###

    def attributes_statistics(self, context: str = 'type', percentage: bool = False) -> Dict:
        """Get attribute statistics from the MISP instance

        :param context: "type" or "category"
        :param percentage: get percentages
        """
        # FIXME: https://github.com/MISP/MISP/issues/4874
        if context not in ['type', 'category']:
            raise PyMISPError('context can only be "type" or "category"')
        if percentage:
            path = f'attributes/attributeStatistics/{context}/true'
        else:
            path = f'attributes/attributeStatistics/{context}'
        response = self._prepare_request('GET', path)
        return self._check_json_response(response)

    def tags_statistics(self, percentage: bool = False, name_sort: bool = False) -> Dict:
        """Get tag statistics from the MISP instance

        :param percentage: get percentages
        :param name_sort: sort by name
        """
        # FIXME: https://github.com/MISP/MISP/issues/4874
        # NOTE: https://github.com/MISP/MISP/issues/4879
        if percentage:
            p = 'true'
        else:
            p = 'false'
        if name_sort:
            ns = 'true'
        else:
            ns = 'false'
        response = self._prepare_request('GET', f'tags/tagStatistics/{p}/{ns}')
        return self._check_json_response(response)

    def users_statistics(self, context: str = 'data') -> Dict:
        """Get user statistics from the MISP instance

        :param context: one of 'data', 'orgs', 'users', 'tags', 'attributehistogram', 'sightings', 'galaxyMatrix'
        """
        availables_contexts = ['data', 'orgs', 'users', 'tags', 'attributehistogram', 'sightings', 'galaxyMatrix']
        if context not in availables_contexts:
            raise PyMISPError("context can only be {','.join(availables_contexts)}")
        response = self._prepare_request('GET', f'users/statistics/{context}')
        return self._check_json_response(response)

    # ## END Statistics ###

    # ## BEGIN User Settings ###

    def user_settings(self, pythonify: bool = False) -> Union[Dict, List[MISPUserSetting]]:
        """Get all the user settings

        :param pythonify: Returns a list of PyMISP Objects instead of the plain json output. Warning: it might use a lot of RAM
        """
        r = self._prepare_request('GET', 'userSettings/index')
        user_settings = self._check_json_response(r)
        if not (self.global_pythonify or pythonify) or 'errors' in user_settings:
            return user_settings
        to_return = []
        for user_setting in user_settings:
            u = MISPUserSetting()
            u.from_dict(**user_setting)
            to_return.append(u)
        return to_return

    def get_user_setting(self, user_setting: str, user: Optional[Union[MISPUser, int, str, UUID]] = None,
                         pythonify: bool = False) -> Union[Dict, MISPUserSetting]:
        """Get a user setting

        :param user_setting: name of user setting
        :param user: user
        :param pythonify: Returns a PyMISP Object instead of the plain json output
        """
        query: Dict[str, Any] = {'setting': user_setting}
        if user:
            query['user_id'] = get_uuid_or_id_from_abstract_misp(user)
        response = self._prepare_request('POST', 'userSettings/getSetting')
        user_setting_j = self._check_json_response(response)
        if not (self.global_pythonify or pythonify) or 'errors' in user_setting_j:
            return user_setting_j
        u = MISPUserSetting()
        u.from_dict(**user_setting_j)
        return u

    def set_user_setting(self, user_setting: str, value: Union[str, dict], user: Optional[Union[MISPUser, int, str, UUID]] = None,
                         pythonify: bool = False) -> Union[Dict, MISPUserSetting]:
        """Set a user setting

        :param user_setting: name of user setting
        :param value: value to set
        :param user: user
        :param pythonify: Returns a PyMISP Object instead of the plain json output
        """
        query: Dict[str, Any] = {'setting': user_setting}
        if isinstance(value, dict):
            value = json.dumps(value)
        query['value'] = value
        if user:
            query['user_id'] = get_uuid_or_id_from_abstract_misp(user)
        response = self._prepare_request('POST', 'userSettings/setSetting', data=query)
        user_setting_j = self._check_json_response(response)
        if not (self.global_pythonify or pythonify) or 'errors' in user_setting_j:
            return user_setting_j
        u = MISPUserSetting()
        u.from_dict(**user_setting_j)
        return u

    def delete_user_setting(self, user_setting: str, user: Optional[Union[MISPUser, int, str, UUID]] = None) -> Dict:
        """Delete a user setting

        :param user_setting: name of user setting
        :param user: user
        """
        query: Dict[str, Any] = {'setting': user_setting}
        if user:
            query['user_id'] = get_uuid_or_id_from_abstract_misp(user)
        response = self._prepare_request('POST', 'userSettings/delete', data=query)
        return self._check_json_response(response)

    # ## END User Settings ###

    # ## BEGIN Blocklists ###

    def event_blocklists(self, pythonify: bool = False) -> Union[Dict, List[MISPEventBlocklist]]:
        """Get all the blocklisted events

        :param pythonify: Returns a list of PyMISP Objects instead of the plain json output. Warning: it might use a lot of RAM
        """
        r = self._prepare_request('GET', 'eventBlocklists/index')
        event_blocklists = self._check_json_response(r)
        if not (self.global_pythonify or pythonify) or 'errors' in event_blocklists:
            return event_blocklists
        to_return = []
        for event_blocklist in event_blocklists:
            ebl = MISPEventBlocklist()
            ebl.from_dict(**event_blocklist)
            to_return.append(ebl)
        return to_return

    def organisation_blocklists(self, pythonify: bool = False) -> Union[Dict, List[MISPOrganisationBlocklist]]:
        """Get all the blocklisted organisations

        :param pythonify: Returns a list of PyMISP Objects instead of the plain json output. Warning: it might use a lot of RAM
        """
        r = self._prepare_request('GET', 'orgBlocklists/index')
        organisation_blocklists = self._check_json_response(r)
        if not (self.global_pythonify or pythonify) or 'errors' in organisation_blocklists:
            return organisation_blocklists
        to_return = []
        for organisation_blocklist in organisation_blocklists:
            obl = MISPOrganisationBlocklist()
            obl.from_dict(**organisation_blocklist)
            to_return.append(obl)
        return to_return

    def _add_entries_to_blocklist(self, blocklist_type: str, uuids: Union[str, List[str]], **kwargs) -> Dict:
        if blocklist_type == 'event':
            url = 'eventBlocklists/add'
        elif blocklist_type == 'organisation':
            url = 'orgBlocklists/add'
        else:
            raise PyMISPError('blocklist_type can only be "event" or "organisation"')
        if isinstance(uuids, str):
            uuids = [uuids]
        data = {'uuids': uuids}
        if kwargs:
            data.update({k: v for k, v in kwargs.items() if v})
        r = self._prepare_request('POST', url, data=data)
        return self._check_json_response(r)

    def add_event_blocklist(self, uuids: Union[str, List[str]], comment: Optional[str] = None,
                            event_info: Optional[str] = None, event_orgc: Optional[str] = None) -> Dict:
        """Add a new event in the blocklist

        :param uuids: UUIDs
        :param comment: comment
        :param event_info: event information
        :param event_orgc: event organization
        """
        return self._add_entries_to_blocklist('event', uuids=uuids, comment=comment, event_info=event_info, event_orgc=event_orgc)

    def add_organisation_blocklist(self, uuids: Union[str, List[str]], comment: Optional[str] = None,
                                   org_name: Optional[str] = None) -> Dict:
        """Add a new organisation in the blocklist

        :param uuids: UUIDs
        :param comment: comment
        :param org_name: organization name
        """
        return self._add_entries_to_blocklist('organisation', uuids=uuids, comment=comment, org_name=org_name)

    def _update_entries_in_blocklist(self, blocklist_type: str, uuid, **kwargs) -> Dict:
        if blocklist_type == 'event':
            url = f'eventBlocklists/edit/{uuid}'
        elif blocklist_type == 'organisation':
            url = f'orgBlocklists/edit/{uuid}'
        else:
            raise PyMISPError('blocklist_type can only be "event" or "organisation"')
        data = {k: v for k, v in kwargs.items() if v}
        r = self._prepare_request('POST', url, data=data)
        return self._check_json_response(r)

    def update_event_blocklist(self, event_blocklist: MISPEventBlocklist, event_blocklist_id: Optional[Union[int, str, UUID]] = None, pythonify: bool = False) -> Union[Dict, MISPEventBlocklist]:
        """Update an event in the blocklist

        :param event_blocklist: event block list
        :param event_blocklist_id: event block lisd id
        :param pythonify: Returns a PyMISP Object instead of the plain json output
        """
        if event_blocklist_id is None:
            eblid = get_uuid_or_id_from_abstract_misp(event_blocklist)
        else:
            eblid = get_uuid_or_id_from_abstract_misp(event_blocklist_id)
        updated_event_blocklist = self._update_entries_in_blocklist('event', eblid, **event_blocklist)
        if not (self.global_pythonify or pythonify) or 'errors' in updated_event_blocklist:
            return updated_event_blocklist
        e = MISPEventBlocklist()
        e.from_dict(**updated_event_blocklist)
        return e

    def update_organisation_blocklist(self, organisation_blocklist: MISPOrganisationBlocklist, organisation_blocklist_id: Optional[Union[int, str, UUID]] = None, pythonify: bool = False) -> Union[Dict, MISPOrganisationBlocklist]:
        """Update an organisation in the blocklist

        :param organisation_blocklist: organization block list
        :param organisation_blocklist_id: organization block lisd id
        :param pythonify: Returns a PyMISP Object instead of the plain json output
        """
        if organisation_blocklist_id is None:
            oblid = get_uuid_or_id_from_abstract_misp(organisation_blocklist)
        else:
            oblid = get_uuid_or_id_from_abstract_misp(organisation_blocklist_id)
        updated_organisation_blocklist = self._update_entries_in_blocklist('organisation', oblid, **organisation_blocklist)
        if not (self.global_pythonify or pythonify) or 'errors' in updated_organisation_blocklist:
            return updated_organisation_blocklist
        o = MISPOrganisationBlocklist()
        o.from_dict(**updated_organisation_blocklist)
        return o

    def delete_event_blocklist(self, event_blocklist: Union[MISPEventBlocklist, str, UUID]) -> Dict:
        """Delete a blocklisted event by id

        :param event_blocklist: event block list to delete
        """
        event_blocklist_id = get_uuid_or_id_from_abstract_misp(event_blocklist)
        response = self._prepare_request('POST', f'eventBlocklists/delete/{event_blocklist_id}')
        return self._check_json_response(response)

    def delete_organisation_blocklist(self, organisation_blocklist: Union[MISPOrganisationBlocklist, str, UUID]) -> Dict:
        """Delete a blocklisted organisation by id

        :param organisation_blocklist: organization block list to delete
        """
        org_blocklist_id = get_uuid_or_id_from_abstract_misp(organisation_blocklist)
        response = self._prepare_request('POST', f'orgBlocklists/delete/{org_blocklist_id}')
        return self._check_json_response(response)

    # ## END Blocklists ###

    # ## BEGIN Global helpers ###

    def change_sharing_group_on_entity(self, misp_entity: Union[MISPEvent, MISPAttribute, MISPObject], sharing_group_id, pythonify: bool = False) -> Union[Dict, MISPEvent, MISPObject, MISPAttribute, MISPShadowAttribute]:
        """Change the sharing group of an event, an attribute, or an object

        :param misp_entity: entity to change
        :param sharing_group_id: group to change
        :param pythonify: Returns a PyMISP Object instead of the plain json output
        """
        misp_entity.distribution = 4      # Needs to be 'Sharing group'
        if 'SharingGroup' in misp_entity:  # Delete former SharingGroup information
            del misp_entity.SharingGroup
        misp_entity.sharing_group_id = sharing_group_id  # Set new sharing group id
        if isinstance(misp_entity, MISPEvent):
            return self.update_event(misp_entity, pythonify=pythonify)

        if isinstance(misp_entity, MISPObject):
            return self.update_object(misp_entity, pythonify=pythonify)

        if isinstance(misp_entity, MISPAttribute):
            return self.update_attribute(misp_entity, pythonify=pythonify)

        raise PyMISPError('The misp_entity must be MISPEvent, MISPObject or MISPAttribute')

    def tag(self, misp_entity: Union[AbstractMISP, str, dict], tag: Union[MISPTag, str], local: bool = False) -> Dict:
        """Tag an event or an attribute.

        :param misp_entity: a MISPEvent, a MISP Attribute, or a UUID
        :param tag: tag to add
        :param local: whether to tag locally
        """
        uuid = get_uuid_or_id_from_abstract_misp(misp_entity)
        if isinstance(tag, MISPTag):
            tag = tag.name
        to_post = {'uuid': uuid, 'tag': tag, 'local': local}
        response = self._prepare_request('POST', 'tags/attachTagToObject', data=to_post)
        return self._check_json_response(response)

    def untag(self, misp_entity: Union[AbstractMISP, str, dict], tag: Union[MISPTag, str]) -> Dict:
        """Untag an event or an attribute

        :param misp_entity: misp_entity can be a UUID
        :param tag: tag to remove
        """
        uuid = get_uuid_or_id_from_abstract_misp(misp_entity)
        if isinstance(tag, MISPTag):
            if 'name' in tag:
                tag_name = tag.name
        else:
            tag_name = tag
        to_post = {'uuid': uuid, 'tag': tag_name}
        response = self._prepare_request('POST', 'tags/removeTagFromObject', data=to_post)
        return self._check_json_response(response)

    def build_complex_query(self, or_parameters: Optional[List[SearchType]] = None,
                            and_parameters: Optional[List[SearchType]] = None,
                            not_parameters: Optional[List[SearchType]] = None) -> Dict[str, List[SearchType]]:
        '''Build a complex search query. MISP expects a dictionary with AND, OR and NOT keys.'''
        to_return = {}
        if and_parameters:
            if isinstance(and_parameters, str):
                to_return['AND'] = [and_parameters]
            else:
                to_return['AND'] = [p for p in and_parameters if p]
        if not_parameters:
            if isinstance(not_parameters, str):
                to_return['NOT'] = [not_parameters]
            else:
                to_return['NOT'] = [p for p in not_parameters if p]
        if or_parameters:
            if isinstance(or_parameters, str):
                to_return['OR'] = [or_parameters]
            else:
                to_return['OR'] = [p for p in or_parameters if p]
        return to_return

    # ## END Global helpers ###

    # ## MISP internal tasks ###

    def get_all_functions(self, not_implemented: bool = False):
        '''Get all methods available via the API, including ones that are not implemented.'''
        response = self._prepare_request('GET', 'servers/queryACL/printAllFunctionNames')
        functions = self._check_json_response(response)
        # Format as URLs
        paths = []
        for controller, methods in functions.items():
            if controller == '*':
                continue
            for method in methods:
                if method.startswith('admin_'):
                    path = f'admin/{controller}/{method[6:]}'
                else:
                    path = f'{controller}/{method}'
                paths.append(path)

        if not not_implemented:
            return path

        with open(__file__) as f:
            content = f.read()

        not_implemented_paths: List[str] = []
        for path in paths:
            if path not in content:
                not_implemented_paths.append(path)

        return not_implemented_paths

    # ## Internal methods ###

    def _old_misp(self, minimal_version_required: tuple, removal_date: Union[str, date, datetime], method: Optional[str] = None, message: Optional[str] = None) -> bool:
        if self._misp_version >= minimal_version_required:
            return False
        if isinstance(removal_date, (datetime, date)):
            removal_date = removal_date.isoformat()
        to_print = f'The instance of MISP you are using is outdated. Unless you update your MISP instance, {method} will stop working after {removal_date}.'
        if message:
            to_print += f' {message}'
        warnings.warn(to_print, DeprecationWarning)
        return True

    def _make_misp_bool(self, parameter: Optional[Union[bool, str]] = None) -> int:
        '''MISP wants 0 or 1 for bool, so we avoid True/False '0', '1' '''
        if parameter is None:
            return 0
        return 1 if int(parameter) else 0

    def _make_timestamp(self, value: Union[datetime, date, int, str, float, None]) -> Union[str, int, float, None]:
        '''Catch-all method to normalize anything that can be converted to a timestamp'''
        if not value:
            return None
        if isinstance(value, datetime):
            return value.timestamp()

        if isinstance(value, date):
            return datetime.combine(value, datetime.max.time()).timestamp()

        if isinstance(value, str):
            if value.isdigit():
                return value
            try:
                float(value)
                return value
            except ValueError:
                # The value can also be '1d', '10h', ...
                return value
        return value

    def _check_json_response(self, response: requests.Response) -> Dict:  # type: ignore
        r = self._check_response(response, expect_json=True)
        if isinstance(r, (dict, list)):
            return r
        # Else: an exception was raised anyway

    def _check_head_response(self, response: requests.Response) -> bool:
        if response.status_code == 200:
            return True
        elif response.status_code == 404:
            return False
        else:
            raise MISPServerError(f'Error code {response.status_code} for HEAD request')

    def _check_response(self, response: requests.Response, lenient_response_type: bool = False, expect_json: bool = False) -> Union[Dict, str]:
        """Check if the response from the server is not an unexpected error"""
        if response.status_code >= 500:
            logger.critical(everything_broken.format(response.request.headers, response.request.body, response.text))
            raise MISPServerError(f'Error code 500:\n{response.text}')

        if 400 <= response.status_code < 500:
            # The server returns a json message with the error details
            try:
                error_message = response.json()
            except Exception:
                raise MISPServerError(f'Error code {response.status_code}:\n{response.text}')

            logger.error(f'Something went wrong ({response.status_code}): {error_message}')
            return {'errors': (response.status_code, error_message)}

        # At this point, we had no error.

        try:
            response_json = response.json()
            logger.debug(response_json)
            if isinstance(response_json, dict) and response_json.get('response') is not None:
                # Cleanup.
                response_json = response_json['response']
            return response_json
        except Exception:
            logger.debug(response.text)
            if expect_json:
                error_msg = f'Unexpected response (size: {len(response.text)}) from server: {response.text}'
                raise PyMISPUnexpectedResponse(error_msg)
            if lenient_response_type and not response.headers['Content-Type'].startswith('application/json'):
                return response.text
            if not response.content:
                # Empty response
                logger.error('Got an empty response.')
                return {'errors': 'The response is empty.'}
            return response.text

    def __repr__(self):
        return f'<{self.__class__.__name__}(url={self.root_url})'

    def _prepare_request(self, request_type: str, url: str, data: Union[str, Iterable, Mapping, AbstractMISP] = {}, params: Mapping = {},
                         kw_params: Mapping = {}, output_type: str = 'json', content_type: str = 'json') -> requests.Response:
        '''Prepare a request for python-requests'''
        if url[0] == '/':
            # strip it: it will fail if MISP is in a sub directory
            url = url[1:]
        url = urljoin(self.root_url, url)
        if data == {} or isinstance(data, str):
            d = data
        elif data:
            if not isinstance(data, str):  # Else, we already have a text blob to send
                if isinstance(data, dict):  # Else, we can directly json encode.
                    # Remove None values.
                    data = {k: v for k, v in data.items() if v is not None}
                d = json.dumps(data, default=pymisp_json_default)

        logger.debug(f'{request_type} - {url}')
        if d is not None:
            logger.debug(d)

        if kw_params:
            # CakePHP params in URL
            to_append_url = '/'.join([f'{k}:{v}' for k, v in kw_params.items()])
            url = f'{url}/{to_append_url}'

        req = requests.Request(request_type, url, data=d, params=params)
        user_agent = f'PyMISP {__version__} - Python {".".join(str(x) for x in sys.version_info[:2])}'
        if self.tool:
            user_agent = f'{user_agent} - {self.tool}'
        req.auth = self.auth
        prepped = self.__session.prepare_request(req)
        prepped.headers.update(
            {'Authorization': self.key,
             'Accept': f'application/{output_type}',
             'content-type': f'application/{content_type}',
             'User-Agent': user_agent})
        logger.debug(prepped.headers)
        settings = self.__session.merge_environment_settings(req.url, proxies=self.proxies or {}, stream=None,
                                                             verify=self.ssl, cert=self.cert)
        return self.__session.send(prepped, timeout=self.timeout, **settings)

    def _csv_to_dict(self, csv_content: str) -> List[dict]:
        '''Makes a list of dict out of a csv file (requires headers)'''
        fieldnames, lines = csv_content.split('\n', 1)
        fields = fieldnames.split(',')
        to_return = []
        for line in csv.reader(lines.split('\n')):
            if line:
                to_return.append({fname: value for fname, value in zip(fields, line)})
        return to_return<|MERGE_RESOLUTION|>--- conflicted
+++ resolved
@@ -1921,7 +1921,7 @@
         s.from_dict(**sharing_group_j)
         return s
 
-<<<<<<< HEAD
+
     def update_sharing_group(self, sharing_group: Union[MISPSharingGroup, dict], sharing_group_id: Optional[int] = None, pythonify: bool = False) -> Union[Dict, MISPSharingGroup]:
         """Update sharing group parameters
 
@@ -1940,7 +1940,7 @@
         s = MISPSharingGroup()
         s.from_dict(**updated_sharing_group)
         return s
-=======
+
     def sharing_group_exists(self, sharing_group: Union[MISPSharingGroup, int, str, UUID]) -> bool:
         """Fast check if sharing group exists.
 
@@ -1949,7 +1949,7 @@
         sharing_group_id = get_uuid_or_id_from_abstract_misp(sharing_group)
         r = self._prepare_request('HEAD', f'sharing_groups/view/{sharing_group_id}')
         return self._check_head_response(r)
->>>>>>> 4c003ca8
+
 
     def delete_sharing_group(self, sharing_group: Union[MISPSharingGroup, int, str, UUID]) -> Dict:
         """Delete a sharing group
