--- conflicted
+++ resolved
@@ -587,7 +587,6 @@
         return self._check_json_response(r)
     # ## END Event Report ###
 
-<<<<<<< HEAD
     # ## BEGIN Galaxy Cluster ###
     def attach_galaxy_cluster(self, misp_entity: MISPEvent | MISPAttribute, galaxy_cluster: MISPGalaxyCluster | int | str, local: bool = False, pythonify: bool = False) -> dict[str, Any] | list[dict[str, Any]]:
         """Attach a galaxy cluster to an event or an attribute
@@ -612,15 +611,15 @@
         elif isinstance(galaxy_cluster, (int, str)):
             cluster_id = galaxy_cluster
         else:
-            raise PyMISPError('The galaxy_cluster must be MISPGalaxyCluster or the id associated with the cluster (int or str)')  
-
-        to_post = { 'Galaxy': { 'target_id': cluster_id } }
+            raise PyMISPError('The galaxy_cluster must be MISPGalaxyCluster or the id associated with the cluster (int or str)')
+
+        to_post = {'Galaxy': {'target_id': cluster_id}}
         url = f'galaxies/attachCluster/{attach_target_id}/{attach_target_type}/local:{local}'
 
         r = self._prepare_request('POST', url, data=to_post)
         return self._check_json_response(r)
     # ## END Galaxy Cluster ###
-=======
+
     # ## BEGIN Analyst Data ###a
     def get_analyst_data(self, analyst_data: AnalystDataBehaviorMixin | int | str | UUID,
                          pythonify: bool = False) -> dict[str, Any] | MISPNote | MISPOpinion | MISPRelationship:
@@ -804,7 +803,6 @@
         return self.delete_analyst_data(relationship)
 
     # ## END Analyst Relationship ###
->>>>>>> 2cf5d99d
 
     # ## BEGIN Object ###
 
