#!/usr/bin/env python3
# -*- coding: utf-8 -*-

from typing import TypeVar, Optional, Tuple, List, Dict, Union, Any, Mapping, Iterable
from datetime import date, datetime
import csv
from pathlib import Path
import logging
from urllib.parse import urljoin
import json
import requests
from requests.auth import AuthBase
import re
from uuid import UUID
import warnings
import sys
import copy
from io import BytesIO, StringIO

from . import __version__, everything_broken
from .exceptions import MISPServerError, PyMISPUnexpectedResponse, PyMISPError, NoURL, NoKey
from .mispevent import MISPEvent, MISPAttribute, MISPSighting, MISPLog, MISPObject, \
    MISPUser, MISPOrganisation, MISPShadowAttribute, MISPWarninglist, MISPTaxonomy, \
    MISPGalaxy, MISPNoticelist, MISPObjectReference, MISPObjectTemplate, MISPSharingGroup, \
    MISPRole, MISPServer, MISPFeed, MISPEventDelegation, MISPCommunity, MISPUserSetting, \
<<<<<<< HEAD
    MISPInbox, MISPEventBlocklist, MISPOrganisationBlocklist, MISPGalaxyCluster, \
    MISPGalaxyClusterRelation
=======
    MISPInbox, MISPEventBlocklist, MISPOrganisationBlocklist, MISPEventReport
>>>>>>> 22bcda08
from .abstract import pymisp_json_default, MISPTag, AbstractMISP, describe_types

SearchType = TypeVar('SearchType', str, int)
# str: string to search / list: values to search (OR) / dict: {'OR': [list], 'NOT': [list], 'AND': [list]}
SearchParameterTypes = TypeVar('SearchParameterTypes', str, List[Union[str, int]], Dict[str, Union[str, int]])

ToIDSType = TypeVar('ToIDSType', str, int, bool)

logger = logging.getLogger('pymisp')


def get_uuid_or_id_from_abstract_misp(obj: Union[AbstractMISP, int, str, UUID]) -> Union[str, int]:
    """Extract the relevant ID accordingly to the given type passed as parameter"""
    if isinstance(obj, UUID):
        return str(obj)
    if isinstance(obj, (int, str)):
        return obj

    if isinstance(obj, dict) and len(obj.keys()) == 1:
        # We have an object in that format: {'Event': {'id': 2, ...}}
        # We need to get the content of that dictionary
        obj = obj[list(obj.keys())[0]]

    if isinstance(obj, MISPShadowAttribute):
        # A ShadowAttribute has the same UUID as the related Attribute, we *need* to use the ID
        return obj['id']
    if isinstance(obj, MISPEventDelegation):
        # An EventDelegation doesn't have a uuid, we *need* to use the ID
        return obj['id']

    # For the blocklists, we want to return a specific key.
    if isinstance(obj, MISPEventBlocklist):
        return obj.event_uuid
    if isinstance(obj, MISPOrganisationBlocklist):
        return obj.org_uuid

    # at this point, we must have an AbstractMISP
    if 'uuid' in obj:  # type: ignore
        return obj['uuid']  # type: ignore
    return obj['id']  # type: ignore


def register_user(misp_url: str, email: str,
                  organisation: Union[MISPOrganisation, int, str, UUID] = None,
                  org_id: Optional[str] = None, org_name: Optional[str] = None,
                  message: Optional[str] = None, custom_perms: Optional[str] = None,
                  perm_sync: bool = False, perm_publish: bool = False, perm_admin: bool = False,
                  verify: bool = True) -> Dict:
    """Ask for the creation of an account for the user with the given email address"""
    data = copy.deepcopy(locals())
    if organisation:
        data['org_uuid'] = get_uuid_or_id_from_abstract_misp(data.pop('organisation'))

    url = urljoin(data.pop('misp_url'), '/users/register')
    user_agent = f'PyMISP {__version__} - no login -  Python {".".join(str(x) for x in sys.version_info[:2])}'
    headers = {
        'Accept': 'application/json',
        'content-type': 'application/json',
        'User-Agent': user_agent}
    r = requests.post(url, json=data, verify=data.pop('verify'), headers=headers)
    return r.json()


class PyMISP:
    """Python API for MISP

    :param url: URL of the MISP instance you want to connect to
    :param key: API key of the user you want to use
    :param ssl: can be True or False (to check or to not check the validity of the certificate. Or a CA_BUNDLE in case of self signed or other certificate (the concatenation of all the crt of the chain)
    :param debug: Write all the debug information to stderr
    :param proxies: Proxy dict, as described here: http://docs.python-requests.org/en/master/user/advanced/#proxies
    :param cert: Client certificate, as described here: http://docs.python-requests.org/en/master/user/advanced/#client-side-certificates
    :param auth: The auth parameter is passed directly to requests, as described here: http://docs.python-requests.org/en/master/user/authentication/
    :param tool: The software using PyMISP (string), used to set a unique user-agent
    :param timeout: Timeout, as described here: https://requests.readthedocs.io/en/master/user/advanced/#timeouts
    """

    def __init__(self, url: str, key: str, ssl: bool = True, debug: bool = False, proxies: Mapping = {},
                 cert: Tuple[str, tuple] = None, auth: AuthBase = None, tool: str = '', timeout: Optional[Union[float, Tuple[float, float]]] = None):
        if not url:
            raise NoURL('Please provide the URL of your MISP instance.')
        if not key:
            raise NoKey('Please provide your authorization key.')

        self.root_url: str = url
        self.key: str = key
        self.ssl: bool = ssl
        self.proxies: Mapping[str, str] = proxies
        self.cert: Optional[Tuple[str, tuple]] = cert
        self.auth: Optional[AuthBase] = auth
        self.tool: str = tool
        self.timeout: Optional[Union[float, Tuple[float, float]]] = timeout
        self.__session = requests.Session()  # use one session to keep connection between requests

        self.global_pythonify = False

        self.resources_path = Path(__file__).parent / 'data'
        if debug:
            logger.setLevel(logging.DEBUG)
            logger.info('To configure logging in your script, leave it to None and use the following: import logging; logging.getLogger(\'pymisp\').setLevel(logging.DEBUG)')

        try:
            # Make sure the MISP instance is working and the URL is valid
            response = self.recommended_pymisp_version
            if 'errors' in response:
                logger.warning(response['errors'][0])
            else:
                pymisp_version_tup = tuple(int(x) for x in __version__.split('.'))
                recommended_version_tup = tuple(int(x) for x in response['version'].split('.'))
                if recommended_version_tup < pymisp_version_tup[:3]:
                    logger.info(f"The version of PyMISP recommended by the MISP instance (response['version']) is older than the one you're using now ({__version__}). If you have a problem, please upgrade the MISP instance or use an older PyMISP version.")
                elif pymisp_version_tup[:3] < recommended_version_tup:
                    logger.warning(f"The version of PyMISP recommended by the MISP instance ({response['version']}) is newer than the one you're using now ({__version__}). Please upgrade PyMISP.")

            misp_version = self.misp_instance_version
            if 'version' in misp_version:
                self._misp_version = tuple(int(v) for v in misp_version['version'].split('.'))

            # Get the user information
            self._current_user: MISPUser
            self._current_role: MISPRole
            self._current_user_settings: List[MISPUserSetting]
            self._current_user, self._current_role, self._current_user_settings = self.get_user(pythonify=True, expanded=True)
        except Exception as e:
            raise PyMISPError(f'Unable to connect to MISP ({self.root_url}). Please make sure the API key and the URL are correct (http/https is required): {e}')

        try:
            self.describe_types = self.describe_types_remote
        except Exception:
            self.describe_types = self.describe_types_local

        self.categories = self.describe_types['categories']
        self.types = self.describe_types['types']
        self.category_type_mapping = self.describe_types['category_type_mappings']
        self.sane_default = self.describe_types['sane_defaults']

    def remote_acl(self, debug_type: str = 'findMissingFunctionNames') -> Dict:
        """This should return an empty list, unless the ACL is outdated.

        :param debug_type: printAllFunctionNames, findMissingFunctionNames, or printRoleAccess
        """
        response = self._prepare_request('GET', f'events/queryACL/{debug_type}')
        return self._check_json_response(response)

    @property
    def describe_types_local(self) -> Dict:
        '''Returns the content of describe types from the package'''
        return describe_types

    @property
    def describe_types_remote(self) -> Dict:
        '''Returns the content of describe types from the remote instance'''
        response = self._prepare_request('GET', 'attributes/describeTypes.json')
        remote_describe_types = self._check_json_response(response)
        return remote_describe_types['result']

    @property
    def recommended_pymisp_version(self) -> Dict:
        """Returns the recommended API version from the server"""
        response = self._prepare_request('GET', 'servers/getPyMISPVersion.json')
        return self._check_json_response(response)

    @property
    def version(self) -> Dict:
        """Returns the version of PyMISP you're curently using"""
        return {'version': __version__}

    @property
    def pymisp_version_master(self) -> Dict:
        """PyMISP version as defined in the main repository"""
        return self.pymisp_version_main

    @property
    def pymisp_version_main(self) -> Dict:
        """Get the most recent version of PyMISP from github"""
        r = requests.get('https://raw.githubusercontent.com/MISP/PyMISP/main/pymisp/__init__.py')
        if r.status_code == 200:
            version = re.findall("__version__ = '(.*)'", r.text)
            return {'version': version[0]}
        return {'error': 'Impossible to retrieve the version of the main branch.'}

    @property
    def misp_instance_version(self) -> Dict:
        """Returns the version of the instance."""
        response = self._prepare_request('GET', 'servers/getVersion')
        return self._check_json_response(response)

    @property
    def misp_instance_version_master(self) -> Dict:
        """Get the most recent version from github"""
        r = requests.get('https://raw.githubusercontent.com/MISP/MISP/2.4/VERSION.json')
        if r.status_code == 200:
            master_version = json.loads(r.text)
            return {'version': '{}.{}.{}'.format(master_version['major'], master_version['minor'], master_version['hotfix'])}
        return {'error': 'Impossible to retrieve the version of the master branch.'}

    def update_misp(self) -> Dict:
        """Trigger a server update"""
        response = self._prepare_request('POST', 'servers/update')
        return self._check_json_response(response)

    def set_server_setting(self, setting: str, value: Union[str, int, bool], force: bool = False) -> Dict:
        """Set a setting on the MISP instance

        :param setting: server setting name
        :param value: value to set
        :param force: override value test
        """
        data = {'value': value, 'force': force}
        response = self._prepare_request('POST', f'servers/serverSettingsEdit/{setting}', data=data)
        return self._check_json_response(response)

    def get_server_setting(self, setting: str) -> Dict:
        """Get a setting from the MISP instance

        :param setting: server setting name
        """
        response = self._prepare_request('GET', f'servers/getSetting/{setting}')
        return self._check_json_response(response)

    def server_settings(self) -> Dict:
        """Get all the settings from the server"""
        response = self._prepare_request('GET', 'servers/serverSettings')
        return self._check_json_response(response)

    def restart_workers(self) -> Dict:
        """Restart all the workers"""
        response = self._prepare_request('POST', 'servers/restartWorkers')
        return self._check_json_response(response)

    def db_schema_diagnostic(self) -> Dict:
        """Get the schema diagnostic"""
        response = self._prepare_request('GET', 'servers/dbSchemaDiagnostic')
        return self._check_json_response(response)

    def toggle_global_pythonify(self) -> None:
        """Toggle the pythonify variable for the class"""
        self.global_pythonify = not self.global_pythonify

    # ## BEGIN Event ##

    def events(self, pythonify: bool = False) -> Union[Dict, List[MISPEvent]]:
        """Get all the events from the MISP instance

        :param pythonify: Returns a list of PyMISP Objects instead of the plain json output. Warning: it might use a lot of RAM
        """
        r = self._prepare_request('GET', 'events/index')
        events_r = self._check_json_response(r)
        if not (self.global_pythonify or pythonify) or 'errors' in events_r:
            return events_r
        to_return = []
        for event in events_r:
            e = MISPEvent()
            e.from_dict(**event)
            to_return.append(e)
        return to_return

    def get_event(self, event: Union[MISPEvent, int, str, UUID],
                  deleted: Union[bool, int, list] = False,
                  extended: Union[bool, int] = False,
                  pythonify: bool = False) -> Union[Dict, MISPEvent]:
        """Get an event from a MISP instance. Includes collections like
        Attribute, EventReport, Feed, Galaxy, Object, Tag, etc. so the
        response size may be large.

        :param event: event to get
        :param deleted: whether to include soft-deleted attributes
        :param extended: whether to get extended events
        :param pythonify: Returns a list of PyMISP Objects instead of the plain json output. Warning: it might use a lot of RAM
        """
        event_id = get_uuid_or_id_from_abstract_misp(event)
        data = {}
        if deleted:
            data['deleted'] = deleted
        if extended:
            data['extended'] = extended
        if data:
            r = self._prepare_request('POST', f'events/view/{event_id}', data=data)
        else:
            r = self._prepare_request('GET', f'events/view/{event_id}')
        event_r = self._check_json_response(r)
        if not (self.global_pythonify or pythonify) or 'errors' in event_r:
            return event_r
        e = MISPEvent()
        e.load(event_r)
        return e

    def event_exists(self, event: Union[MISPEvent, int, str, UUID]) -> bool:
        """Fast check if event exists.

        :param event: Event to check
        """
        event_id = get_uuid_or_id_from_abstract_misp(event)
        r = self._prepare_request('HEAD', f'events/view/{event_id}')
        return self._check_head_response(r)

    def add_event(self, event: MISPEvent, pythonify: bool = False, metadata: bool = False) -> Union[Dict, MISPEvent]:
        """Add a new event on a MISP instance

        :param event: event to add
        :param pythonify: Returns a PyMISP Object instead of the plain json output
        :param metadata: Return just event metadata after successful creating
        """
        r = self._prepare_request('POST', 'events/add' + ('/metadata:1' if metadata else ''), data=event)
        new_event = self._check_json_response(r)
        if not (self.global_pythonify or pythonify) or 'errors' in new_event:
            return new_event
        e = MISPEvent()
        e.load(new_event)
        return e

    def update_event(self, event: MISPEvent, event_id: Optional[int] = None, pythonify: bool = False,
                     metadata: bool = False) -> Union[Dict, MISPEvent]:
        """Update an event on a MISP instance'''

        :param event: event to update
        :param event_id: ID of event to update
        :param pythonify: Returns a PyMISP Object instead of the plain json output
        :param metadata: Return just event metadata after successful update
        """
        if event_id is None:
            eid = get_uuid_or_id_from_abstract_misp(event)
        else:
            eid = get_uuid_or_id_from_abstract_misp(event_id)
        r = self._prepare_request('POST', f'events/edit/{eid}' + ('/metadata:1' if metadata else ''), data=event)
        updated_event = self._check_json_response(r)
        if not (self.global_pythonify or pythonify) or 'errors' in updated_event:
            return updated_event
        e = MISPEvent()
        e.load(updated_event)
        return e

    def delete_event(self, event: Union[MISPEvent, int, str, UUID]) -> Dict:
        """Delete an event from a MISP instance'''

        :param event: event to delete
        """
        event_id = get_uuid_or_id_from_abstract_misp(event)
        response = self._prepare_request('POST', f'events/delete/{event_id}')
        return self._check_json_response(response)

    def publish(self, event: Union[MISPEvent, int, str, UUID], alert: bool = False) -> Dict:
        """Publish the event with one single HTTP POST

        :param event: event to publish
        :param alert: whether to send an email.  The default is to not send a mail as it is assumed this method is called on update.
        """
        event_id = get_uuid_or_id_from_abstract_misp(event)
        if alert:
            response = self._prepare_request('POST', f'events/alert/{event_id}')
        else:
            response = self._prepare_request('POST', f'events/publish/{event_id}')
        return self._check_json_response(response)

    def contact_event_reporter(self, event: Union[MISPEvent, int, str, UUID], message: str) -> Dict:
        """Send a message to the reporter of an event

        :param event: event with reporter to contact
        :param message: message to send
        """
        event_id = get_uuid_or_id_from_abstract_misp(event)
        to_post = {'message': message}
        response = self._prepare_request('POST', f'events/contact/{event_id}', data=to_post)
        return self._check_json_response(response)

    # ## END Event ###

    # ## BEGIN Event Report ###

    def get_event_report(self, event_report: Union[MISPEventReport, int, str, UUID],
                         pythonify: bool = False) -> Union[Dict, MISPEventReport]:
        """Get an event report from a MISP instance

        :param event_report: event report to get
        :param pythonify: Returns a list of PyMISP Objects instead of the plain json output. Warning: it might use a lot of RAM
        """
        event_report_id = get_uuid_or_id_from_abstract_misp(event_report)
        r = self._prepare_request('GET', f'eventReports/view/{event_report_id}')
        event_report_r = self._check_json_response(r)
        if not (self.global_pythonify or pythonify) or 'errors' in event_report_r:
            return event_report_r
        er = MISPEventReport()
        er.from_dict(**event_report_r)
        return er

    def get_event_reports(self, event_id: Union[int, str],
                          pythonify: bool = False) -> Union[Dict, List[MISPEventReport]]:
        """Get event report from a MISP instance that are attached to an event ID

        :param event_id: event id to get the event reports for
        :param pythonify: Returns a list of PyMISP Objects instead of the plain json output.
        """
        r = self._prepare_request('GET', f'eventReports/index/event_id:{event_id}')
        event_reports = self._check_json_response(r)
        if not (self.global_pythonify or pythonify) or 'errors' in event_reports:
            return event_reports
        to_return = []
        for event_report in event_reports:
            er = MISPEventReport()
            er.from_dict(**event_report)
            to_return.append(er)
        return to_return

    def add_event_report(self, event: Union[MISPEvent, int, str, UUID], event_report: MISPEventReport, pythonify: bool = False) -> Union[Dict, MISPEventReport]:
        """Add an event report to an existing MISP event

        :param event: event to extend
        :param event_report: event report to add.
        :param pythonify: Returns a PyMISP Object instead of the plain json output
        """
        event_id = get_uuid_or_id_from_abstract_misp(event)
        r = self._prepare_request('POST', f'eventReports/add/{event_id}', data=event_report)
        new_event_report = self._check_json_response(r)
        if not (self.global_pythonify or pythonify) or 'errors' in new_event_report:
            return new_event_report
        er = MISPEventReport()
        er.from_dict(**new_event_report)
        return er

    def update_event_report(self, event_report: MISPEventReport, event_report_id: Optional[int] = None, pythonify: bool = False) -> Union[Dict, MISPEventReport]:
        """Update an event report on a MISP instance

        :param event_report: event report to update
        :param event_report_id: event report ID to update
        :param pythonify: Returns a PyMISP Object instead of the plain json output
        """
        if event_report_id is None:
            erid = get_uuid_or_id_from_abstract_misp(event_report)
        else:
            erid = get_uuid_or_id_from_abstract_misp(event_report_id)
        r = self._prepare_request('POST', f'eventReports/edit/{erid}', data=event_report)
        updated_event_report = self._check_json_response(r)
        if not (self.global_pythonify or pythonify) or 'errors' in updated_event_report:
            return updated_event_report
        er = MISPEventReport()
        er.from_dict(**updated_event_report)
        return er

    def delete_event_report(self, event_report: Union[MISPEventReport, int, str, UUID], hard: bool = False) -> Dict:
        """Delete an event report from a MISP instance

        :param event_report: event report to delete
        :param hard: flag for hard delete
        """
        event_report_id = get_uuid_or_id_from_abstract_misp(event_report)
        request_url = f'eventReports/delete/{event_report_id}'
        if hard:
            request_url += "/1"
        r = self._prepare_request('POST', request_url)
        return self._check_json_response(r)

    # ## END Event Report ###

    # ## BEGIN Object ###

    def get_object(self, misp_object: Union[MISPObject, int, str, UUID], pythonify: bool = False) -> Union[Dict, MISPObject]:
        """Get an object from the remote MISP instance

        :param misp_object: object to get
        :param pythonify: Returns a PyMISP Object instead of the plain json output
        """
        object_id = get_uuid_or_id_from_abstract_misp(misp_object)
        r = self._prepare_request('GET', f'objects/view/{object_id}')
        misp_object_r = self._check_json_response(r)
        if not (self.global_pythonify or pythonify) or 'errors' in misp_object_r:
            return misp_object_r
        o = MISPObject(misp_object_r['Object']['name'], standalone=False)
        o.from_dict(**misp_object_r)
        return o

    def object_exists(self, misp_object: Union[MISPObject, int, str, UUID]) -> bool:
        """Fast check if object exists.

        :param misp_object: Attribute to check
        """
        object_id = get_uuid_or_id_from_abstract_misp(misp_object)
        r = self._prepare_request('HEAD', f'objects/view/{object_id}')
        return self._check_head_response(r)

    def add_object(self, event: Union[MISPEvent, int, str, UUID], misp_object: MISPObject, pythonify: bool = False, break_on_duplicate: bool = False) -> Union[Dict, MISPObject]:
        """Add a MISP Object to an existing MISP event

        :param event: event to extend
        :param misp_object: object to add
        :param pythonify: Returns a PyMISP Object instead of the plain json output
        :param break_on_duplicate: if True, check and reject if this object's attributes match an existing object's attributes; may require much time
        """
        event_id = get_uuid_or_id_from_abstract_misp(event)
        params = {'breakOnDuplicate': True} if break_on_duplicate else {}
        r = self._prepare_request('POST', f'objects/add/{event_id}', data=misp_object, kw_params=params)
        new_object = self._check_json_response(r)
        if not (self.global_pythonify or pythonify) or 'errors' in new_object:
            return new_object
        o = MISPObject(new_object['Object']['name'], standalone=False)
        o.from_dict(**new_object)
        return o

    def update_object(self, misp_object: MISPObject, object_id: Optional[int] = None, pythonify: bool = False) -> Union[Dict, MISPObject]:
        """Update an object on a MISP instance

        :param misp_object: object to update
        :param object_id: ID of object to update
        :param pythonify: Returns a PyMISP Object instead of the plain json output
        """
        if object_id is None:
            oid = get_uuid_or_id_from_abstract_misp(misp_object)
        else:
            oid = get_uuid_or_id_from_abstract_misp(object_id)
        r = self._prepare_request('POST', f'objects/edit/{oid}', data=misp_object)
        updated_object = self._check_json_response(r)
        if not (self.global_pythonify or pythonify) or 'errors' in updated_object:
            return updated_object
        o = MISPObject(updated_object['Object']['name'], standalone=False)
        o.from_dict(**updated_object)
        return o

    def delete_object(self, misp_object: Union[MISPObject, int, str, UUID], hard: bool = False) -> Dict:
        """Delete an object from a MISP instance

        :param misp_object: object to delete
        :param hard: flag for hard delete
        """
        object_id = get_uuid_or_id_from_abstract_misp(misp_object)
        data = {}
        if hard:
            data['hard'] = 1
        r = self._prepare_request('POST', f'objects/delete/{object_id}', data=data)
        return self._check_json_response(r)

    def add_object_reference(self, misp_object_reference: MISPObjectReference, pythonify: bool = False) -> Union[Dict, MISPObjectReference]:
        """Add a reference to an object

        :param misp_object_reference: object reference
        :param pythonify: Returns a PyMISP Object instead of the plain json output
        """
        r = self._prepare_request('POST', 'objectReferences/add', misp_object_reference)
        object_reference = self._check_json_response(r)
        if not (self.global_pythonify or pythonify) or 'errors' in object_reference:
            return object_reference
        ref = MISPObjectReference()
        ref.from_dict(**object_reference)
        return ref

    def delete_object_reference(self, object_reference: Union[MISPObjectReference, int, str, UUID]) -> Dict:
        """Delete a reference to an object

        :param object_reference: object reference
        """
        object_reference_id = get_uuid_or_id_from_abstract_misp(object_reference)
        response = self._prepare_request('POST', f'objectReferences/delete/{object_reference_id}')
        return self._check_json_response(response)

    # Object templates

    def object_templates(self, pythonify: bool = False) -> Union[Dict, List[MISPObjectTemplate]]:
        """Get all the object templates

        :param pythonify: Returns a list of PyMISP Objects instead of the plain json output. Warning: it might use a lot of RAM
        """
        r = self._prepare_request('GET', 'objectTemplates/index')
        templates = self._check_json_response(r)
        if not (self.global_pythonify or pythonify) or 'errors' in templates:
            return templates
        to_return = []
        for object_template in templates:
            o = MISPObjectTemplate()
            o.from_dict(**object_template)
            to_return.append(o)
        return to_return

    def get_object_template(self, object_template: Union[MISPObjectTemplate, int, str, UUID], pythonify: bool = False) -> Union[Dict, MISPObjectTemplate]:
        """Gets the full object template

        :param object_template: template or ID to get
        :param pythonify: Returns a PyMISP Object instead of the plain json output
        """
        object_template_id = get_uuid_or_id_from_abstract_misp(object_template)
        r = self._prepare_request('GET', f'objectTemplates/view/{object_template_id}')
        object_template_r = self._check_json_response(r)
        if not (self.global_pythonify or pythonify) or 'errors' in object_template_r:
            return object_template_r
        t = MISPObjectTemplate()
        t.from_dict(**object_template_r)
        return t

    def update_object_templates(self) -> Dict:
        """Trigger an update of the object templates"""
        response = self._prepare_request('POST', 'objectTemplates/update')
        return self._check_json_response(response)

    # ## END Object ###

    # ## BEGIN Attribute ###

    def attributes(self, pythonify: bool = False) -> Union[Dict, List[MISPAttribute]]:
        """Get all the attributes from the MISP instance

        :param pythonify: Returns a list of PyMISP Objects instead of the plain json output. Warning: it might use a lot of RAM
        """
        r = self._prepare_request('GET', 'attributes/index')
        attributes_r = self._check_json_response(r)
        if not (self.global_pythonify or pythonify) or 'errors' in attributes_r:
            return attributes_r
        to_return = []
        for attribute in attributes_r:
            a = MISPAttribute()
            a.from_dict(**attribute)
            to_return.append(a)
        return to_return

    def get_attribute(self, attribute: Union[MISPAttribute, int, str, UUID], pythonify: bool = False) -> Union[Dict, MISPAttribute]:
        """Get an attribute from a MISP instance

        :param attribute: attribute to get
        :param pythonify: Returns a PyMISP Object instead of the plain json output
        """
        attribute_id = get_uuid_or_id_from_abstract_misp(attribute)
        r = self._prepare_request('GET', f'attributes/view/{attribute_id}')
        attribute_r = self._check_json_response(r)
        if not (self.global_pythonify or pythonify) or 'errors' in attribute_r:
            return attribute_r
        a = MISPAttribute()
        a.from_dict(**attribute_r)
        return a

    def attribute_exists(self, attribute: Union[MISPAttribute, int, str, UUID]) -> bool:
        """Fast check if attribute exists.

        :param attribute: Attribute to check
        """
        attribute_id = get_uuid_or_id_from_abstract_misp(attribute)
        r = self._prepare_request('HEAD', f'attributes/view/{attribute_id}')
        return self._check_head_response(r)

    def add_attribute(self, event: Union[MISPEvent, int, str, UUID], attribute: Union[MISPAttribute, Iterable], pythonify: bool = False) -> Union[Dict, MISPAttribute, MISPShadowAttribute]:
        """Add an attribute to an existing MISP event

        :param event: event to extend
        :param attribute: attribute or (MISP version 2.4.113+) list of attributes to add.
            If a list is passed, the pythonified response is a dict with the following structure:
            {'attributes': [MISPAttribute], 'errors': {errors by attributes}}
        :param pythonify: Returns a PyMISP Object instead of the plain json output
        """
        event_id = get_uuid_or_id_from_abstract_misp(event)
        r = self._prepare_request('POST', f'attributes/add/{event_id}', data=attribute)
        new_attribute = self._check_json_response(r)
        if isinstance(attribute, list):
            # Multiple attributes were passed at once, the handling is totally different
            if not (self.global_pythonify or pythonify):
                return new_attribute
            to_return: Dict[str, List[MISPAttribute]] = {'attributes': []}
            if 'errors' in new_attribute:
                to_return['errors'] = new_attribute['errors']

            if len(attribute) == 1:
                # input list size 1 yields dict, not list of size 1
                if 'Attribute' in new_attribute:
                    a = MISPAttribute()
                    a.from_dict(**new_attribute['Attribute'])
                    to_return['attributes'].append(a)
            else:
                for new_attr in new_attribute['Attribute']:
                    a = MISPAttribute()
                    a.from_dict(**new_attr)
                    to_return['attributes'].append(a)
            return to_return

        if ('errors' in new_attribute and new_attribute['errors'][0] == 403
                and new_attribute['errors'][1]['message'] == 'You do not have permission to do that.'):
            # At this point, we assume the user tried to add an attribute on an event they don't own
            # Re-try with a proposal
            if isinstance(attribute, (MISPAttribute, dict)):
                return self.add_attribute_proposal(event_id, attribute, pythonify)  # type: ignore
        if not (self.global_pythonify or pythonify) or 'errors' in new_attribute:
            return new_attribute
        a = MISPAttribute()
        a.from_dict(**new_attribute)
        return a

    def update_attribute(self, attribute: MISPAttribute, attribute_id: Optional[int] = None, pythonify: bool = False) -> Union[Dict, MISPAttribute, MISPShadowAttribute]:
        """Update an attribute on a MISP instance

        :param attribute: attribute to update
        :param attribute_id: attribute ID to update
        :param pythonify: Returns a PyMISP Object instead of the plain json output
        """
        if attribute_id is None:
            aid = get_uuid_or_id_from_abstract_misp(attribute)
        else:
            aid = get_uuid_or_id_from_abstract_misp(attribute_id)
        r = self._prepare_request('POST', f'attributes/edit/{aid}', data=attribute)
        updated_attribute = self._check_json_response(r)
        if 'errors' in updated_attribute:
            if (updated_attribute['errors'][0] == 403
                    and updated_attribute['errors'][1]['message'] == 'You do not have permission to do that.'):
                # At this point, we assume the user tried to update an attribute on an event they don't own
                # Re-try with a proposal
                return self.update_attribute_proposal(aid, attribute, pythonify)
        if not (self.global_pythonify or pythonify) or 'errors' in updated_attribute:
            return updated_attribute
        a = MISPAttribute()
        a.from_dict(**updated_attribute)
        return a

    def delete_attribute(self, attribute: Union[MISPAttribute, int, str, UUID], hard: bool = False) -> Dict:
        """Delete an attribute from a MISP instance

        :param attribute: attribute to delete
        :param hard: flag for hard delete
        """
        attribute_id = get_uuid_or_id_from_abstract_misp(attribute)
        data = {}
        if hard:
            data['hard'] = 1
        r = self._prepare_request('POST', f'attributes/delete/{attribute_id}', data=data)
        response = self._check_json_response(r)
        if ('errors' in response and response['errors'][0] == 403
                and response['errors'][1]['message'] == 'You do not have permission to do that.'):
            # FIXME: https://github.com/MISP/MISP/issues/4913
            # At this point, we assume the user tried to delete an attribute on an event they don't own
            # Re-try with a proposal
            return self.delete_attribute_proposal(attribute_id)
        return response

    # ## END Attribute ###

    # ## BEGIN Attribute Proposal ###

    def attribute_proposals(self, event: Optional[Union[MISPEvent, int, str, UUID]] = None, pythonify: bool = False) -> Union[Dict, List[MISPShadowAttribute]]:
        """Get all the attribute proposals

        :param event: event
        :param pythonify: Returns a list of PyMISP Objects instead of the plain json output. Warning: it might use a lot of RAM
        """
        if event:
            event_id = get_uuid_or_id_from_abstract_misp(event)
            r = self._prepare_request('GET', f'shadowAttributes/index/{event_id}')
        else:
            r = self._prepare_request('GET', 'shadowAttributes/index')
        attribute_proposals = self._check_json_response(r)
        if not (self.global_pythonify or pythonify) or 'errors' in attribute_proposals:
            return attribute_proposals
        to_return = []
        for attribute_proposal in attribute_proposals:
            a = MISPShadowAttribute()
            a.from_dict(**attribute_proposal)
            to_return.append(a)
        return to_return

    def get_attribute_proposal(self, proposal: Union[MISPShadowAttribute, int, str, UUID], pythonify: bool = False) -> Union[Dict, MISPShadowAttribute]:
        """Get an attribute proposal

        :param proposal: proposal to get
        :param pythonify: Returns a PyMISP Object instead of the plain json output
        """
        proposal_id = get_uuid_or_id_from_abstract_misp(proposal)
        r = self._prepare_request('GET', f'shadowAttributes/view/{proposal_id}')
        attribute_proposal = self._check_json_response(r)
        if not (self.global_pythonify or pythonify) or 'errors' in attribute_proposal:
            return attribute_proposal
        a = MISPShadowAttribute()
        a.from_dict(**attribute_proposal)
        return a

    # NOTE: the tree following method have a very specific meaning, look at the comments

    def add_attribute_proposal(self, event: Union[MISPEvent, int, str, UUID], attribute: MISPAttribute, pythonify: bool = False) -> Union[Dict, MISPShadowAttribute]:
        """Propose a new attribute in an event

        :param event: event to receive new attribute
        :param attribute: attribute to propose
        :param pythonify: Returns a PyMISP Object instead of the plain json output
        """
        event_id = get_uuid_or_id_from_abstract_misp(event)
        r = self._prepare_request('POST', f'shadowAttributes/add/{event_id}', data=attribute)
        new_attribute_proposal = self._check_json_response(r)
        if not (self.global_pythonify or pythonify) or 'errors' in new_attribute_proposal:
            return new_attribute_proposal
        a = MISPShadowAttribute()
        a.from_dict(**new_attribute_proposal)
        return a

    def update_attribute_proposal(self, initial_attribute: Union[MISPAttribute, int, str, UUID], attribute: MISPAttribute, pythonify: bool = False) -> Union[Dict, MISPShadowAttribute]:
        """Propose a change for an attribute

        :param initial_attribute: attribute to change
        :param attribute: attribute to propose
        :param pythonify: Returns a PyMISP Object instead of the plain json output
        """
        initial_attribute_id = get_uuid_or_id_from_abstract_misp(initial_attribute)
        r = self._prepare_request('POST', f'shadowAttributes/edit/{initial_attribute_id}', data=attribute)
        update_attribute_proposal = self._check_json_response(r)
        if not (self.global_pythonify or pythonify) or 'errors' in update_attribute_proposal:
            return update_attribute_proposal
        a = MISPShadowAttribute()
        a.from_dict(**update_attribute_proposal)
        return a

    def delete_attribute_proposal(self, attribute: Union[MISPAttribute, int, str, UUID]) -> Dict:
        """Propose the deletion of an attribute

        :param attribute: attribute to delete
        """
        attribute_id = get_uuid_or_id_from_abstract_misp(attribute)
        response = self._prepare_request('POST', f'shadowAttributes/delete/{attribute_id}')
        return self._check_json_response(response)

    def accept_attribute_proposal(self, proposal: Union[MISPShadowAttribute, int, str, UUID]) -> Dict:
        """Accept a proposal. You cannot modify an existing proposal, only accept/discard

        :param proposal: attribute proposal to accept
        """
        proposal_id = get_uuid_or_id_from_abstract_misp(proposal)
        response = self._prepare_request('POST', f'shadowAttributes/accept/{proposal_id}')
        return self._check_json_response(response)

    def discard_attribute_proposal(self, proposal: Union[MISPShadowAttribute, int, str, UUID]) -> Dict:
        """Discard a proposal. You cannot modify an existing proposal, only accept/discard

        :param proposal: attribute proposal to discard
        """
        proposal_id = get_uuid_or_id_from_abstract_misp(proposal)
        response = self._prepare_request('POST', f'shadowAttributes/discard/{proposal_id}')
        return self._check_json_response(response)

    # ## END Attribute Proposal ###

    # ## BEGIN Sighting ###

    def sightings(self, misp_entity: Optional[AbstractMISP] = None,
                  org: Optional[Union[MISPOrganisation, int, str, UUID]] = None,
                  pythonify: bool = False) -> Union[Dict, List[MISPSighting]]:
        """Get the list of sightings related to a MISPEvent or a MISPAttribute (depending on type of misp_entity)

        :param misp_entity: MISP entity
        :param org: MISP organization
        :param pythonify: Returns a list of PyMISP Objects instead of the plain json output. Warning: it might use a lot of RAM
        """
        if isinstance(misp_entity, MISPEvent):
            url = 'sightings/listSightings'
            to_post = {'context': 'event', 'id': misp_entity.id}
        elif isinstance(misp_entity, MISPAttribute):
            url = 'sightings/listSightings'
            to_post = {'context': 'attribute', 'id': misp_entity.id}
        else:
            url = 'sightings/index'
            to_post = {}

        if org is not None:
            org_id = get_uuid_or_id_from_abstract_misp(org)
            to_post['org_id'] = org_id

        r = self._prepare_request('POST', url, data=to_post)
        sightings = self._check_json_response(r)
        if not (self.global_pythonify or pythonify) or 'errors' in sightings:
            return sightings
        to_return = []
        for sighting in sightings:
            s = MISPSighting()
            s.from_dict(**sighting)
            to_return.append(s)
        return to_return

    def add_sighting(self, sighting: MISPSighting,
                     attribute: Optional[Union[MISPAttribute, int, str, UUID]] = None,
                     pythonify: bool = False) -> Union[Dict, MISPSighting]:
        """Add a new sighting (globally, or to a specific attribute)

        :param sighting: sighting to add
        :param attribute: specific attribute to modify with the sighting
        :param pythonify: Returns a PyMISP Object instead of the plain json output
        """
        if attribute:
            attribute_id = get_uuid_or_id_from_abstract_misp(attribute)
            r = self._prepare_request('POST', f'sightings/add/{attribute_id}', data=sighting)
        else:
            # Either the ID/UUID is in the sighting, or we want to add a sighting on all the attributes with the given value
            r = self._prepare_request('POST', 'sightings/add', data=sighting)
        new_sighting = self._check_json_response(r)
        if not (self.global_pythonify or pythonify) or 'errors' in new_sighting:
            return new_sighting
        s = MISPSighting()
        s.from_dict(**new_sighting)
        return s

    def delete_sighting(self, sighting: Union[MISPSighting, int, str, UUID]) -> Dict:
        """Delete a sighting from a MISP instance

        :param sighting: sighting to delete
        """
        sighting_id = get_uuid_or_id_from_abstract_misp(sighting)
        response = self._prepare_request('POST', f'sightings/delete/{sighting_id}')
        return self._check_json_response(response)

    # ## END Sighting ###

    # ## BEGIN Tags ###

    def tags(self, pythonify: bool = False) -> Union[Dict, List[MISPTag]]:
        """Get the list of existing tags.

        :param pythonify: Returns a list of PyMISP Objects instead of the plain json output. Warning: it might use a lot of RAM
        """
        r = self._prepare_request('GET', 'tags/index')
        tags = self._check_json_response(r)
        if not (self.global_pythonify or pythonify) or 'errors' in tags:
            return tags['Tag']
        to_return = []
        for tag in tags['Tag']:
            t = MISPTag()
            t.from_dict(**tag)
            to_return.append(t)
        return to_return

    def get_tag(self, tag: Union[MISPTag, int, str, UUID], pythonify: bool = False) -> Union[Dict, MISPTag]:
        """Get a tag by id.

        :param tag: tag to get
        :param pythonify: Returns a PyMISP Object instead of the plain json output
        """
        tag_id = get_uuid_or_id_from_abstract_misp(tag)
        r = self._prepare_request('GET', f'tags/view/{tag_id}')
        tag_r = self._check_json_response(r)
        if not (self.global_pythonify or pythonify) or 'errors' in tag_r:
            return tag_r
        t = MISPTag()
        t.from_dict(**tag_r)
        return t

    def add_tag(self, tag: MISPTag, pythonify: bool = False) -> Union[Dict, MISPTag]:
        """Add a new tag on a MISP instance.
        The user calling this method needs the Tag Editor permission.
        It doesn't add a tag to an event, simply creates it on the MISP instance.

        :param tag: tag to add
        :param pythonify: Returns a PyMISP Object instead of the plain json output
        """
        r = self._prepare_request('POST', 'tags/add', data=tag)
        new_tag = self._check_json_response(r)
        if not (self.global_pythonify or pythonify) or 'errors' in new_tag:
            return new_tag
        t = MISPTag()
        t.from_dict(**new_tag)
        return t

    def enable_tag(self, tag: MISPTag, pythonify: bool = False) -> Union[Dict, MISPTag]:
        """Enable a tag

        :param tag: tag to enable
        :param pythonify: Returns a PyMISP Object instead of the plain json output
        """
        tag.hide_tag = False
        return self.update_tag(tag, pythonify=pythonify)

    def disable_tag(self, tag: MISPTag, pythonify: bool = False) -> Union[Dict, MISPTag]:
        """Disable a tag

        :param tag: tag to disable
        :param pythonify: Returns a PyMISP Object instead of the plain json output
        """
        tag.hide_tag = True
        return self.update_tag(tag, pythonify=pythonify)

    def update_tag(self, tag: MISPTag, tag_id: Optional[int] = None, pythonify: bool = False) -> Union[Dict, MISPTag]:
        """Edit only the provided parameters of a tag

        :param tag: tag to update
        :aram tag_id: tag ID to update
        :param pythonify: Returns a PyMISP Object instead of the plain json output
        """
        if tag_id is None:
            tid = get_uuid_or_id_from_abstract_misp(tag)
        else:
            tid = get_uuid_or_id_from_abstract_misp(tag_id)
        r = self._prepare_request('POST', f'tags/edit/{tid}', data=tag)
        updated_tag = self._check_json_response(r)
        if not (self.global_pythonify or pythonify) or 'errors' in updated_tag:
            return updated_tag
        t = MISPTag()
        t.from_dict(**updated_tag)
        return t

    def delete_tag(self, tag: Union[MISPTag, int, str, UUID]) -> Dict:
        """Delete a tag from a MISP instance

        :param tag: tag to delete
        """
        tag_id = get_uuid_or_id_from_abstract_misp(tag)
        response = self._prepare_request('POST', f'tags/delete/{tag_id}')
        return self._check_json_response(response)

    def search_tags(self, tagname: str, strict_tagname: bool = False, pythonify: bool = False) -> Union[Dict, List[MISPTag]]:
        """Search for tags by name.

        :param tag_name: Name to search, use % for substrings matches.
        :param strict_tagname: only return tags matching exactly the tag name (so skipping synonyms and cluster's value)
        """
        query = {'tagname': tagname, 'strict_tagname': strict_tagname}
        response = self._prepare_request('POST', 'tags/search', data=query)
        normalized_response = self._check_json_response(response)
        if not (self.global_pythonify or pythonify) or 'errors' in normalized_response:
            return normalized_response
        to_return: List[MISPTag] = []
        for tag in normalized_response:
            t = MISPTag()
            t.from_dict(**tag)
            to_return.append(t)
        return to_return

    # ## END Tags ###

    # ## BEGIN Taxonomies ###

    def taxonomies(self, pythonify: bool = False) -> Union[Dict, List[MISPTaxonomy]]:
        """Get all the taxonomies

        :param pythonify: Returns a list of PyMISP Objects instead of the plain json output. Warning: it might use a lot of RAM
        """
        r = self._prepare_request('GET', 'taxonomies/index')
        taxonomies = self._check_json_response(r)
        if not (self.global_pythonify or pythonify) or 'errors' in taxonomies:
            return taxonomies
        to_return = []
        for taxonomy in taxonomies:
            t = MISPTaxonomy()
            t.from_dict(**taxonomy)
            to_return.append(t)
        return to_return

    def get_taxonomy(self, taxonomy: Union[MISPTaxonomy, int, str, UUID], pythonify: bool = False) -> Union[Dict, MISPTaxonomy]:
        """Get a taxonomy by id from a MISP instance

        :param taxonomy: taxonomy to get
        :param pythonify: Returns a PyMISP Object instead of the plain json output
        """
        taxonomy_id = get_uuid_or_id_from_abstract_misp(taxonomy)
        r = self._prepare_request('GET', f'taxonomies/view/{taxonomy_id}')
        taxonomy_r = self._check_json_response(r)
        if not (self.global_pythonify or pythonify) or 'errors' in taxonomy_r:
            return taxonomy_r
        t = MISPTaxonomy()
        t.from_dict(**taxonomy_r)
        return t

    def enable_taxonomy(self, taxonomy: Union[MISPTaxonomy, int, str, UUID]) -> Dict:
        """Enable a taxonomy

        :param taxonomy: taxonomy to enable
        """
        taxonomy_id = get_uuid_or_id_from_abstract_misp(taxonomy)
        response = self._prepare_request('POST', f'taxonomies/enable/{taxonomy_id}')
        return self._check_json_response(response)

    def disable_taxonomy(self, taxonomy: Union[MISPTaxonomy, int, str, UUID]) -> Dict:
        """Disable a taxonomy.

        :param taxonomy: taxonomy to disable
        """
        taxonomy_id = get_uuid_or_id_from_abstract_misp(taxonomy)
        self.disable_taxonomy_tags(taxonomy_id)
        response = self._prepare_request('POST', f'taxonomies/disable/{taxonomy_id}')
        return self._check_json_response(response)

    def disable_taxonomy_tags(self, taxonomy: Union[MISPTaxonomy, int, str, UUID]) -> Dict:
        """Disable all the tags of a taxonomy

        :param taxonomy: taxonomy with tags to disable
        """
        taxonomy_id = get_uuid_or_id_from_abstract_misp(taxonomy)
        response = self._prepare_request('POST', f'taxonomies/disableTag/{taxonomy_id}')
        return self._check_json_response(response)

    def enable_taxonomy_tags(self, taxonomy: Union[MISPTaxonomy, int, str, UUID]) -> Dict:
        """Enable all the tags of a taxonomy. NOTE: this is automatically done when you call enable_taxonomy

        :param taxonomy: taxonomy with tags to enable
        """
        taxonomy_id = get_uuid_or_id_from_abstract_misp(taxonomy)
        t = self.get_taxonomy(taxonomy_id)
        if not t['Taxonomy']['enabled']:
            raise PyMISPError(f"The taxonomy {t['Taxonomy']['name']} is not enabled.")
        url = urljoin(self.root_url, 'taxonomies/addTag/{}'.format(taxonomy_id))
        response = self._prepare_request('POST', url)
        return self._check_json_response(response)

    def update_taxonomies(self) -> Dict:
        """Update all the taxonomies."""
        response = self._prepare_request('POST', 'taxonomies/update')
        return self._check_json_response(response)

    # ## END Taxonomies ###

    # ## BEGIN Warninglists ###

    def warninglists(self, pythonify: bool = False) -> Union[Dict, List[MISPWarninglist]]:
        """Get all the warninglists.

        :param pythonify: Returns a list of PyMISP Objects instead of the plain json output. Warning: it might use a lot of RAM
        """
        r = self._prepare_request('GET', 'warninglists/index')
        warninglists = self._check_json_response(r)
        if not (self.global_pythonify or pythonify) or 'errors' in warninglists:
            return warninglists['Warninglists']
        to_return = []
        for warninglist in warninglists['Warninglists']:
            w = MISPWarninglist()
            w.from_dict(**warninglist)
            to_return.append(w)
        return to_return

    def get_warninglist(self, warninglist: Union[MISPWarninglist, int, str, UUID], pythonify: bool = False) -> Union[Dict, MISPWarninglist]:
        """Get a warninglist by id

        :param warninglist: warninglist to get
        :param pythonify: Returns a PyMISP Object instead of the plain json output
        """
        warninglist_id = get_uuid_or_id_from_abstract_misp(warninglist)
        r = self._prepare_request('GET', f'warninglists/view/{warninglist_id}')
        wl = self._check_json_response(r)
        if not (self.global_pythonify or pythonify) or 'errors' in wl:
            return wl
        w = MISPWarninglist()
        w.from_dict(**wl)
        return w

    def toggle_warninglist(self, warninglist_id: Optional[Union[str, int, List[int]]] = None, warninglist_name: Optional[Union[str, List[str]]] = None, force_enable: bool = False) -> Dict:
        '''Toggle (enable/disable) the status of a warninglist by id

        :param warninglist_id: ID of the WarningList
        :param warninglist_name: name of the WarningList
        :param force_enable: Force the warning list in the enabled state (does nothing if already enabled)
        '''
        if warninglist_id is None and warninglist_name is None:
            raise PyMISPError('Either warninglist_id or warninglist_name is required.')
        query: Dict[str, Union[List[str], List[int], bool]] = {}
        if warninglist_id is not None:
            if isinstance(warninglist_id, list):
                query['id'] = warninglist_id
            else:
                query['id'] = [warninglist_id]  # type: ignore
        if warninglist_name is not None:
            if isinstance(warninglist_name, list):
                query['name'] = warninglist_name
            else:
                query['name'] = [warninglist_name]
        if force_enable:
            query['enabled'] = force_enable
        response = self._prepare_request('POST', 'warninglists/toggleEnable', data=query)
        return self._check_json_response(response)

    def enable_warninglist(self, warninglist: Union[MISPWarninglist, int, str, UUID]) -> Dict:
        """Enable a warninglist

        :param warninglist: warninglist to enable
        """
        warninglist_id = get_uuid_or_id_from_abstract_misp(warninglist)
        return self.toggle_warninglist(warninglist_id=warninglist_id, force_enable=True)

    def disable_warninglist(self, warninglist: Union[MISPWarninglist, int, str, UUID]) -> Dict:
        """Disable a warninglist

        :param warninglist: warninglist to disable
        """
        warninglist_id = get_uuid_or_id_from_abstract_misp(warninglist)
        return self.toggle_warninglist(warninglist_id=warninglist_id, force_enable=False)

    def values_in_warninglist(self, value: Iterable) -> Dict:
        """Check if IOC values are in warninglist

        :param value: iterator with values to check
        """
        response = self._prepare_request('POST', 'warninglists/checkValue', data=value)
        return self._check_json_response(response)

    def update_warninglists(self) -> Dict:
        """Update all the warninglists."""
        response = self._prepare_request('POST', 'warninglists/update')
        return self._check_json_response(response)

    # ## END Warninglists ###

    # ## BEGIN Noticelist ###

    def noticelists(self, pythonify: bool = False) -> Union[Dict, List[MISPNoticelist]]:
        """Get all the noticelists

        :param pythonify: Returns a list of PyMISP Objects instead of the plain json output. Warning: it might use a lot of RAM
        """
        r = self._prepare_request('GET', 'noticelists/index')
        noticelists = self._check_json_response(r)
        if not (self.global_pythonify or pythonify) or 'errors' in noticelists:
            return noticelists
        to_return = []
        for noticelist in noticelists:
            n = MISPNoticelist()
            n.from_dict(**noticelist)
            to_return.append(n)
        return to_return

    def get_noticelist(self, noticelist: Union[MISPNoticelist, int, str, UUID], pythonify: bool = False) -> Union[Dict, MISPNoticelist]:
        """Get a noticelist by id

        :param notistlist: Noticelist to get
        :param pythonify: Returns a PyMISP Object instead of the plain json output
        """
        noticelist_id = get_uuid_or_id_from_abstract_misp(noticelist)
        r = self._prepare_request('GET', f'noticelists/view/{noticelist_id}')
        noticelist_j = self._check_json_response(r)
        if not (self.global_pythonify or pythonify) or 'errors' in noticelist_j:
            return noticelist_j
        n = MISPNoticelist()
        n.from_dict(**noticelist_j)
        return n

    def enable_noticelist(self, noticelist: Union[MISPNoticelist, int, str, UUID]) -> Dict:
        """Enable a noticelist by id

        :param noticelist: Noticelist to enable
        """
        # FIXME: https://github.com/MISP/MISP/issues/4856
        # response = self._prepare_request('POST', f'noticelists/enable/{noticelist_id}')
        noticelist_id = get_uuid_or_id_from_abstract_misp(noticelist)
        response = self._prepare_request('POST', f'noticelists/enableNoticelist/{noticelist_id}/true')
        return self._check_json_response(response)

    def disable_noticelist(self, noticelist: Union[MISPNoticelist, int, str, UUID]) -> Dict:
        """Disable a noticelist by id

        :param noticelist: Noticelist to disable
        """
        # FIXME: https://github.com/MISP/MISP/issues/4856
        # response = self._prepare_request('POST', f'noticelists/disable/{noticelist_id}')
        noticelist_id = get_uuid_or_id_from_abstract_misp(noticelist)
        response = self._prepare_request('POST', f'noticelists/enableNoticelist/{noticelist_id}')
        return self._check_json_response(response)

    def update_noticelists(self) -> Dict:
        """Update all the noticelists."""
        response = self._prepare_request('POST', 'noticelists/update')
        return self._check_json_response(response)

    # ## END Noticelist ###

    # ## BEGIN Galaxy ###

    def galaxies(self, pythonify: bool = False) -> Union[Dict, List[MISPGalaxy]]:
        """Get all the galaxies

        :param pythonify: Returns a list of PyMISP Objects instead of the plain json output. Warning: it might use a lot of RAM
        """
        r = self._prepare_request('GET', 'galaxies/index')
        galaxies = self._check_json_response(r)
        if not (self.global_pythonify or pythonify) or 'errors' in galaxies:
            return galaxies
        to_return = []
        for galaxy in galaxies:
            g = MISPGalaxy()
            g.from_dict(**galaxy)
            to_return.append(g)
        return to_return

    def get_galaxy(self, galaxy: Union[MISPGalaxy, int, str, UUID], withCluster: bool = False, pythonify: bool = False) -> Union[Dict, MISPGalaxy]:
        """Get a galaxy by id

        :param galaxy: galaxy to get
        :param withCluster: Include the clusters associated with the galaxy
        :param pythonify: Returns a PyMISP Object instead of the plain json output
        """
        galaxy_id = get_uuid_or_id_from_abstract_misp(galaxy)
        r = self._prepare_request('GET', f'galaxies/view/{galaxy_id}')
        galaxy_j = self._check_json_response(r)
        if not (self.global_pythonify or pythonify) or 'errors' in galaxy_j:
            return galaxy_j
        g = MISPGalaxy()
        g.from_dict(**galaxy_j, withCluster=withCluster)
        return g

    def search_galaxy_clusters(self, galaxy: Union[MISPGalaxy, int, str, UUID], context: str = "all", searchall: str = None, pythonify: bool = False) -> Union[Dict, List[MISPGalaxyCluster]]:
        galaxy_id = get_uuid_or_id_from_abstract_misp(galaxy)
        allowed_context_types = ["all", "default", "custom", "org", "deleted"]
        if context not in allowed_context_types:
            raise PyMISPError(f"The context must be one of {allowed_context_types.join(', ')}")
        kw_params = {"context": context}
        if searchall:
            kw_params["searchall"] = searchall
        r = self._prepare_request('GET', f"galaxy_clusters/index/{galaxy_id}", kw_params=kw_params)
        clusters_j = self._check_json_response(r)
        if not (self.global_pythonify or pythonify) or 'errors' in clusters_j:
            return clusters_j
        response = []
        for cluster in clusters_j:
            c = MISPGalaxyCluster()
            c.from_dict(**cluster)
            response.append(c)
        return response

    def update_galaxies(self) -> Dict:
        """Update all the galaxies."""
        response = self._prepare_request('POST', 'galaxies/update')
        return self._check_json_response(response)

    def get_galaxy_cluster(self, galaxy_cluster: Union[MISPGalaxyCluster, int, str, UUID], pythonify: bool = False) -> Union[Dict, MISPGalaxyCluster]:
        cluster_id = get_uuid_or_id_from_abstract_misp(galaxy_cluster)
        r = self._prepare_request('GET', f'galaxy_clusters/view/{cluster_id}')
        cluster_j = self._check_json_response(r)
        if not (self.global_pythonify or pythonify) or 'errors' in cluster_j:
            return cluster_j
        gc = MISPGalaxyCluster()
        gc.from_dict(**cluster_j)
        return gc

    def add_galaxy_cluster(self, galaxy: MISPGalaxy, galaxy_cluster: MISPGalaxyCluster, pythonify: bool = False) -> Union[Dict, MISPGalaxyCluster]:
        galaxy_id = get_uuid_or_id_from_abstract_misp(galaxy)
        r = self._prepare_request('POST', f'galaxy_clusters/add/{galaxy_id}', data=galaxy_cluster)
        cluster_j = self._check_json_response(r)
        if not (self.global_pythonify or pythonify) or 'errors' in cluster_j:
            return cluster_j
        gc = MISPGalaxyCluster()
        gc.from_dict(**cluster_j)
        return gc

    def update_galaxy_cluster(self, galaxy_cluster: MISPGalaxyCluster, pythonify: bool = False) -> Union[Dict, MISPGalaxyCluster]:
        """Update a custom galaxy cluster."""
        if galaxy_cluster.default:
            # We can't edit default galaxies
            raise PyMISPError('You are not able to update a default galaxy cluster')
        cluster_id = get_uuid_or_id_from_abstract_misp(galaxy_cluster)
        r = self._prepare_request('POST', f'galaxy_clusters/edit/{cluster_id}', data=galaxy_cluster)
        cluster_j = self._check_json_response(r)
        if not (self.global_pythonify or pythonify) or 'errors' in cluster_j:
            return cluster_j
        gc = MISPGalaxyCluster()
        gc.from_dict(**cluster_j)
        return gc

    def publish_galaxy_cluster(self, galaxy_cluster: Union[MISPGalaxyClusterRelation, int, str, UUID]) -> Dict:
        cluster_id = get_uuid_or_id_from_abstract_misp(galaxy_cluster)
        r = self._prepare_request('POST', f'galaxy_clusters/publish/{cluster_id}')
        response = self._check_json_response(r)
        return response

    def fork_galaxy_cluster(self, galaxy: Union[MISPGalaxyClusterRelation, int, str, UUID], galaxy_cluster: Union[MISPGalaxyClusterRelation, int, str, UUID], pythonify: bool = False) -> Union[Dict, MISPGalaxyCluster]:
        galaxy_id = get_uuid_or_id_from_abstract_misp(galaxy)
        cluster_id = get_uuid_or_id_from_abstract_misp(galaxy_cluster)
        # Create a duplicate cluster from the cluster to fork
        forked_galaxy_cluster = MISPGalaxyCluster()
        forked_galaxy_cluster.from_dict(**galaxy_cluster)
        # Set the UUID and version it extends from the existing galaxy cluster
        forked_galaxy_cluster.extends_uuid = forked_galaxy_cluster.pop('uuid')
        forked_galaxy_cluster.extends_version = forked_galaxy_cluster.pop('version')
        r = self._prepare_request('POST', f'galaxy_clusters/add/{galaxy_id}/forkUUID:{cluster_id}', data=galaxy_cluster)
        cluster_j = self._check_json_response(r)
        if not (self.global_pythonify or pythonify) or 'errors' in cluster_j:
            return cluster_j
        gc = MISPGalaxyCluster()
        gc.from_dict(**cluster_j)
        return gc

    def add_galaxy_cluster_relation(self, galaxy_cluster_relation: MISPGalaxyClusterRelation) -> Dict:
        """Add a galaxy cluster relation"""
        r = self._prepare_request('POST', 'galaxy_cluster_relations/add/', data=galaxy_cluster_relation)
        cluster_rel_j = self._check_json_response(r)
        return cluster_rel_j

    def update_galaxy_cluster_relation(self, galaxy_cluster_relation: MISPGalaxyClusterRelation) -> Dict:
        """Update a galaxy cluster relation."""
        cluster_relation_id = get_uuid_or_id_from_abstract_misp(galaxy_cluster_relation)
        r = self._prepare_request('POST', f'galaxy_cluster_relations/edit/{cluster_relation_id}', data=galaxy_cluster_relation)
        cluster_rel_j = self._check_json_response(r)
        return cluster_rel_j

    def delete_galaxy_cluster_relation(self, galaxy_cluster_relation: Union[MISPGalaxyClusterRelation, int, str, UUID]) -> Dict:
        """Delete a galaxy cluster relation"""
        cluster_relation_id = get_uuid_or_id_from_abstract_misp(galaxy_cluster_relation)
        r = self._prepare_request('POST', f'galaxy_cluster_relations/delete/{cluster_relation_id}')
        cluster_rel_j = self._check_json_response(r)
        return cluster_rel_j

    # ## END Galaxy ###

    # ## BEGIN Feed ###

    def feeds(self, pythonify: bool = False) -> Union[Dict, List[MISPFeed]]:
        """Get the list of existing feeds

        :param pythonify: Returns a list of PyMISP Objects instead of the plain json output. Warning: it might use a lot of RAM
        """
        r = self._prepare_request('GET', 'feeds/index')
        feeds = self._check_json_response(r)
        if not (self.global_pythonify or pythonify) or 'errors' in feeds:
            return feeds
        to_return = []
        for feed in feeds:
            f = MISPFeed()
            f.from_dict(**feed)
            to_return.append(f)
        return to_return

    def get_feed(self, feed: Union[MISPFeed, int, str, UUID], pythonify: bool = False) -> Union[Dict, MISPFeed]:
        """Get a feed by id

        :param feed: feed to get
        :param pythonify: Returns a PyMISP Object instead of the plain json output
        """
        feed_id = get_uuid_or_id_from_abstract_misp(feed)
        r = self._prepare_request('GET', f'feeds/view/{feed_id}')
        feed_j = self._check_json_response(r)
        if not (self.global_pythonify or pythonify) or 'errors' in feed_j:
            return feed_j
        f = MISPFeed()
        f.from_dict(**feed_j)
        return f

    def add_feed(self, feed: MISPFeed, pythonify: bool = False) -> Union[Dict, MISPFeed]:
        """Add a new feed on a MISP instance

        :param feed: feed to add
        :param pythonify: Returns a PyMISP Object instead of the plain json output
        """
        # FIXME: https://github.com/MISP/MISP/issues/4834
        r = self._prepare_request('POST', 'feeds/add', data={'Feed': feed})
        new_feed = self._check_json_response(r)
        if not (self.global_pythonify or pythonify) or 'errors' in new_feed:
            return new_feed
        f = MISPFeed()
        f.from_dict(**new_feed)
        return f

    def enable_feed(self, feed: Union[MISPFeed, int, str, UUID], pythonify: bool = False) -> Union[Dict, MISPFeed]:
        """Enable a feed; fetching it will create event(s)

        :param feed: feed to enable
        :param pythonify: Returns a PyMISP Object instead of the plain json output
        """
        if not isinstance(feed, MISPFeed):
            feed_id = get_uuid_or_id_from_abstract_misp(feed)  # In case we have a UUID
            f = MISPFeed()
            f.id = feed_id
            f.enabled = True
        else:
            f = feed
        return self.update_feed(feed=f, pythonify=pythonify)

    def disable_feed(self, feed: Union[MISPFeed, int, str, UUID], pythonify: bool = False) -> Union[Dict, MISPFeed]:
        """Disable a feed

        :param feed: feed to disable
        :param pythonify: Returns a PyMISP Object instead of the plain json output
        """
        if not isinstance(feed, MISPFeed):
            feed_id = get_uuid_or_id_from_abstract_misp(feed)  # In case we have a UUID
            f = MISPFeed()
            f.id = feed_id
            f.enabled = False
        else:
            f = feed
        return self.update_feed(feed=f, pythonify=pythonify)

    def enable_feed_cache(self, feed: Union[MISPFeed, int, str, UUID], pythonify: bool = False) -> Union[Dict, MISPFeed]:
        """Enable the caching of a feed

        :param feed: feed to enable caching
        :param pythonify: Returns a PyMISP Object instead of the plain json output
        """
        if not isinstance(feed, MISPFeed):
            feed_id = get_uuid_or_id_from_abstract_misp(feed)  # In case we have a UUID
            f = MISPFeed()
            f.id = feed_id
            f.caching_enabled = True
        else:
            f = feed
        return self.update_feed(feed=f, pythonify=pythonify)

    def disable_feed_cache(self, feed: Union[MISPFeed, int, str, UUID], pythonify: bool = False) -> Union[Dict, MISPFeed]:
        """Disable the caching of a feed

        :param feed: feed to disable caching
        :param pythonify: Returns a PyMISP Object instead of the plain json output
        """
        if not isinstance(feed, MISPFeed):
            feed_id = get_uuid_or_id_from_abstract_misp(feed)  # In case we have a UUID
            f = MISPFeed()
            f.id = feed_id
            f.caching_enabled = False
        else:
            f = feed
        return self.update_feed(feed=f, pythonify=pythonify)

    def update_feed(self, feed: MISPFeed, feed_id: Optional[int] = None, pythonify: bool = False) -> Union[Dict, MISPFeed]:
        """Update a feed on a MISP instance

        :param feed: feed to update
        :param feed_id: feed id
        :param pythonify: Returns a PyMISP Object instead of the plain json output
        """
        if feed_id is None:
            fid = get_uuid_or_id_from_abstract_misp(feed)
        else:
            fid = get_uuid_or_id_from_abstract_misp(feed_id)
        # FIXME: https://github.com/MISP/MISP/issues/4834
        r = self._prepare_request('POST', f'feeds/edit/{fid}', data={'Feed': feed})
        updated_feed = self._check_json_response(r)
        if not (self.global_pythonify or pythonify) or 'errors' in updated_feed:
            return updated_feed
        f = MISPFeed()
        f.from_dict(**updated_feed)
        return f

    def delete_feed(self, feed: Union[MISPFeed, int, str, UUID]) -> Dict:
        """Delete a feed from a MISP instance

        :param feed: feed to delete
        """
        feed_id = get_uuid_or_id_from_abstract_misp(feed)
        response = self._prepare_request('POST', f'feeds/delete/{feed_id}')
        return self._check_json_response(response)

    def fetch_feed(self, feed: Union[MISPFeed, int, str, UUID]) -> Dict:
        """Fetch one single feed by id

        :param feed: feed to fetch
        """
        feed_id = get_uuid_or_id_from_abstract_misp(feed)
        response = self._prepare_request('GET', f'feeds/fetchFromFeed/{feed_id}')
        return self._check_json_response(response)

    def cache_all_feeds(self) -> Dict:
        """ Cache all the feeds"""
        response = self._prepare_request('GET', 'feeds/cacheFeeds/all')
        return self._check_json_response(response)

    def cache_feed(self, feed: Union[MISPFeed, int, str, UUID]) -> Dict:
        """Cache a specific feed by id

        :param feed: feed to cache
        """
        feed_id = get_uuid_or_id_from_abstract_misp(feed)
        response = self._prepare_request('GET', f'feeds/cacheFeeds/{feed_id}')
        return self._check_json_response(response)

    def cache_freetext_feeds(self) -> Dict:
        """Cache all the freetext feeds"""
        response = self._prepare_request('GET', 'feeds/cacheFeeds/freetext')
        return self._check_json_response(response)

    def cache_misp_feeds(self) -> Dict:
        """Cache all the MISP feeds"""
        response = self._prepare_request('GET', 'feeds/cacheFeeds/misp')
        return self._check_json_response(response)

    def compare_feeds(self) -> Dict:
        """Generate the comparison matrix for all the MISP feeds"""
        response = self._prepare_request('GET', 'feeds/compareFeeds')
        return self._check_json_response(response)

    def load_default_feeds(self) -> Dict:
        """Load all the default feeds."""
        response = self._prepare_request('POST', 'feeds/loadDefaultFeeds')
        return self._check_json_response(response)

    # ## END Feed ###

    # ## BEGIN Server ###

    def servers(self, pythonify: bool = False) -> Union[Dict, List[MISPServer]]:
        """Get the existing servers the MISP instance can synchronise with

        :param pythonify: Returns a list of PyMISP Objects instead of the plain json output. Warning: it might use a lot of RAM
        """
        r = self._prepare_request('GET', 'servers/index')
        servers = self._check_json_response(r)
        if not (self.global_pythonify or pythonify) or 'errors' in servers:
            return servers
        to_return = []
        for server in servers:
            s = MISPServer()
            s.from_dict(**server)
            to_return.append(s)
        return to_return

    def get_sync_config(self, pythonify: bool = False) -> Union[Dict, MISPServer]:
        """Get the sync server config.
        WARNING: This method only works if the user calling it is a sync user

        :param pythonify: Returns a PyMISP Object instead of the plain json output
        """
        r = self._prepare_request('GET', 'servers/createSync')
        server = self._check_json_response(r)
        if not (self.global_pythonify or pythonify) or 'errors' in server:
            return server
        s = MISPServer()
        s.from_dict(**server)
        return s

    def import_server(self, server: MISPServer, pythonify: bool = False) -> Union[Dict, MISPServer]:
        """Import a sync server config received from get_sync_config

        :param server: sync server config
        :param pythonify: Returns a PyMISP Object instead of the plain json output
        """
        r = self._prepare_request('POST', 'servers/import', data=server)
        server_j = self._check_json_response(r)
        if not (self.global_pythonify or pythonify) or 'errors' in server_j:
            return server_j
        s = MISPServer()
        s.from_dict(**server_j)
        return s

    def add_server(self, server: MISPServer, pythonify: bool = False) -> Union[Dict, MISPServer]:
        """Add a server to synchronise with.
        Note: You probably want to use ExpandedPyMISP.get_sync_config and ExpandedPyMISP.import_server instead

        :param server: sync server config
        :param pythonify: Returns a PyMISP Object instead of the plain json output
        """
        r = self._prepare_request('POST', 'servers/add', data=server)
        server_j = self._check_json_response(r)
        if not (self.global_pythonify or pythonify) or 'errors' in server_j:
            return server_j
        s = MISPServer()
        s.from_dict(**server_j)
        return s

    def update_server(self, server: MISPServer, server_id: Optional[int] = None, pythonify: bool = False) -> Union[Dict, MISPServer]:
        """Update a server to synchronise with

        :param server: sync server config
        :param pythonify: Returns a PyMISP Object instead of the plain json output
        """
        if server_id is None:
            sid = get_uuid_or_id_from_abstract_misp(server)
        else:
            sid = get_uuid_or_id_from_abstract_misp(server_id)
        r = self._prepare_request('POST', f'servers/edit/{sid}', data=server)
        updated_server = self._check_json_response(r)
        if not (self.global_pythonify or pythonify) or 'errors' in updated_server:
            return updated_server
        s = MISPServer()
        s.from_dict(**updated_server)
        return s

    def delete_server(self, server: Union[MISPServer, int, str, UUID]) -> Dict:
        """Delete a sync server

        :param server: sync server config
        """
        server_id = get_uuid_or_id_from_abstract_misp(server)
        response = self._prepare_request('POST', f'servers/delete/{server_id}')
        return self._check_json_response(response)

    def server_pull(self, server: Union[MISPServer, int, str, UUID], event: Optional[Union[MISPEvent, int, str, UUID]] = None) -> Dict:
        """Initialize a pull from a sync server, optionally limited to one event

        :param server: sync server config
        :param event: event
        """
        server_id = get_uuid_or_id_from_abstract_misp(server)
        if event:
            event_id = get_uuid_or_id_from_abstract_misp(event)
            url = f'servers/pull/{server_id}/{event_id}'
        else:
            url = f'servers/pull/{server_id}'
        response = self._prepare_request('GET', url)
        # FIXME: can we pythonify?
        return self._check_json_response(response)

    def server_push(self, server: Union[MISPServer, int, str, UUID], event: Optional[Union[MISPEvent, int, str, UUID]] = None) -> Dict:
        """Initialize a push to a sync server, optionally limited to one event

        :param server: sync server config
        :param event: event
        """
        server_id = get_uuid_or_id_from_abstract_misp(server)
        if event:
            event_id = get_uuid_or_id_from_abstract_misp(event)
            url = f'servers/push/{server_id}/{event_id}'
        else:
            url = f'servers/push/{server_id}'
        response = self._prepare_request('GET', url)
        # FIXME: can we pythonify?
        return self._check_json_response(response)

    def test_server(self, server: Union[MISPServer, int, str, UUID]) -> Dict:
        """Test if a sync link is working as expected

        :param server: sync server config
        """
        server_id = get_uuid_or_id_from_abstract_misp(server)
        response = self._prepare_request('POST', f'servers/testConnection/{server_id}')
        return self._check_json_response(response)

    # ## END Server ###

    # ## BEGIN Sharing group ###

    def sharing_groups(self, pythonify: bool = False) -> Union[Dict, List[MISPSharingGroup]]:
        """Get the existing sharing groups

        :param pythonify: Returns a list of PyMISP Objects instead of the plain json output. Warning: it might use a lot of RAM
        """
        r = self._prepare_request('GET', 'sharingGroups/index')
        sharing_groups = self._check_json_response(r)
        if not (self.global_pythonify or pythonify) or 'errors' in sharing_groups:
            return sharing_groups
        to_return = []
        for sharing_group in sharing_groups:
            s = MISPSharingGroup()
            s.from_dict(**sharing_group)
            to_return.append(s)
        return to_return

    def add_sharing_group(self, sharing_group: MISPSharingGroup, pythonify: bool = False) -> Union[Dict, MISPSharingGroup]:
        """Add a new sharing group

        :param sharing_group: sharing group to add
        :param pythonify: Returns a PyMISP Object instead of the plain json output
        """
        r = self._prepare_request('POST', 'sharingGroups/add', data=sharing_group)
        sharing_group_j = self._check_json_response(r)
        if not (self.global_pythonify or pythonify) or 'errors' in sharing_group_j:
            return sharing_group_j
        s = MISPSharingGroup()
        s.from_dict(**sharing_group_j)
        return s

    def delete_sharing_group(self, sharing_group: Union[MISPSharingGroup, int, str, UUID]) -> Dict:
        """Delete a sharing group

        :param sharing_group: sharing group to delete
        """
        sharing_group_id = get_uuid_or_id_from_abstract_misp(sharing_group)
        response = self._prepare_request('POST', f'sharingGroups/delete/{sharing_group_id}')
        return self._check_json_response(response)

    def add_org_to_sharing_group(self, sharing_group: Union[MISPSharingGroup, int, str, UUID],
                                 organisation: Union[MISPOrganisation, int, str, UUID], extend: bool = False) -> Dict:
        '''Add an organisation to a sharing group.

        :param sharing_group: Sharing group's local instance ID, or Sharing group's global UUID
        :param organisation: Organisation's local instance ID, or Organisation's global UUID, or Organisation's name as known to the curent instance
        :param extend: Allow the organisation to extend the group
        '''
        sharing_group_id = get_uuid_or_id_from_abstract_misp(sharing_group)
        organisation_id = get_uuid_or_id_from_abstract_misp(organisation)
        to_jsonify = {'sg_id': sharing_group_id, 'org_id': organisation_id, 'extend': extend}
        response = self._prepare_request('POST', 'sharingGroups/addOrg', data=to_jsonify)
        return self._check_json_response(response)

    def remove_org_from_sharing_group(self, sharing_group: Union[MISPSharingGroup, int, str, UUID],
                                      organisation: Union[MISPOrganisation, int, str, UUID]) -> Dict:
        '''Remove an organisation from a sharing group.

        :param sharing_group: Sharing group's local instance ID, or Sharing group's global UUID
        :param organisation: Organisation's local instance ID, or Organisation's global UUID, or Organisation's name as known to the curent instance
        '''
        sharing_group_id = get_uuid_or_id_from_abstract_misp(sharing_group)
        organisation_id = get_uuid_or_id_from_abstract_misp(organisation)
        to_jsonify = {'sg_id': sharing_group_id, 'org_id': organisation_id}
        response = self._prepare_request('POST', 'sharingGroups/removeOrg', data=to_jsonify)
        return self._check_json_response(response)

    def add_server_to_sharing_group(self, sharing_group: Union[MISPSharingGroup, int, str, UUID],
                                    server: Union[MISPServer, int, str, UUID], all_orgs: bool = False) -> Dict:
        '''Add a server to a sharing group.

        :param sharing_group: Sharing group's local instance ID, or Sharing group's global UUID
        :param server: Server's local instance ID, or URL of the Server, or Server's name as known to the curent instance
        :param all_orgs: Add all the organisations of the server to the group
        '''
        sharing_group_id = get_uuid_or_id_from_abstract_misp(sharing_group)
        server_id = get_uuid_or_id_from_abstract_misp(server)
        to_jsonify = {'sg_id': sharing_group_id, 'server_id': server_id, 'all_orgs': all_orgs}
        response = self._prepare_request('POST', 'sharingGroups/addServer', data=to_jsonify)
        return self._check_json_response(response)

    def remove_server_from_sharing_group(self, sharing_group: Union[MISPSharingGroup, int, str, UUID],
                                         server: Union[MISPServer, int, str, UUID]) -> Dict:
        '''Remove a server from a sharing group.

        :param sharing_group: Sharing group's local instance ID, or Sharing group's global UUID
        :param server: Server's local instance ID, or URL of the Server, or Server's name as known to the curent instance
        '''
        sharing_group_id = get_uuid_or_id_from_abstract_misp(sharing_group)
        server_id = get_uuid_or_id_from_abstract_misp(server)
        to_jsonify = {'sg_id': sharing_group_id, 'server_id': server_id}
        response = self._prepare_request('POST', 'sharingGroups/removeServer', data=to_jsonify)
        return self._check_json_response(response)

    # ## END Sharing groups ###

    # ## BEGIN Organisation ###

    def organisations(self, scope="local", pythonify: bool = False) -> Union[Dict, List[MISPOrganisation]]:
        """Get all the organisations

        :param scope: scope of organizations to get
        :param pythonify: Returns a list of PyMISP Objects instead of the plain json output. Warning: it might use a lot of RAM
        """
        r = self._prepare_request('GET', f'organisations/index/scope:{scope}')
        organisations = self._check_json_response(r)
        if not (self.global_pythonify or pythonify) or 'errors' in organisations:
            return organisations
        to_return = []
        for organisation in organisations:
            o = MISPOrganisation()
            o.from_dict(**organisation)
            to_return.append(o)
        return to_return

    def get_organisation(self, organisation: Union[MISPOrganisation, int, str, UUID], pythonify: bool = False) -> Union[Dict, MISPOrganisation]:
        """Get an organisation by id

        :param organisation: organization to get
        :param pythonify: Returns a PyMISP Object instead of the plain json output
        """
        organisation_id = get_uuid_or_id_from_abstract_misp(organisation)
        r = self._prepare_request('GET', f'organisations/view/{organisation_id}')
        organisation_j = self._check_json_response(r)
        if not (self.global_pythonify or pythonify) or 'errors' in organisation_j:
            return organisation_j
        o = MISPOrganisation()
        o.from_dict(**organisation_j)
        return o

    def add_organisation(self, organisation: MISPOrganisation, pythonify: bool = False) -> Union[Dict, MISPOrganisation]:
        """Add an organisation

        :param organisation: organization to add
        :param pythonify: Returns a PyMISP Object instead of the plain json output
        """
        r = self._prepare_request('POST', 'admin/organisations/add', data=organisation)
        new_organisation = self._check_json_response(r)
        if not (self.global_pythonify or pythonify) or 'errors' in new_organisation:
            return new_organisation
        o = MISPOrganisation()
        o.from_dict(**new_organisation)
        return o

    def update_organisation(self, organisation: MISPOrganisation, organisation_id: Optional[int] = None, pythonify: bool = False) -> Union[Dict, MISPOrganisation]:
        """Update an organisation

        :param organisation: organization to update
        :param organisation_id: id to update
        :param pythonify: Returns a PyMISP Object instead of the plain json output
        """
        if organisation_id is None:
            oid = get_uuid_or_id_from_abstract_misp(organisation)
        else:
            oid = get_uuid_or_id_from_abstract_misp(organisation_id)
        r = self._prepare_request('POST', f'admin/organisations/edit/{oid}', data=organisation)
        updated_organisation = self._check_json_response(r)
        if not (self.global_pythonify or pythonify) or 'errors' in updated_organisation:
            return updated_organisation
        o = MISPOrganisation()
        o.from_dict(**organisation)
        return o

    def delete_organisation(self, organisation: Union[MISPOrganisation, int, str, UUID]) -> Dict:
        """Delete an organisation by id

        :param organisation: organization to delete
        """
        # NOTE: MISP in inconsistent and currently require "delete" in the path and doesn't support HTTP DELETE
        organisation_id = get_uuid_or_id_from_abstract_misp(organisation)
        response = self._prepare_request('POST', f'admin/organisations/delete/{organisation_id}')
        return self._check_json_response(response)

    # ## END Organisation ###

    # ## BEGIN User ###

    def users(self, pythonify: bool = False) -> Union[Dict, List[MISPUser]]:
        """Get all the users

        :param pythonify: Returns a list of PyMISP Objects instead of the plain json output. Warning: it might use a lot of RAM
        """
        r = self._prepare_request('GET', 'admin/users/index')
        users = self._check_json_response(r)
        if not (self.global_pythonify or pythonify) or 'errors' in users:
            return users
        to_return = []
        for user in users:
            u = MISPUser()
            u.from_dict(**user)
            to_return.append(u)
        return to_return

    def get_user(self, user: Union[MISPUser, int, str, UUID] = 'me', pythonify: bool = False, expanded: bool = False) -> Union[Dict, MISPUser, Tuple[MISPUser, MISPRole, List[MISPUserSetting]]]:
        """Get a user by id

        :param user: user to get; `me` means the owner of the API key doing the query
        :param pythonify: Returns a PyMISP Object instead of the plain json output
        :param expanded: Also returns a MISPRole and a MISPUserSetting
        """
        user_id = get_uuid_or_id_from_abstract_misp(user)
        r = self._prepare_request('GET', f'users/view/{user_id}')
        user_j = self._check_json_response(r)
        if not (self.global_pythonify or pythonify) or 'errors' in user_j:
            return user_j
        u = MISPUser()
        u.from_dict(**user_j)
        if not expanded:
            return u
        else:
            role = MISPRole()
            role.from_dict(**user_j['Role'])
            usersettings = []
            if user_j['UserSetting']:
                for name, value in user_j['UserSetting'].items():
                    us = MISPUserSetting()
                    us.from_dict(**{'name': name, 'value': value})
                    usersettings.append(us)
            return u, role, usersettings

    def add_user(self, user: MISPUser, pythonify: bool = False) -> Union[Dict, MISPUser]:
        """Add a new user

        :param user: user to add
        :param pythonify: Returns a PyMISP Object instead of the plain json output
        """
        r = self._prepare_request('POST', 'admin/users/add', data=user)
        user_j = self._check_json_response(r)
        if not (self.global_pythonify or pythonify) or 'errors' in user_j:
            return user_j
        u = MISPUser()
        u.from_dict(**user_j)
        return u

    def update_user(self, user: MISPUser, user_id: Optional[int] = None, pythonify: bool = False) -> Union[Dict, MISPUser]:
        """Update a user on a MISP instance

        :param user: user to update
        :param user_id: id to update
        :param pythonify: Returns a PyMISP Object instead of the plain json output
        """
        if user_id is None:
            uid = get_uuid_or_id_from_abstract_misp(user)
        else:
            uid = get_uuid_or_id_from_abstract_misp(user_id)
        url = f'users/edit/{uid}'
        if self._current_role.perm_admin or self._current_role.perm_site_admin:
            url = f'admin/{url}'
        r = self._prepare_request('POST', url, data=user)
        updated_user = self._check_json_response(r)
        if not (self.global_pythonify or pythonify) or 'errors' in updated_user:
            return updated_user
        e = MISPUser()
        e.from_dict(**updated_user)
        return e

    def delete_user(self, user: Union[MISPUser, int, str, UUID]) -> Dict:
        """Delete a user by id

        :param user: user to delete
        """
        # NOTE: MISP in inconsistent and currently require "delete" in the path and doesn't support HTTP DELETE
        user_id = get_uuid_or_id_from_abstract_misp(user)
        response = self._prepare_request('POST', f'admin/users/delete/{user_id}')
        return self._check_json_response(response)

    def change_user_password(self, new_password: str) -> Dict:
        """Change the password of the curent user

        :param new_password: password to set
        """
        response = self._prepare_request('POST', 'users/change_pw', data={'password': new_password})
        return self._check_json_response(response)

    def user_registrations(self, pythonify: bool = False) -> Union[Dict, List[MISPInbox]]:
        """Get all the user registrations

        :param pythonify: Returns a list of PyMISP Objects instead of the plain json output. Warning: it might use a lot of RAM
        """
        r = self._prepare_request('GET', 'users/registrations/index')
        registrations = self._check_json_response(r)
        if not (self.global_pythonify or pythonify) or 'errors' in registrations:
            return registrations
        to_return = []
        for registration in registrations:
            i = MISPInbox()
            i.from_dict(**registration)
            to_return.append(i)
        return to_return

    def accept_user_registration(self, registration: Union[MISPInbox, int, str, UUID],
                                 organisation: Optional[Union[MISPOrganisation, int, str, UUID]] = None,
                                 role: Optional[Union[MISPRole, int, str]] = None,
                                 perm_sync: bool = False, perm_publish: bool = False, perm_admin: bool = False,
                                 unsafe_fallback: bool = False):
        """Accept a user registration

        :param registration: the registration to accept
        :param organisation: user organization
        :param role: user role
        :param perm_sync: indicator for sync
        :param perm_publish: indicator for publish
        :param perm_admin: indicator for admin
        :param unsafe_fallback: indicator for unsafe fallback
        """
        registration_id = get_uuid_or_id_from_abstract_misp(registration)
        if role:
            role_id = role_id = get_uuid_or_id_from_abstract_misp(role)
        else:
            for role in self.roles(pythonify=True):
                if not isinstance(role, MISPRole):
                    continue
                if role.default_role:  # type: ignore
                    role_id = get_uuid_or_id_from_abstract_misp(role)
                    break
            else:
                raise PyMISPError('Unable to find default role')

        organisation_id = None
        if organisation:
            organisation_id = get_uuid_or_id_from_abstract_misp(organisation)
        elif unsafe_fallback and isinstance(registration, MISPInbox):
            if 'org_uuid' in registration.data:
                org = self.get_organisation(registration.data['org_uuid'], pythonify=True)
                if isinstance(org, MISPOrganisation):
                    organisation_id = org.id

        if unsafe_fallback and isinstance(registration, MISPInbox):
            # Blindly use request from user, and instance defaults.
            to_post = {'User': {'org_id': organisation_id, 'role_id': role_id,
                                'perm_sync': registration.data['perm_sync'],
                                'perm_publish': registration.data['perm_publish'],
                                'perm_admin': registration.data['perm_admin']}}
        else:
            to_post = {'User': {'org_id': organisation_id, 'role_id': role_id,
                                'perm_sync': perm_sync, 'perm_publish': perm_publish,
                                'perm_admin': perm_admin}}

        r = self._prepare_request('POST', f'users/acceptRegistrations/{registration_id}', data=to_post)
        return self._check_json_response(r)

    def discard_user_registration(self, registration: Union[MISPInbox, int, str, UUID]):
        """Discard a user registration

        :param registration: the registration to discard
        """
        registration_id = get_uuid_or_id_from_abstract_misp(registration)
        r = self._prepare_request('POST', f'users/discardRegistrations/{registration_id}')
        return self._check_json_response(r)

    # ## END User ###

    # ## BEGIN Role ###

    def roles(self, pythonify: bool = False) -> Union[Dict, List[MISPRole]]:
        """Get the existing roles

        :param pythonify: Returns a list of PyMISP Objects instead of the plain json output. Warning: it might use a lot of RAM
        """
        r = self._prepare_request('GET', 'roles/index')
        roles = self._check_json_response(r)
        if not (self.global_pythonify or pythonify) or 'errors' in roles:
            return roles
        to_return = []
        for role in roles:
            nr = MISPRole()
            nr.from_dict(**role)
            to_return.append(nr)
        return to_return

    def set_default_role(self, role: Union[MISPRole, int, str, UUID]) -> Dict:
        """Set a default role for the new user accounts

        :param role: the default role to set
        """
        role_id = get_uuid_or_id_from_abstract_misp(role)
        url = urljoin(self.root_url, f'/admin/roles/set_default/{role_id}')
        response = self._prepare_request('POST', url)
        return self._check_json_response(response)

    # ## END Role ###

    # ## BEGIN Search methods ###

    def search(self, controller: str = 'events', return_format: str = 'json',
               limit: Optional[int] = None, page: Optional[int] = None,
               value: Optional[SearchParameterTypes] = None,
               type_attribute: Optional[SearchParameterTypes] = None,
               category: Optional[SearchParameterTypes] = None,
               org: Optional[SearchParameterTypes] = None,
               tags: Optional[SearchParameterTypes] = None,
               quick_filter: Optional[str] = None, quickFilter: Optional[str] = None,
               date_from: Optional[Union[datetime, date, int, str, float, None]] = None,
               date_to: Optional[Union[datetime, date, int, str, float, None]] = None,
               eventid: Optional[SearchType] = None,
               with_attachments: Optional[bool] = None, withAttachments: Optional[bool] = None,
               metadata: Optional[bool] = None,
               uuid: Optional[str] = None,
               publish_timestamp: Optional[Union[Union[datetime, date, int, str, float, None],
                                           Tuple[Union[datetime, date, int, str, float, None],
                                                 Union[datetime, date, int, str, float, None]]
                                                 ]] = None,
               last: Optional[Union[Union[datetime, date, int, str, float, None],
                              Tuple[Union[datetime, date, int, str, float, None],
                                    Union[datetime, date, int, str, float, None]]
                                    ]] = None,
               timestamp: Optional[Union[Union[datetime, date, int, str, float, None],
                                   Tuple[Union[datetime, date, int, str, float, None],
                                         Union[datetime, date, int, str, float, None]]
                                         ]] = None,
               published: Optional[bool] = None,
               enforce_warninglist: Optional[bool] = None, enforceWarninglist: Optional[bool] = None,
               to_ids: Optional[Union[ToIDSType, List[ToIDSType]]] = None,
               deleted: Optional[str] = None,
               include_event_uuid: Optional[bool] = None, includeEventUuid: Optional[bool] = None,
               include_event_tags: Optional[bool] = None, includeEventTags: Optional[bool] = None,
               event_timestamp: Optional[Union[datetime, date, int, str, float, None]] = None,
               sg_reference_only: Optional[bool] = None,
               eventinfo: Optional[str] = None,
               searchall: Optional[bool] = None,
               requested_attributes: Optional[str] = None,
               include_context: Optional[bool] = None, includeContext: Optional[bool] = None,
               headerless: Optional[bool] = None,
               include_sightings: Optional[bool] = None, includeSightings: Optional[bool] = None,
               include_correlations: Optional[bool] = None, includeCorrelations: Optional[bool] = None,
               include_decay_score: Optional[bool] = None, includeDecayScore: Optional[bool] = None,
               object_name: Optional[str] = None,
               pythonify: Optional[bool] = False,
               **kwargs) -> Union[Dict, str, List[Union[MISPEvent, MISPAttribute, MISPObject]]]:
        '''Search in the MISP instance

        :param return_format: Set the return format of the search (Currently supported: json, xml, openioc, suricata, snort - more formats are being moved to restSearch with the goal being that all searches happen through this API). Can be passed as the first parameter after restSearch or via the JSON payload.
        :param limit: Limit the number of results returned, depending on the scope (for example 10 attributes or 10 full events).
        :param page: If a limit is set, sets the page to be returned. page 3, limit 100 will return records 201->300).
        :param value: Search for the given value in the attributes' value field.
        :param type_attribute: The attribute type, any valid MISP attribute type is accepted.
        :param category: The attribute category, any valid MISP attribute category is accepted.
        :param org: Search by the creator organisation by supplying the organisation identifier.
        :param tags: Tags to search or to exclude. You can pass a list, or the output of `build_complex_query`
        :param quick_filter: The string passed to this field will ignore all of the other arguments. MISP will return an xml / json (depending on the header sent) of all events that have a sub-string match on value in the event info, event orgc, or any of the attribute value1 / value2 fields, or in the attribute comment.
        :param date_from: Events with the date set to a date after the one specified. This filter will use the date of the event.
        :param date_to: Events with the date set to a date before the one specified. This filter will use the date of the event.
        :param eventid: The events that should be included / excluded from the search
        :param with_attachments: If set, encodes the attachments / zipped malware samples as base64 in the data field within each attribute
        :param metadata: Only the metadata (event, tags, relations) is returned, attributes and proposals are omitted.
        :param uuid: Restrict the results by uuid.
        :param publish_timestamp: Restrict the results by the last publish timestamp (newer than).
        :param timestamp: Restrict the results by the timestamp (last edit). Any event with a timestamp newer than the given timestamp will be returned. In case you are dealing with /attributes as scope, the attribute's timestamp will be used for the lookup.
        :param published: Set whether published or unpublished events should be returned. Do not set the parameter if you want both.
        :param enforce_warninglist: Remove any attributes from the result that would cause a hit on a warninglist entry.
        :param to_ids: By default all attributes are returned that match the other filter parameters, regardless of their to_ids setting. To restrict the returned data set to to_ids only attributes set this parameter to 1. 0 for the ones with to_ids set to False.
        :param deleted: If this parameter is set to 1, it will only return soft-deleted attributes. ["0", "1"] will return the active ones as well as the soft-deleted ones.
        :param include_event_uuid: Instead of just including the event ID, also include the event UUID in each of the attributes.
        :param include_event_tags: Include the event level tags in each of the attributes.
        :param event_timestamp: Only return attributes from events that have received a modification after the given timestamp.
        :param sg_reference_only: If this flag is set, sharing group objects will not be included, instead only the sharing group ID is set.
        :param eventinfo: Filter on the event's info field.
        :param searchall: Search for a full or a substring (delimited by % for substrings) in the event info, event tags, attribute tags, attribute values or attribute comment fields.
        :param requested_attributes: [CSV only] Select the fields that you wish to include in the CSV export. By setting event level fields additionally, includeContext is not required to get event metadata.
        :param include_context: [Attribute only] Include the event data with each attribute. [CSV output] Add event level metadata in every line of the CSV.
        :param headerless: [CSV Only] The CSV created when this setting is set to true will not contain the header row.
        :param include_sightings: [JSON Only - Attribute] Include the sightings of the matching attributes.
        :param include_decay_score: Include the decay score at attribute level.
        :param include_correlations: [JSON Only - attribute] Include the correlations of the matching attributes.
        :param object_name: [objects controller only] Search for objects with that name
        :param pythonify: Returns a list of PyMISP Objects instead of the plain json output. Warning: it might use a lot of RAM

        Deprecated:

        :param quickFilter: synonym for quick_filter
        :param withAttachments: synonym for with_attachments
        :param last: synonym for publish_timestamp
        :param enforceWarninglist: synonym for enforce_warninglist
        :param includeEventUuid: synonym for include_event_uuid
        :param includeEventTags: synonym for include_event_tags
        :param includeContext: synonym for include_context

        '''

        return_formats = ['openioc', 'json', 'xml', 'suricata', 'snort', 'text', 'rpz', 'csv', 'cache', 'stix-xml', 'stix', 'stix2', 'yara', 'yara-json', 'attack', 'attack-sightings']

        if controller not in ['events', 'attributes', 'objects']:
            raise ValueError('controller has to be in {}'.format(', '.join(['events', 'attributes', 'objects'])))

        # Deprecated stuff / synonyms
        if quickFilter is not None:
            quick_filter = quickFilter
        if withAttachments is not None:
            with_attachments = withAttachments
        if last is not None:
            publish_timestamp = last
        if enforceWarninglist is not None:
            enforce_warninglist = enforceWarninglist
        if includeEventUuid is not None:
            include_event_uuid = includeEventUuid
        if includeEventTags is not None:
            include_event_tags = includeEventTags
        if includeContext is not None:
            include_context = includeContext
        if includeDecayScore is not None:
            include_decay_score = includeDecayScore
        if includeCorrelations is not None:
            include_correlations = includeCorrelations
        if includeSightings is not None:
            include_sightings = includeSightings
        # Add all the parameters in kwargs are aimed at modules, or other 3rd party components, and cannot be sanitized.
        # They are passed as-is.
        query = kwargs

        if return_format not in return_formats:
            raise ValueError('return_format has to be in {}'.format(', '.join(return_formats)))
        if return_format == 'stix-xml':
            query['returnFormat'] = 'stix'
        else:
            query['returnFormat'] = return_format

        query['page'] = page
        query['limit'] = limit
        query['value'] = value
        query['type'] = type_attribute
        query['category'] = category
        query['org'] = org
        query['tags'] = tags
        query['quickFilter'] = quick_filter
        query['from'] = self._make_timestamp(date_from)
        query['to'] = self._make_timestamp(date_to)
        query['eventid'] = eventid
        query['withAttachments'] = self._make_misp_bool(with_attachments)
        query['metadata'] = self._make_misp_bool(metadata)
        query['uuid'] = uuid
        if publish_timestamp is not None:
            if isinstance(publish_timestamp, (list, tuple)):
                query['publish_timestamp'] = (self._make_timestamp(publish_timestamp[0]), self._make_timestamp(publish_timestamp[1]))
            else:
                query['publish_timestamp'] = self._make_timestamp(publish_timestamp)
        if timestamp is not None:
            if isinstance(timestamp, (list, tuple)):
                query['timestamp'] = (self._make_timestamp(timestamp[0]), self._make_timestamp(timestamp[1]))
            else:
                query['timestamp'] = self._make_timestamp(timestamp)
        query['published'] = published
        query['enforceWarninglist'] = self._make_misp_bool(enforce_warninglist)
        if to_ids is not None:
            if to_ids not in [0, 1, '0', '1']:
                raise ValueError('to_ids has to be in 0 or 1')
            query['to_ids'] = to_ids
        query['deleted'] = deleted
        query['includeEventUuid'] = self._make_misp_bool(include_event_uuid)
        query['includeEventTags'] = self._make_misp_bool(include_event_tags)
        if event_timestamp is not None:
            if isinstance(event_timestamp, (list, tuple)):
                query['event_timestamp'] = (self._make_timestamp(event_timestamp[0]), self._make_timestamp(event_timestamp[1]))
            else:
                query['event_timestamp'] = self._make_timestamp(event_timestamp)
        query['sgReferenceOnly'] = self._make_misp_bool(sg_reference_only)
        query['eventinfo'] = eventinfo
        query['searchall'] = searchall
        query['requested_attributes'] = requested_attributes
        query['includeContext'] = self._make_misp_bool(include_context)
        query['headerless'] = self._make_misp_bool(headerless)
        query['includeSightings'] = self._make_misp_bool(include_sightings)
        query['includeDecayScore'] = self._make_misp_bool(include_decay_score)
        query['includeCorrelations'] = self._make_misp_bool(include_correlations)
        query['object_name'] = object_name
        url = urljoin(self.root_url, f'{controller}/restSearch')
        if return_format == 'stix-xml':
            response = self._prepare_request('POST', url, data=query, output_type='xml')
        else:
            response = self._prepare_request('POST', url, data=query)

        if return_format == 'csv':
            normalized_response_text = self._check_response(response)
            if (self.global_pythonify or pythonify) and not headerless:
                return self._csv_to_dict(normalized_response_text)  # type: ignore
            else:
                return normalized_response_text
        elif return_format == 'stix-xml':
            return self._check_response(response)

        normalized_response = self._check_json_response(response)

        if 'errors' in normalized_response:
            return normalized_response

        if return_format == 'json' and self.global_pythonify or pythonify:
            # The response is in json, we can convert it to a list of pythonic MISP objects
            to_return: List[Union[MISPEvent, MISPAttribute, MISPObject]] = []
            if controller == 'events':
                for e in normalized_response:
                    me = MISPEvent()
                    me.load(e)
                    to_return.append(me)
            elif controller == 'attributes':
                # FIXME: obvs, this is hurting my soul. We need something generic.
                for a in normalized_response['Attribute']:
                    ma = MISPAttribute()
                    ma.from_dict(**a)
                    if 'Event' in ma:
                        me = MISPEvent()
                        me.from_dict(**ma.Event)
                        ma.Event = me
                    if 'RelatedAttribute' in ma:
                        related_attributes = []
                        for ra in ma.RelatedAttribute:
                            r_attribute = MISPAttribute()
                            r_attribute.from_dict(**ra)
                            if 'Event' in r_attribute:
                                me = MISPEvent()
                                me.from_dict(**r_attribute.Event)
                                r_attribute.Event = me
                            related_attributes.append(r_attribute)
                        ma.RelatedAttribute = related_attributes
                    if 'Sighting' in ma:
                        sightings = []
                        for sighting in ma.Sighting:
                            s = MISPSighting()
                            s.from_dict(**sighting)
                            sightings.append(s)
                        ma.Sighting = sightings
                    to_return.append(ma)
            elif controller == 'objects':
                for o in normalized_response:
                    mo = MISPObject(o['Object']['name'])
                    mo.from_dict(**o)
                    to_return.append(mo)
            return to_return

        return normalized_response

    def search_index(self,
                     all: Optional[str] = None,
                     attribute: Optional[str] = None,
                     email: Optional[str] = None,
                     published: Optional[bool] = None,
                     hasproposal: Optional[bool] = None,
                     eventid: Optional[SearchType] = None,
                     tags: Optional[SearchParameterTypes] = None,
                     date_from: Optional[Union[datetime, date, int, str, float, None]] = None,
                     date_to: Optional[Union[datetime, date, int, str, float, None]] = None,
                     eventinfo: Optional[str] = None,
                     threatlevel: Optional[List[SearchType]] = None,
                     distribution: Optional[List[SearchType]] = None,
                     analysis: Optional[List[SearchType]] = None,
                     org: Optional[SearchParameterTypes] = None,
                     timestamp: Optional[Union[Union[datetime, date, int, str, float, None],
                                         Tuple[Union[datetime, date, int, str, float, None],
                                               Union[datetime, date, int, str, float, None]]
                                               ]] = None,
                     publish_timestamp: Optional[Union[Union[datetime, date, int, str, float, None],
                                                 Tuple[Union[datetime, date, int, str, float, None],
                                                       Union[datetime, date, int, str, float, None]]
                                                       ]] = None,
                     sharinggroup: Optional[List[SearchType]] = None,
                     minimal: Optional[bool] = None,
                     pythonify: Optional[bool] = None) -> Union[Dict, List[MISPEvent]]:
        """Search event metadata shown on the event index page. Using ! in front of a value
        means NOT, except for parameters date_from, date_to and timestamp which cannot be negated.
        Criteria are AND-ed together; values in lists are OR-ed together. Return matching events
        with metadata but no attributes or objects; also see minimal parameter.

        :param all: Search for a full or a substring (delimited by % for substrings) in the
            event info, event tags, attribute tags, attribute values or attribute comment fields.
        :param attribute: Filter on attribute's value.
        :param email: Filter on user's email.
        :param published: Set whether published or unpublished events should be returned.
            Do not set the parameter if you want both.
        :param hasproposal: Filter for events containing proposal(s).
        :param eventid: The events that should be included / excluded from the search
        :param tags: Tags to search or to exclude. You can pass a list, or the output of
            `build_complex_query`
        :param date_from: Events with the date set to a date after the one specified.
            This filter will use the date of the event.
        :param date_to: Events with the date set to a date before the one specified.
            This filter will use the date of the event.
        :param eventinfo: Filter on the event's info field.
        :param threatlevel: Threat level(s) (1,2,3,4) | list
        :param distribution: Distribution level(s) (0,1,2,3) | list
        :param analysis: Analysis level(s) (0,1,2) | list
        :param org: Search by the creator organisation by supplying the organisation identifier.
        :param timestamp: Restrict the results by the timestamp (last edit). Any event with a
            timestamp newer than the given timestamp will be returned. In case you are dealing
            with /attributes as scope, the attribute's timestamp will be used for the lookup.
        :param publish_timestamp: Filter on event's publish timestamp.
        :param sharinggroup: Restrict by a sharing group | list
        :param minimal: Return only event ID, UUID, timestamp, sighting_timestamp and published.
        :param pythonify: Returns a list of PyMISP Objects instead of the plain json output.
            Warning: it might use a lot of RAM
        """
        query = locals()
        query.pop('self')
        query.pop('pythonify')
        if query.get('date_from'):
            query['datefrom'] = self._make_timestamp(query.pop('date_from'))
        if query.get('date_to'):
            query['dateuntil'] = self._make_timestamp(query.pop('date_to'))
        if isinstance(query.get('sharinggroup'), list):
            query['sharinggroup'] = '|'.join([str(sg) for sg in query['sharinggroup']])
        if query.get('timestamp') is not None:
            timestamp = query.pop('timestamp')
            if isinstance(timestamp, (list, tuple)):
                query['timestamp'] = (self._make_timestamp(timestamp[0]), self._make_timestamp(timestamp[1]))
            else:
                query['timestamp'] = self._make_timestamp(timestamp)

        url = urljoin(self.root_url, 'events/index')
        response = self._prepare_request('POST', url, data=query)
        normalized_response = self._check_json_response(response)

        if not (self.global_pythonify or pythonify):
            return normalized_response
        to_return = []
        for e_meta in normalized_response:
            me = MISPEvent()
            me.from_dict(**e_meta)
            to_return.append(me)
        return to_return

    def search_sightings(self, context: Optional[str] = None,
                         context_id: Optional[SearchType] = None,
                         type_sighting: Optional[str] = None,
                         date_from: Optional[Union[datetime, date, int, str, float, None]] = None,
                         date_to: Optional[Union[datetime, date, int, str, float, None]] = None,
                         publish_timestamp: Optional[Union[Union[datetime, date, int, str, float, None],
                                                     Tuple[Union[datetime, date, int, str, float, None],
                                                           Union[datetime, date, int, str, float, None]]
                                                           ]] = None,
                         last: Optional[Union[Union[datetime, date, int, str, float, None],
                                        Tuple[Union[datetime, date, int, str, float, None],
                                              Union[datetime, date, int, str, float, None]]
                                              ]] = None,
                         org: Optional[SearchType] = None,
                         source: Optional[str] = None,
                         include_attribute: Optional[bool] = None,
                         include_event_meta: Optional[bool] = None,
                         pythonify: Optional[bool] = False
                         ) -> Union[Dict, List[Dict[str, Union[MISPEvent, MISPAttribute, MISPSighting]]]]:
        '''Search sightings

        :param context: The context of the search. Can be either "attribute", "event", or nothing (will then match on events and attributes).
        :param context_id: Only relevant if context is either "attribute" or "event". Then it is the relevant ID.
        :param type_sighting: Type of sighting
        :param date_from: Events with the date set to a date after the one specified. This filter will use the date of the event.
        :param date_to: Events with the date set to a date before the one specified. This filter will use the date of the event.
        :param publish_timestamp: Restrict the results by the last publish timestamp (newer than).
        :param org: Search by the creator organisation by supplying the organisation identifier.
        :param source: Source of the sighting
        :param include_attribute: Include the attribute.
        :param include_event_meta: Include the meta information of the event.

        Deprecated:

        :param last: synonym for publish_timestamp

        :Example:

        >>> misp.search_sightings(publish_timestamp='30d') # search sightings for the last 30 days on the instance
        [ ... ]
        >>> misp.search_sightings(context='attribute', context_id=6, include_attribute=True) # return list of sighting for attribute 6 along with the attribute itself
        [ ... ]
        >>> misp.search_sightings(context='event', context_id=17, include_event_meta=True, org=2) # return list of sighting for event 17 filtered with org id 2
        '''
        query: Dict[str, Any] = {'returnFormat': 'json'}
        if context is not None:
            if context not in ['attribute', 'event']:
                raise ValueError('context has to be in {}'.format(', '.join(['attribute', 'event'])))
            url_path = f'sightings/restSearch/{context}'
        else:
            url_path = 'sightings/restSearch'
        if isinstance(context_id, (MISPEvent, MISPAttribute)):
            context_id = get_uuid_or_id_from_abstract_misp(context_id)
        query['id'] = context_id
        query['type'] = type_sighting
        query['from'] = date_from
        query['to'] = date_to
        query['last'] = publish_timestamp
        query['org_id'] = org
        query['source'] = source
        query['includeAttribute'] = include_attribute
        query['includeEvent'] = include_event_meta

        url = urljoin(self.root_url, url_path)
        response = self._prepare_request('POST', url, data=query)
        normalized_response = self._check_json_response(response)
        if not (self.global_pythonify or pythonify) or 'errors' in normalized_response:
            return normalized_response

        if self.global_pythonify or pythonify:
            to_return = []
            for s in normalized_response:
                entries: Dict[str, Union[MISPEvent, MISPAttribute, MISPSighting]] = {}
                s_data = s['Sighting']
                if include_event_meta:
                    e = s_data.pop('Event')
                    me = MISPEvent()
                    me.from_dict(**e)
                    entries['event'] = me
                if include_attribute:
                    a = s_data.pop('Attribute')
                    ma = MISPAttribute()
                    ma.from_dict(**a)
                    entries['attribute'] = ma
                ms = MISPSighting()
                ms.from_dict(**s_data)
                entries['sighting'] = ms
                to_return.append(entries)
            return to_return
        return normalized_response

    def search_logs(self, limit: Optional[int] = None, page: Optional[int] = None,
                    log_id: Optional[int] = None, title: Optional[str] = None,
                    created: Optional[Union[datetime, date, int, str, float, None]] = None, model: Optional[str] = None,
                    action: Optional[str] = None, user_id: Optional[int] = None,
                    change: Optional[str] = None, email: Optional[str] = None,
                    org: Optional[str] = None, description: Optional[str] = None,
                    ip: Optional[str] = None, pythonify: Optional[bool] = False) -> Union[Dict, List[MISPLog]]:
        '''Search in logs

        Note: to run substring queries simply append/prepend/encapsulate the search term with %

        :param limit: Limit the number of results returned, depending on the scope (for example 10 attributes or 10 full events).
        :param page: If a limit is set, sets the page to be returned. page 3, limit 100 will return records 201->300).
        :param log_id: Log ID
        :param title: Log Title
        :param created: Creation timestamp
        :param model: Model name that generated the log entry
        :param action: The thing that was done
        :param user_id: ID of the user doing the action
        :param change: Change that occured
        :param email: Email of the user
        :param org: Organisation of the User doing the action
        :param description: Description of the action
        :param ip: Origination IP of the User doing the action
        :param pythonify: Returns a list of PyMISP Objects instead of the plain json output. Warning: it might use a lot of RAM
        '''
        query = locals()
        query.pop('self')
        query.pop('pythonify')
        if log_id is not None:
            query['id'] = query.pop('log_id')

        response = self._prepare_request('POST', 'admin/logs/index', data=query)
        normalized_response = self._check_json_response(response)
        if not (self.global_pythonify or pythonify) or 'errors' in normalized_response:
            return normalized_response

        to_return = []
        for log in normalized_response:
            ml = MISPLog()
            ml.from_dict(**log)
            to_return.append(ml)
        return to_return

    def search_feeds(self, value: Optional[SearchParameterTypes] = None, pythonify: Optional[bool] = False) -> Union[Dict, List[MISPFeed]]:
        '''Search in the feeds cached on the servers'''
        response = self._prepare_request('POST', '/feeds/searchCaches', data={'value': value})
        normalized_response = self._check_json_response(response)
        if not (self.global_pythonify or pythonify) or 'errors' in normalized_response:
            return normalized_response
        to_return = []
        for feed in normalized_response:
            f = MISPFeed()
            f.from_dict(**feed)
            to_return.append(f)
        return to_return

    # ## END Search methods ###

    # ## BEGIN Communities ###

    def communities(self, pythonify: bool = False) -> Union[Dict, List[MISPCommunity]]:
        """Get all the communities

        :param pythonify: Returns a list of PyMISP Objects instead of the plain json output. Warning: it might use a lot of RAM
        """
        r = self._prepare_request('GET', 'communities/index')
        communities = self._check_json_response(r)
        if not (self.global_pythonify or pythonify) or 'errors' in communities:
            return communities
        to_return = []
        for community in communities:
            c = MISPCommunity()
            c.from_dict(**community)
            to_return.append(c)
        return to_return

    def get_community(self, community: Union[MISPCommunity, int, str, UUID], pythonify: bool = False) -> Union[Dict, MISPCommunity]:
        """Get a community by id from a MISP instance

        :param community: community to get
        :param pythonify: Returns a PyMISP Object instead of the plain json output
        """
        community_id = get_uuid_or_id_from_abstract_misp(community)
        r = self._prepare_request('GET', f'communities/view/{community_id}')
        community_j = self._check_json_response(r)
        if not (self.global_pythonify or pythonify) or 'errors' in community_j:
            return community_j
        c = MISPCommunity()
        c.from_dict(**community_j)
        return c

    def request_community_access(self, community: Union[MISPCommunity, int, str, UUID],
                                 requestor_email_address: Optional[str] = None,
                                 requestor_gpg_key: Optional[str] = None,
                                 requestor_organisation_name: Optional[str] = None,
                                 requestor_organisation_uuid: Optional[str] = None,
                                 requestor_organisation_description: Optional[str] = None,
                                 message: Optional[str] = None, sync: bool = False,
                                 anonymise_requestor_server: bool = False,
                                 mock: bool = False) -> Dict:
        """Request the access to a community

        :param community: community to request access
        :param requestor_email_address: requestor email
        :param requestor_gpg_key: requestor key
        :param requestor_organisation_name: requestor org name
        :param requestor_organisation_uuid: requestor org ID
        :param requestor_organisation_description: requestor org desc
        :param message: requestor message
        :param sync: synchronize flag
        :param anonymise_requestor_server: anonymise flag
        :param mock: mock flag
        """
        community_id = get_uuid_or_id_from_abstract_misp(community)
        to_post = {'org_name': requestor_organisation_name,
                   'org_uuid': requestor_organisation_uuid,
                   'org_description': requestor_organisation_description,
                   'email': requestor_email_address, 'gpgkey': requestor_gpg_key,
                   'message': message, 'anonymise': anonymise_requestor_server, 'sync': sync,
                   'mock': mock}
        r = self._prepare_request('POST', f'communities/requestAccess/{community_id}', data=to_post)
        return self._check_json_response(r)

    # ## END Communities ###

    # ## BEGIN Event Delegation ###

    def event_delegations(self, pythonify: bool = False) -> Union[Dict, List[MISPEventDelegation]]:
        """Get all the event delegations

        :param pythonify: Returns a list of PyMISP Objects instead of the plain json output. Warning: it might use a lot of RAM
        """
        r = self._prepare_request('GET', 'eventDelegations')
        delegations = self._check_json_response(r)
        if not (self.global_pythonify or pythonify) or 'errors' in delegations:
            return delegations
        to_return = []
        for delegation in delegations:
            d = MISPEventDelegation()
            d.from_dict(**delegation)
            to_return.append(d)
        return to_return

    def accept_event_delegation(self, delegation: Union[MISPEventDelegation, int, str], pythonify: bool = False) -> Dict:
        """Accept the delegation of an event

        :param delegation: event delegation to accept
        :param pythonify: Returns a PyMISP Object instead of the plain json output
        """
        delegation_id = get_uuid_or_id_from_abstract_misp(delegation)
        r = self._prepare_request('POST', f'eventDelegations/acceptDelegation/{delegation_id}')
        return self._check_json_response(r)

    def discard_event_delegation(self, delegation: Union[MISPEventDelegation, int, str], pythonify: bool = False) -> Dict:
        """Discard the delegation of an event

        :param delegation: event delegation to discard
        :param pythonify: Returns a PyMISP Object instead of the plain json output
        """
        delegation_id = get_uuid_or_id_from_abstract_misp(delegation)
        r = self._prepare_request('POST', f'eventDelegations/deleteDelegation/{delegation_id}')
        return self._check_json_response(r)

    def delegate_event(self, event: Optional[Union[MISPEvent, int, str, UUID]] = None,
                       organisation: Optional[Union[MISPOrganisation, int, str, UUID]] = None,
                       event_delegation: Optional[MISPEventDelegation] = None,
                       distribution: int = -1, message: str = '', pythonify: bool = False) -> Union[Dict, MISPEventDelegation]:
        """Delegate an event. Either event and organisation OR event_delegation are required

        :param event: event to delegate
        :param organisation: organization
        :param event_delegation: event delegation
        :param distribution: distribution == -1 means recipient decides
        :param message: message
        :param pythonify: Returns a PyMISP Object instead of the plain json output
        """
        if event and organisation:
            event_id = get_uuid_or_id_from_abstract_misp(event)
            organisation_id = get_uuid_or_id_from_abstract_misp(organisation)
            data = {'event_id': event_id, 'org_id': organisation_id, 'distribution': distribution, 'message': message}
            r = self._prepare_request('POST', f'eventDelegations/delegateEvent/{event_id}', data=data)
        elif event_delegation:
            r = self._prepare_request('POST', f'eventDelegations/delegateEvent/{event_id}', data=event_delegation)
        else:
            raise PyMISPError('Either event and organisation OR event_delegation are required.')
        delegation_j = self._check_json_response(r)
        if not (self.global_pythonify or pythonify) or 'errors' in delegation_j:
            return delegation_j
        d = MISPEventDelegation()
        d.from_dict(**delegation_j)
        return d

    # ## END Event Delegation ###

    # ## BEGIN Others ###

    def push_event_to_ZMQ(self, event: Union[MISPEvent, int, str, UUID]) -> Dict:
        """Force push an event by id on ZMQ

        :param event: the event to push
        """
        event_id = get_uuid_or_id_from_abstract_misp(event)
        response = self._prepare_request('POST', f'events/pushEventToZMQ/{event_id}.json')
        return self._check_json_response(response)

    def direct_call(self, url: str, data: Optional[Dict] = None, params: Mapping = {}, kw_params: Mapping = {}) -> Any:
        """Very lightweight call that posts a data blob (python dictionary or json string) on the URL

        :param url: URL to post to
        :param data: data to post
        :param params: dict with parameters for request
        :param kw_params: dict with keyword parameters for request
        """
        if data is None:
            response = self._prepare_request('GET', url, params=params, kw_params=kw_params)
        else:
            response = self._prepare_request('POST', url, data=data, params=params, kw_params=kw_params)
        return self._check_response(response, lenient_response_type=True)

    def freetext(self, event: Union[MISPEvent, int, str, UUID], string: str, adhereToWarninglists: Union[bool, str] = False,
                 distribution: Optional[int] = None, returnMetaAttributes: bool = False, pythonify: bool = False, **kwargs) -> Union[Dict, List[MISPAttribute]]:
        """Pass a text to the freetext importer

        :param event: event
        :param string: query
        :param adhereToWarninglists: flag
        :param distribution: distribution == -1 means recipient decides
        :param returnMetaAttributes: flag
        :param pythonify: Returns a PyMISP Object instead of the plain json output
        :param kwargs: kwargs passed to prepare_request
        """

        event_id = get_uuid_or_id_from_abstract_misp(event)
        query: Dict[str, Any] = {"value": string}
        wl_params = [False, True, 'soft']
        if adhereToWarninglists in wl_params:
            query['adhereToWarninglists'] = adhereToWarninglists
        else:
            raise PyMISPError('Invalid parameter, adhereToWarninglists Can only be False, True, or soft')
        if distribution is not None:
            query['distribution'] = distribution
        if returnMetaAttributes:
            query['returnMetaAttributes'] = returnMetaAttributes
        r = self._prepare_request('POST', f'events/freeTextImport/{event_id}', data=query, **kwargs)
        attributes = self._check_json_response(r)
        if returnMetaAttributes or not (self.global_pythonify or pythonify) or 'errors' in attributes:
            return attributes
        to_return = []
        for attribute in attributes:
            a = MISPAttribute()
            a.from_dict(**attribute)
            to_return.append(a)
        return to_return

    def upload_stix(self, path: Optional[Union[str, Path, BytesIO, StringIO]] = None, data: Optional[Union[str, bytes]] = None, version: str = '2'):
        """Upload a STIX file to MISP.

        :param path: Path to the STIX on the disk (can be a path-like object, or a pseudofile)
        :param data: stix object
        :param version: Can be 1 or 2
        """
        to_post: Union[str, bytes]
        if path is not None:
            if isinstance(path, (str, Path)):
                with open(path, 'rb') as f:
                    to_post = f.read()
            else:
                to_post = path.read()
        elif data is not None:
            to_post = data
        else:
            raise MISPServerError("please fill path or data parameter")

        if isinstance(to_post, bytes):
            to_post = to_post.decode()

        if str(version) == '1':
            url = urljoin(self.root_url, '/events/upload_stix')
            response = self._prepare_request('POST', url, data=to_post, output_type='xml')  # type: ignore
        else:
            url = urljoin(self.root_url, '/events/upload_stix/2')
            response = self._prepare_request('POST', url, data=to_post)  # type: ignore
        return response

    # ## END Others ###

    # ## BEGIN Statistics ###

    def attributes_statistics(self, context: str = 'type', percentage: bool = False) -> Dict:
        """Get attribute statistics from the MISP instance

        :param context: "type" or "category"
        :param percentage: get percentages
        """
        # FIXME: https://github.com/MISP/MISP/issues/4874
        if context not in ['type', 'category']:
            raise PyMISPError('context can only be "type" or "category"')
        if percentage:
            path = f'attributes/attributeStatistics/{context}/true'
        else:
            path = f'attributes/attributeStatistics/{context}'
        response = self._prepare_request('GET', path)
        return self._check_json_response(response)

    def tags_statistics(self, percentage: bool = False, name_sort: bool = False) -> Dict:
        """Get tag statistics from the MISP instance

        :param percentage: get percentages
        :param name_sort: sort by name
        """
        # FIXME: https://github.com/MISP/MISP/issues/4874
        # NOTE: https://github.com/MISP/MISP/issues/4879
        if percentage:
            p = 'true'
        else:
            p = 'false'
        if name_sort:
            ns = 'true'
        else:
            ns = 'false'
        response = self._prepare_request('GET', f'tags/tagStatistics/{p}/{ns}')
        return self._check_json_response(response)

    def users_statistics(self, context: str = 'data') -> Dict:
        """Get user statistics from the MISP instance

        :param context: one of 'data', 'orgs', 'users', 'tags', 'attributehistogram', 'sightings', 'galaxyMatrix'
        """
        availables_contexts = ['data', 'orgs', 'users', 'tags', 'attributehistogram', 'sightings', 'galaxyMatrix']
        if context not in availables_contexts:
            raise PyMISPError("context can only be {','.join(availables_contexts)}")
        response = self._prepare_request('GET', f'users/statistics/{context}')
        return self._check_json_response(response)

    # ## END Statistics ###

    # ## BEGIN User Settings ###

    def user_settings(self, pythonify: bool = False) -> Union[Dict, List[MISPUserSetting]]:
        """Get all the user settings

        :param pythonify: Returns a list of PyMISP Objects instead of the plain json output. Warning: it might use a lot of RAM
        """
        r = self._prepare_request('GET', 'userSettings/index')
        user_settings = self._check_json_response(r)
        if not (self.global_pythonify or pythonify) or 'errors' in user_settings:
            return user_settings
        to_return = []
        for user_setting in user_settings:
            u = MISPUserSetting()
            u.from_dict(**user_setting)
            to_return.append(u)
        return to_return

    def get_user_setting(self, user_setting: str, user: Optional[Union[MISPUser, int, str, UUID]] = None,
                         pythonify: bool = False) -> Union[Dict, MISPUserSetting]:
        """Get a user setting

        :param user_setting: name of user setting
        :param user: user
        :param pythonify: Returns a PyMISP Object instead of the plain json output
        """
        query: Dict[str, Any] = {'setting': user_setting}
        if user:
            query['user_id'] = get_uuid_or_id_from_abstract_misp(user)
        response = self._prepare_request('POST', 'userSettings/getSetting')
        user_setting_j = self._check_json_response(response)
        if not (self.global_pythonify or pythonify) or 'errors' in user_setting_j:
            return user_setting_j
        u = MISPUserSetting()
        u.from_dict(**user_setting_j)
        return u

    def set_user_setting(self, user_setting: str, value: Union[str, dict], user: Optional[Union[MISPUser, int, str, UUID]] = None,
                         pythonify: bool = False) -> Union[Dict, MISPUserSetting]:
        """Set a user setting

        :param user_setting: name of user setting
        :param value: value to set
        :param user: user
        :param pythonify: Returns a PyMISP Object instead of the plain json output
        """
        query: Dict[str, Any] = {'setting': user_setting}
        if isinstance(value, dict):
            value = json.dumps(value)
        query['value'] = value
        if user:
            query['user_id'] = get_uuid_or_id_from_abstract_misp(user)
        response = self._prepare_request('POST', 'userSettings/setSetting', data=query)
        user_setting_j = self._check_json_response(response)
        if not (self.global_pythonify or pythonify) or 'errors' in user_setting_j:
            return user_setting_j
        u = MISPUserSetting()
        u.from_dict(**user_setting_j)
        return u

    def delete_user_setting(self, user_setting: str, user: Optional[Union[MISPUser, int, str, UUID]] = None) -> Dict:
        """Delete a user setting

        :param user_setting: name of user setting
        :param user: user
        """
        query: Dict[str, Any] = {'setting': user_setting}
        if user:
            query['user_id'] = get_uuid_or_id_from_abstract_misp(user)
        response = self._prepare_request('POST', 'userSettings/delete', data=query)
        return self._check_json_response(response)

    # ## END User Settings ###

    # ## BEGIN Blocklists ###

    def event_blocklists(self, pythonify: bool = False) -> Union[Dict, List[MISPEventBlocklist]]:
        """Get all the blocklisted events

        :param pythonify: Returns a list of PyMISP Objects instead of the plain json output. Warning: it might use a lot of RAM
        """
        r = self._prepare_request('GET', 'eventBlocklists/index')
        event_blocklists = self._check_json_response(r)
        if not (self.global_pythonify or pythonify) or 'errors' in event_blocklists:
            return event_blocklists
        to_return = []
        for event_blocklist in event_blocklists:
            ebl = MISPEventBlocklist()
            ebl.from_dict(**event_blocklist)
            to_return.append(ebl)
        return to_return

    def organisation_blocklists(self, pythonify: bool = False) -> Union[Dict, List[MISPOrganisationBlocklist]]:
        """Get all the blocklisted organisations

        :param pythonify: Returns a list of PyMISP Objects instead of the plain json output. Warning: it might use a lot of RAM
        """
        r = self._prepare_request('GET', 'orgBlocklists/index')
        organisation_blocklists = self._check_json_response(r)
        if not (self.global_pythonify or pythonify) or 'errors' in organisation_blocklists:
            return organisation_blocklists
        to_return = []
        for organisation_blocklist in organisation_blocklists:
            obl = MISPOrganisationBlocklist()
            obl.from_dict(**organisation_blocklist)
            to_return.append(obl)
        return to_return

    def _add_entries_to_blocklist(self, blocklist_type: str, uuids: Union[str, List[str]], **kwargs) -> Dict:
        if blocklist_type == 'event':
            url = 'eventBlocklists/add'
        elif blocklist_type == 'organisation':
            url = 'orgBlocklists/add'
        else:
            raise PyMISPError('blocklist_type can only be "event" or "organisation"')
        if isinstance(uuids, str):
            uuids = [uuids]
        data = {'uuids': uuids}
        if kwargs:
            data.update({k: v for k, v in kwargs.items() if v})
        r = self._prepare_request('POST', url, data=data)
        return self._check_json_response(r)

    def add_event_blocklist(self, uuids: Union[str, List[str]], comment: Optional[str] = None,
                            event_info: Optional[str] = None, event_orgc: Optional[str] = None) -> Dict:
        """Add a new event in the blocklist

        :param uuids: UUIDs
        :param comment: comment
        :param event_info: event information
        :param event_orgc: event organization
        """
        return self._add_entries_to_blocklist('event', uuids=uuids, comment=comment, event_info=event_info, event_orgc=event_orgc)

    def add_organisation_blocklist(self, uuids: Union[str, List[str]], comment: Optional[str] = None,
                                   org_name: Optional[str] = None) -> Dict:
        """Add a new organisation in the blocklist

        :param uuids: UUIDs
        :param comment: comment
        :param org_name: organization name
        """
        return self._add_entries_to_blocklist('organisation', uuids=uuids, comment=comment, org_name=org_name)

    def _update_entries_in_blocklist(self, blocklist_type: str, uuid, **kwargs) -> Dict:
        if blocklist_type == 'event':
            url = f'eventBlocklists/edit/{uuid}'
        elif blocklist_type == 'organisation':
            url = f'orgBlocklists/edit/{uuid}'
        else:
            raise PyMISPError('blocklist_type can only be "event" or "organisation"')
        data = {k: v for k, v in kwargs.items() if v}
        r = self._prepare_request('POST', url, data=data)
        return self._check_json_response(r)

    def update_event_blocklist(self, event_blocklist: MISPEventBlocklist, event_blocklist_id: Optional[Union[int, str, UUID]] = None, pythonify: bool = False) -> Union[Dict, MISPEventBlocklist]:
        """Update an event in the blocklist

        :param event_blocklist: event block list
        :param event_blocklist_id: event block lisd id
        :param pythonify: Returns a PyMISP Object instead of the plain json output
        """
        if event_blocklist_id is None:
            eblid = get_uuid_or_id_from_abstract_misp(event_blocklist)
        else:
            eblid = get_uuid_or_id_from_abstract_misp(event_blocklist_id)
        updated_event_blocklist = self._update_entries_in_blocklist('event', eblid, **event_blocklist)
        if not (self.global_pythonify or pythonify) or 'errors' in updated_event_blocklist:
            return updated_event_blocklist
        e = MISPEventBlocklist()
        e.from_dict(**updated_event_blocklist)
        return e

    def update_organisation_blocklist(self, organisation_blocklist: MISPOrganisationBlocklist, organisation_blocklist_id: Optional[Union[int, str, UUID]] = None, pythonify: bool = False) -> Union[Dict, MISPOrganisationBlocklist]:
        """Update an organisation in the blocklist

        :param organisation_blocklist: organization block list
        :param organisation_blocklist_id: organization block lisd id
        :param pythonify: Returns a PyMISP Object instead of the plain json output
        """
        if organisation_blocklist_id is None:
            oblid = get_uuid_or_id_from_abstract_misp(organisation_blocklist)
        else:
            oblid = get_uuid_or_id_from_abstract_misp(organisation_blocklist_id)
        updated_organisation_blocklist = self._update_entries_in_blocklist('organisation', oblid, **organisation_blocklist)
        if not (self.global_pythonify or pythonify) or 'errors' in updated_organisation_blocklist:
            return updated_organisation_blocklist
        o = MISPOrganisationBlocklist()
        o.from_dict(**updated_organisation_blocklist)
        return o

    def delete_event_blocklist(self, event_blocklist: Union[MISPEventBlocklist, str, UUID]) -> Dict:
        """Delete a blocklisted event by id

        :param event_blocklist: event block list to delete
        """
        event_blocklist_id = get_uuid_or_id_from_abstract_misp(event_blocklist)
        response = self._prepare_request('POST', f'eventBlocklists/delete/{event_blocklist_id}')
        return self._check_json_response(response)

    def delete_organisation_blocklist(self, organisation_blocklist: Union[MISPOrganisationBlocklist, str, UUID]) -> Dict:
        """Delete a blocklisted organisation by id

        :param organisation_blocklist: organization block list to delete
        """
        org_blocklist_id = get_uuid_or_id_from_abstract_misp(organisation_blocklist)
        response = self._prepare_request('POST', f'orgBlocklists/delete/{org_blocklist_id}')
        return self._check_json_response(response)

    # ## END Blocklists ###

    # ## BEGIN Global helpers ###

    def change_sharing_group_on_entity(self, misp_entity: Union[MISPEvent, MISPAttribute, MISPObject], sharing_group_id, pythonify: bool = False) -> Union[Dict, MISPEvent, MISPObject, MISPAttribute, MISPShadowAttribute]:
        """Change the sharing group of an event, an attribute, or an object

        :param misp_entity: entity to change
        :param sharing_group_id: group to change
        :param pythonify: Returns a PyMISP Object instead of the plain json output
        """
        misp_entity.distribution = 4      # Needs to be 'Sharing group'
        if 'SharingGroup' in misp_entity:  # Delete former SharingGroup information
            del misp_entity.SharingGroup
        misp_entity.sharing_group_id = sharing_group_id  # Set new sharing group id
        if isinstance(misp_entity, MISPEvent):
            return self.update_event(misp_entity, pythonify=pythonify)

        if isinstance(misp_entity, MISPObject):
            return self.update_object(misp_entity, pythonify=pythonify)

        if isinstance(misp_entity, MISPAttribute):
            return self.update_attribute(misp_entity, pythonify=pythonify)

        raise PyMISPError('The misp_entity must be MISPEvent, MISPObject or MISPAttribute')

    def tag(self, misp_entity: Union[AbstractMISP, str, dict], tag: Union[MISPTag, str], local: bool = False) -> Dict:
        """Tag an event or an attribute.

        :param misp_entity: a MISPEvent, a MISP Attribute, or a UUID
        :param tag: tag to add
        :param local: whether to tag locally
        """
        if isinstance(misp_entity, AbstractMISP) and 'uuid' in misp_entity:
            uuid = misp_entity.uuid
        elif isinstance(misp_entity, dict) and 'uuid' in misp_entity:
            uuid = misp_entity['uuid']
        elif isinstance(misp_entity, str):
            uuid = misp_entity
        if isinstance(tag, MISPTag):
            tag = tag.name
        to_post = {'uuid': uuid, 'tag': tag, 'local': local}
        response = self._prepare_request('POST', 'tags/attachTagToObject', data=to_post)
        return self._check_json_response(response)

    def untag(self, misp_entity: Union[AbstractMISP, str, dict], tag: Union[MISPTag, str]) -> Dict:
        """Untag an event or an attribute

        :param misp_entity: misp_entity can be a UUID
        :param tag: tag to remove
        """
        if isinstance(misp_entity, AbstractMISP) and 'uuid' in misp_entity:
            uuid = misp_entity.uuid
        elif isinstance(misp_entity, dict) and 'uuid' in misp_entity:
            uuid = misp_entity['uuid']
        elif isinstance(misp_entity, str):
            uuid = misp_entity
        if isinstance(tag, MISPTag):
            if 'name' in tag:
                tag_name = tag.name
        else:
            tag_name = tag
        to_post = {'uuid': uuid, 'tag': tag_name}
        response = self._prepare_request('POST', 'tags/removeTagFromObject', data=to_post)
        return self._check_json_response(response)

    def build_complex_query(self, or_parameters: Optional[List[SearchType]] = None,
                            and_parameters: Optional[List[SearchType]] = None,
                            not_parameters: Optional[List[SearchType]] = None) -> Dict[str, List[SearchType]]:
        '''Build a complex search query. MISP expects a dictionary with AND, OR and NOT keys.'''
        to_return = {}
        if and_parameters:
            if isinstance(and_parameters, str):
                to_return['AND'] = [and_parameters]
            else:
                to_return['AND'] = [p for p in and_parameters if p]
        if not_parameters:
            if isinstance(not_parameters, str):
                to_return['NOT'] = [not_parameters]
            else:
                to_return['NOT'] = [p for p in not_parameters if p]
        if or_parameters:
            if isinstance(or_parameters, str):
                to_return['OR'] = [or_parameters]
            else:
                to_return['OR'] = [p for p in or_parameters if p]
        return to_return

    # ## END Global helpers ###

    # ## MISP internal tasks ###

    def get_all_functions(self, not_implemented: bool = False):
        '''Get all methods available via the API, including ones that are not implemented.'''
        response = self._prepare_request('GET', '/servers/queryACL/printAllFunctionNames')
        functions = self._check_json_response(response)
        # Format as URLs
        paths = []
        for controller, methods in functions.items():
            if controller == '*':
                continue
            for method in methods:
                if method.startswith('admin_'):
                    path = f'admin/{controller}/{method[6:]}'
                else:
                    path = f'{controller}/{method}'
                paths.append(path)

        if not not_implemented:
            return path

        with open(__file__) as f:
            content = f.read()

        not_implemented_paths: List[str] = []
        for path in paths:
            if path not in content:
                not_implemented_paths.append(path)

        return not_implemented_paths

    # ## Internal methods ###

    def _old_misp(self, minimal_version_required: tuple, removal_date: Union[str, date, datetime], method: Optional[str] = None, message: Optional[str] = None) -> bool:
        if self._misp_version >= minimal_version_required:
            return False
        if isinstance(removal_date, (datetime, date)):
            removal_date = removal_date.isoformat()
        to_print = f'The instance of MISP you are using is outdated. Unless you update your MISP instance, {method} will stop working after {removal_date}.'
        if message:
            to_print += f' {message}'
        warnings.warn(to_print, DeprecationWarning)
        return True

    def _make_misp_bool(self, parameter: Optional[Union[bool, str]] = None) -> int:
        '''MISP wants 0 or 1 for bool, so we avoid True/False '0', '1' '''
        if parameter is None:
            return 0
        return 1 if int(parameter) else 0

    def _make_timestamp(self, value: Union[datetime, date, int, str, float, None]) -> Union[str, int, float, None]:
        '''Catch-all method to normalize anything that can be converted to a timestamp'''
        if not value:
            return None
        if isinstance(value, datetime):
            return value.timestamp()

        if isinstance(value, date):
            return datetime.combine(value, datetime.max.time()).timestamp()

        if isinstance(value, str):
            if value.isdigit():
                return value
            try:
                float(value)
                return value
            except ValueError:
                # The value can also be '1d', '10h', ...
                return value
        return value

    def _check_json_response(self, response: requests.Response) -> Dict:  # type: ignore
        r = self._check_response(response, expect_json=True)
        if isinstance(r, (dict, list)):
            return r
        # Else: an exception was raised anyway

    def _check_head_response(self, response: requests.Response) -> bool:
        if response.status_code == 200:
            return True
        elif response.status_code == 404:
            return False
        else:
            raise MISPServerError(f'Error code {response.status_code} for HEAD request')

    def _check_response(self, response: requests.Response, lenient_response_type: bool = False, expect_json: bool = False) -> Union[Dict, str]:
        """Check if the response from the server is not an unexpected error"""
        if response.status_code >= 500:
            logger.critical(everything_broken.format(response.request.headers, response.request.body, response.text))
            raise MISPServerError(f'Error code 500:\n{response.text}')

        if 400 <= response.status_code < 500:
            # The server returns a json message with the error details
            try:
                error_message = response.json()
            except Exception:
                raise MISPServerError(f'Error code {response.status_code}:\n{response.text}')

            logger.error(f'Something went wrong ({response.status_code}): {error_message}')
            return {'errors': (response.status_code, error_message)}

        # At this point, we had no error.

        try:
            response_json = response.json()
            logger.debug(response_json)
            if isinstance(response_json, dict) and response_json.get('response') is not None:
                # Cleanup.
                response_json = response_json['response']
            return response_json
        except Exception:
            logger.debug(response.text)
            if expect_json:
                error_msg = f'Unexpected response (size: {len(response.text)}) from server: {response.text}'
                raise PyMISPUnexpectedResponse(error_msg)
            if lenient_response_type and not response.headers['Content-Type'].startswith('application/json'):
                return response.text
            if not response.content:
                # Empty response
                logger.error('Got an empty response.')
                return {'errors': 'The response is empty.'}
            return response.text

    def __repr__(self):
        return f'<{self.__class__.__name__}(url={self.root_url})'

    def _prepare_request(self, request_type: str, url: str, data: Union[str, Iterable, Mapping, AbstractMISP] = {}, params: Mapping = {},
                         kw_params: Mapping = {}, output_type: str = 'json') -> requests.Response:
        '''Prepare a request for python-requests'''
        url = urljoin(self.root_url, url)
        if data == {} or isinstance(data, str):
            d = data
        elif data:
            if not isinstance(data, str):  # Else, we already have a text blob to send
                if isinstance(data, dict):  # Else, we can directly json encode.
                    # Remove None values.
                    data = {k: v for k, v in data.items() if v is not None}
                d = json.dumps(data, default=pymisp_json_default)

        logger.debug(f'{request_type} - {url}')
        if d is not None:
            logger.debug(d)

        if kw_params:
            # CakePHP params in URL
            to_append_url = '/'.join([f'{k}:{v}' for k, v in kw_params.items()])
            url = f'{url}/{to_append_url}'

        req = requests.Request(request_type, url, data=d, params=params)
        user_agent = f'PyMISP {__version__} - Python {".".join(str(x) for x in sys.version_info[:2])}'
        if self.tool:
            user_agent = f'{user_agent} - {self.tool}'
        req.auth = self.auth
        prepped = self.__session.prepare_request(req)
        prepped.headers.update(
            {'Authorization': self.key,
             'Accept': f'application/{output_type}',
             'content-type': 'application/json',
             'User-Agent': user_agent})
        logger.debug(prepped.headers)
        settings = self.__session.merge_environment_settings(req.url, proxies=self.proxies or {}, stream=None,
                                                             verify=self.ssl, cert=self.cert)
        return self.__session.send(prepped, timeout=self.timeout, **settings)

    def _csv_to_dict(self, csv_content: str) -> List[dict]:
        '''Makes a list of dict out of a csv file (requires headers)'''
        fieldnames, lines = csv_content.split('\n', 1)
        fields = fieldnames.split(',')
        to_return = []
        for line in csv.reader(lines.split('\n')):
            if line:
                to_return.append({fname: value for fname, value in zip(fields, line)})
        return to_return<|MERGE_RESOLUTION|>--- conflicted
+++ resolved
@@ -23,12 +23,8 @@
     MISPUser, MISPOrganisation, MISPShadowAttribute, MISPWarninglist, MISPTaxonomy, \
     MISPGalaxy, MISPNoticelist, MISPObjectReference, MISPObjectTemplate, MISPSharingGroup, \
     MISPRole, MISPServer, MISPFeed, MISPEventDelegation, MISPCommunity, MISPUserSetting, \
-<<<<<<< HEAD
-    MISPInbox, MISPEventBlocklist, MISPOrganisationBlocklist, MISPGalaxyCluster, \
-    MISPGalaxyClusterRelation
-=======
-    MISPInbox, MISPEventBlocklist, MISPOrganisationBlocklist, MISPEventReport
->>>>>>> 22bcda08
+    MISPInbox, MISPEventBlocklist, MISPOrganisationBlocklist, MISPEventReport, \
+    MISPGalaxyCluster, MISPGalaxyClusterRelation
 from .abstract import pymisp_json_default, MISPTag, AbstractMISP, describe_types
 
 SearchType = TypeVar('SearchType', str, int)
