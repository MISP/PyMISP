#!/usr/bin/env python3
# -*- coding: utf-8 -*-

from typing import TypeVar, Optional, Tuple, List, Dict, Union, Any
from datetime import date, datetime
import csv
from pathlib import Path
import logging
from urllib.parse import urljoin
import json
import requests
from requests.auth import AuthBase
import re
from uuid import UUID
import warnings
import sys
import traceback

from . import __version__, everything_broken
from .exceptions import MISPServerError, PyMISPUnexpectedResponse, PyMISPNotImplementedYet, PyMISPError, NoURL, NoKey
from .mispevent import MISPEvent, MISPAttribute, MISPSighting, MISPLog, MISPObject, \
    MISPUser, MISPOrganisation, MISPShadowAttribute, MISPWarninglist, MISPTaxonomy, \
    MISPGalaxy, MISPNoticelist, MISPObjectReference, MISPObjectTemplate, MISPSharingGroup, \
    MISPRole, MISPServer, MISPFeed, MISPEventDelegation, MISPCommunity, MISPUserSetting
from .abstract import pymisp_json_default, MISPTag, AbstractMISP, describe_types

SearchType = TypeVar('SearchType', str, int)
# str: string to search / list: values to search (OR) / dict: {'OR': [list], 'NOT': [list], 'AND': [list]}
SearchParameterTypes = TypeVar('SearchParameterTypes', str, List[Union[str, int]], Dict[str, Union[str, int]])

ToIDSType = TypeVar('ToIDSType', str, int, bool)

logger = logging.getLogger('pymisp')


class PyMISP:
    """Python API for MISP

    :param url: URL of the MISP instance you want to connect to
    :param key: API key of the user you want to use
    :param ssl: can be True or False (to check ot not the validity of the certificate. Or a CA_BUNDLE in case of self signed certificate (the concatenation of all the *.crt of the chain)
    :param debug: Write all the debug information to stderr
    :param proxies: Proxy dict as describes here: http://docs.python-requests.org/en/master/user/advanced/#proxies
    :param cert: Client certificate, as described there: http://docs.python-requests.org/en/master/user/advanced/#client-side-certificates
    :param auth: The auth parameter is passed directly to requests, as described here: http://docs.python-requests.org/en/master/user/authentication/
    :param tool: The software using PyMISP (string), used to set a unique user-agent
    """

    def __init__(self, url: str, key: str, ssl=True, debug: bool=False, proxies: dict={},
                 cert: Tuple[str, tuple]=None, auth: AuthBase=None, tool: str=''):
        if not url:
            raise NoURL('Please provide the URL of your MISP instance.')
        if not key:
            raise NoKey('Please provide your authorization key.')

        self.root_url = url
        self.key = key
        self.ssl = ssl
        self.proxies = proxies
        self.cert = cert
        self.auth = auth
        self.tool = tool

        self.global_pythonify = False

        self.resources_path = Path(__file__).parent / 'data'
        if debug:
            logger.setLevel(logging.DEBUG)
            logger.info('To configure logging in your script, leave it to None and use the following: import logging; logging.getLogger(\'pymisp\').setLevel(logging.DEBUG)')

        try:
            # Make sure the MISP instance is working and the URL is valid
            response = self.recommended_pymisp_version
            if 'errors' in response:
                logger.warning(response['errors'][0])
            else:
                pymisp_version_tup = tuple(int(x) for x in __version__.split('.'))
                recommended_version_tup = tuple(int(x) for x in response['version'].split('.'))
                if recommended_version_tup < pymisp_version_tup[:3]:
                    logger.info(f"The version of PyMISP recommended by the MISP instance (response['version']) is older than the one you're using now ({__version__}). If you have a problem, please upgrade the MISP instance or use an older PyMISP version.")
                elif pymisp_version_tup[:3] < recommended_version_tup:
                    logger.warning(f"The version of PyMISP recommended by the MISP instance ({response['version']}) is newer than the one you're using now ({__version__}). Please upgrade PyMISP.")

            misp_version = self.misp_instance_version
            if 'version' in misp_version:
                self._misp_version = tuple(int(v) for v in misp_version['version'].split('.'))

            # Get the user information
            self._current_user: MISPUser
            self._current_role: MISPRole
            self._current_user_settings: List[MISPUserSetting]
            self._current_user, self._current_role, self._current_user_settings = self.get_user(pythonify=True, expanded=True)
        except Exception as e:
            traceback.print_exc()
            raise PyMISPError(f'Unable to connect to MISP ({self.root_url}). Please make sure the API key and the URL are correct (http/https is required): {e}')

        try:
            self.describe_types = self.describe_types_remote
        except Exception:
            self.describe_types = self.describe_types_local

        self.categories = self.describe_types['categories']
        self.types = self.describe_types['types']
        self.category_type_mapping = self.describe_types['category_type_mappings']
        self.sane_default = self.describe_types['sane_defaults']

    def remote_acl(self, debug_type: str='findMissingFunctionNames') -> dict:
        """This should return an empty list, unless the ACL is outdated.
        debug_type can only be printAllFunctionNames, findMissingFunctionNames, or printRoleAccess
        """
        response = self._prepare_request('GET', f'events/queryACL/{debug_type}')
        return self._check_json_response(response)

    @property
    def describe_types_local(self) -> dict:
        '''Returns the content of describe types from the package'''
        return describe_types

    @property
    def describe_types_remote(self) -> dict:
        '''Returns the content of describe types from the remote instance'''
        response = self._prepare_request('GET', 'attributes/describeTypes.json')
        remote_describe_types = self._check_json_response(response)
        return remote_describe_types['result']

    @property
    def recommended_pymisp_version(self) -> dict:
        """Returns the recommended API version from the server"""
        response = self._prepare_request('GET', 'servers/getPyMISPVersion.json')
        return self._check_json_response(response)

    @property
    def version(self) -> dict:
        """Returns the version of PyMISP you're curently using"""
        return {'version': __version__}

    @property
    def pymisp_version_master(self) -> dict:
        """Get the most recent version of PyMISP from github"""
        r = requests.get('https://raw.githubusercontent.com/MISP/PyMISP/master/pymisp/__init__.py')
        if r.status_code == 200:
            version = re.findall("__version__ = '(.*)'", r.text)
            return {'version': version[0]}
        return {'error': 'Impossible to retrieve the version of the master branch.'}

    @property
    def misp_instance_version(self) -> dict:
        """Returns the version of the instance."""
        response = self._prepare_request('GET', 'servers/getVersion.json')
        return self._check_json_response(response)

    @property
    def misp_instance_version_master(self) -> dict:
        """Get the most recent version from github"""
        r = requests.get('https://raw.githubusercontent.com/MISP/MISP/2.4/VERSION.json')
        if r.status_code == 200:
            master_version = json.loads(r.text)
            return {'version': '{}.{}.{}'.format(master_version['major'], master_version['minor'], master_version['hotfix'])}
        return {'error': 'Impossible to retrieve the version of the master branch.'}

    def update_misp(self) -> dict:
        response = self._prepare_request('POST', '/servers/update')
        return self._check_json_response(response)

    def set_server_setting(self, setting: str, value: Union[str, int, bool], force: bool=False) -> dict:
        data = {'value': value, 'force': force}
        response = self._prepare_request('POST', f'/servers/serverSettingsEdit/{setting}', data=data)
        return self._check_json_response(response)

    def get_server_setting(self, setting: str) -> dict:
        response = self._prepare_request('GET', f'/servers/getSetting/{setting}')
        return self._check_json_response(response)

    def server_settings(self) -> dict:
        response = self._prepare_request('GET', f'/servers/serverSettings')
        return self._check_json_response(response)

    def restart_workers(self) -> dict:
        response = self._prepare_request('POST', f'/servers/restartWorkers')
        return self._check_json_response(response)

    def db_schema_diagnostic(self) -> dict:
        response = self._prepare_request('GET', f'/servers/dbSchemaDiagnostic')
        return self._check_json_response(response)

    def toggle_global_pythonify(self) -> None:
        self.global_pythonify = not self.global_pythonify

    # ## BEGIN Event ##

    def events(self, pythonify: bool=False) -> Union[dict, List[MISPEvent]]:
        r = self._prepare_request('GET', 'events')
        events_r = self._check_json_response(r)
        if not (self.global_pythonify or pythonify) or 'errors' in events_r:
            return events_r
        to_return = []
        for event in events_r:
            e = MISPEvent()
            e.from_dict(**event)
            to_return.append(e)
        return to_return

<<<<<<< HEAD
    def get_event(self, event: Union[MISPEvent, int, str, UUID], deleted: Union[bool, int, list]=False, extended: bool = False, pythonify: bool=False) -> Union[dict, MISPEvent]:
=======
    def get_event(self, event: Union[MISPEvent, int, str, UUID],
                  deleted: Union[bool, int, list]=False,
                  extended: Union[bool, int]=False,
                  pythonify: bool=False) -> Union[dict, MISPEvent]:
>>>>>>> 5cc7a1ad
        '''Get an event from a MISP instance'''
        event_id = self.__get_uuid_or_id_from_abstract_misp(event)
        data = {}
        if deleted:
<<<<<<< HEAD
            data = {'deleted': deleted}
            if extended:
                r = self._prepare_request('POST', f'events/view/{event_id}/extended:{event_id}', data=data)
            else:
                r = self._prepare_request('POST', f'events/view/{event_id}', data=data)
=======
            data['deleted'] = deleted
        if extended:
            data['extended'] = deleted
        if data:
            r = self._prepare_request('POST', f'events/view/{event_id}', data=data)
>>>>>>> 5cc7a1ad
        else:
            if extended:
                r = self._prepare_request('GET', f'events/view/{event_id}/extended:{event_id}')
            else:
                r = self._prepare_request('GET', f'events/view/{event_id}')
        event_r = self._check_json_response(r)
        if not (self.global_pythonify or pythonify) or 'errors' in event_r:
            return event_r
        e = MISPEvent()
        e.load(event_r)
        return e

    def add_event(self, event: MISPEvent, pythonify: bool=False) -> Union[dict, MISPEvent]:
        '''Add a new event on a MISP instance'''
        r = self._prepare_request('POST', 'events', data=event)
        new_event = self._check_json_response(r)
        if not (self.global_pythonify or pythonify) or 'errors' in new_event:
            return new_event
        e = MISPEvent()
        e.load(new_event)
        return e

    def update_event(self, event: MISPEvent, event_id: Optional[int]=None, pythonify: bool=False) -> Union[dict, MISPEvent]:
        '''Update an event on a MISP instance'''
        if event_id is None:
            eid = self.__get_uuid_or_id_from_abstract_misp(event)
        else:
            eid = self.__get_uuid_or_id_from_abstract_misp(event_id)
        r = self._prepare_request('POST', f'events/{eid}', data=event)
        updated_event = self._check_json_response(r)
        if not (self.global_pythonify or pythonify) or 'errors' in updated_event:
            return updated_event
        e = MISPEvent()
        e.load(updated_event)
        return e

    def extend_event(self, event: MISPEvent, event_id: int, pythonify: bool=False) -> Union[dict, MISPEvent]:
        '''Extends an event on a MISP instance'''
        eid = self.__get_uuid_or_id_from_abstract_misp(event_id)
        r = self._prepare_request('POST', f'events/add/extends/{eid}', data=event)
        updated_event = self._check_json_response(r)
        if not (self.global_pythonify or pythonify) or 'errors' in updated_event:
            return updated_event
        e = MISPEvent()
        e.load(updated_event)
        return e

    def delete_event(self, event: Union[MISPEvent, int, str, UUID]) -> dict:
        '''Delete an event from a MISP instance'''
        event_id = self.__get_uuid_or_id_from_abstract_misp(event)
        response = self._prepare_request('DELETE', f'events/delete/{event_id}')
        return self._check_json_response(response)

    def publish(self, event: Union[MISPEvent, int, str, UUID], alert: bool=False) -> dict:
        """Publish the event with one single HTTP POST.
        The default is to not send a mail as it is assumed this method is called on update.
        """
        event_id = self.__get_uuid_or_id_from_abstract_misp(event)
        if alert:
            response = self._prepare_request('POST', f'events/alert/{event_id}')
        else:
            response = self._prepare_request('POST', f'events/publish/{event_id}')
        return self._check_json_response(response)

    def contact_event_reporter(self, event: Union[MISPEvent, int, str, UUID], message: str) -> dict:
        """Send a message to the reporter of an event"""
        event_id = self.__get_uuid_or_id_from_abstract_misp(event)
        to_post = {'message': message}
        response = self._prepare_request('POST', f'events/contact/{event_id}', data=to_post)
        return self._check_json_response(response)

    # ## END Event ###

    # ## BEGIN Object ###

    def get_object(self, misp_object: Union[MISPObject, int, str, UUID], pythonify: bool=False) -> Union[dict, MISPObject]:
        '''Get an object from the remote MISP instance'''
        object_id = self.__get_uuid_or_id_from_abstract_misp(misp_object)
        r = self._prepare_request('GET', f'objects/view/{object_id}')
        misp_object_r = self._check_json_response(r)
        if not (self.global_pythonify or pythonify) or 'errors' in misp_object_r:
            return misp_object_r
        o = MISPObject(misp_object_r['Object']['name'])
        o.from_dict(**misp_object_r)
        return o

    def add_object(self, event: Union[MISPEvent, int, str, UUID], misp_object: MISPObject, pythonify: bool=False) -> Union[dict, MISPObject]:
        '''Add a MISP Object to an existing MISP event'''
        event_id = self.__get_uuid_or_id_from_abstract_misp(event)
        r = self._prepare_request('POST', f'objects/add/{event_id}', data=misp_object)
        new_object = self._check_json_response(r)
        if not (self.global_pythonify or pythonify) or 'errors' in new_object:
            return new_object
        o = MISPObject(new_object['Object']['name'])
        o.from_dict(**new_object)
        return o

    def update_object(self, misp_object: MISPObject, object_id: int=None, pythonify: bool=False) -> Union[dict, MISPObject]:
        '''Update an object on a MISP instance'''
        if object_id is None:
            oid = self.__get_uuid_or_id_from_abstract_misp(misp_object)
        else:
            oid = self.__get_uuid_or_id_from_abstract_misp(object_id)
        r = self._prepare_request('POST', f'objects/edit/{oid}', data=misp_object)
        updated_object = self._check_json_response(r)
        if not (self.global_pythonify or pythonify) or 'errors' in updated_object:
            return updated_object
        o = MISPObject(updated_object['Object']['name'])
        o.from_dict(**updated_object)
        return o

    def delete_object(self, misp_object: Union[MISPObject, int, str, UUID]) -> dict:
        '''Delete an object from a MISP instance'''
        object_id = self.__get_uuid_or_id_from_abstract_misp(misp_object)
        response = self._prepare_request('POST', f'objects/delete/{object_id}')
        return self._check_json_response(response)

    def add_object_reference(self, misp_object_reference: MISPObjectReference, pythonify: bool=False) -> Union[dict, MISPObjectReference]:
        """Add a reference to an object"""
        r = self._prepare_request('POST', 'object_references/add', misp_object_reference)
        object_reference = self._check_json_response(r)
        if not (self.global_pythonify or pythonify) or 'errors' in object_reference:
            return object_reference
        ref = MISPObjectReference()
        ref.from_dict(**object_reference)
        return ref

    def delete_object_reference(self, object_reference: Union[MISPObjectReference, int, str, UUID]) -> dict:
        """Delete a reference to an object"""
        object_reference_id = self.__get_uuid_or_id_from_abstract_misp(object_reference)
        response = self._prepare_request('POST', f'object_references/delete/{object_reference_id}')
        return self._check_json_response(response)

    # Object templates

    def object_templates(self, pythonify: bool=False) -> Union[dict, List[MISPObjectTemplate]]:
        """Get all the object templates."""
        r = self._prepare_request('GET', 'objectTemplates')
        templates = self._check_json_response(r)
        if not (self.global_pythonify or pythonify) or 'errors' in templates:
            return templates
        to_return = []
        for object_template in templates:
            o = MISPObjectTemplate()
            o.from_dict(**object_template)
            to_return.append(o)
        return to_return

    def get_object_template(self, object_template: Union[MISPObjectTemplate, int, str, UUID], pythonify: bool=False) -> Union[dict, MISPObjectTemplate]:
        """Gets the full object template corresponting the UUID passed as parameter"""
        object_template_id = self.__get_uuid_or_id_from_abstract_misp(object_template)
        r = self._prepare_request('GET', f'objectTemplates/view/{object_template_id}')
        object_template_r = self._check_json_response(r)
        if not (self.global_pythonify or pythonify) or 'errors' in object_template_r:
            return object_template_r
        t = MISPObjectTemplate()
        t.from_dict(**object_template_r)
        return t

    def update_object_templates(self) -> dict:
        """Trigger an update of the object templates"""
        response = self._prepare_request('POST', 'objectTemplates/update')
        return self._check_json_response(response)

    # ## END Object ###

    # ## BEGIN Attribute ###

    def attributes(self, pythonify: bool=False) -> Union[dict, List[MISPAttribute]]:
        r = self._prepare_request('GET', f'attributes/index')
        attributes_r = self._check_json_response(r)
        if not (self.global_pythonify or pythonify) or 'errors' in attributes_r:
            return attributes_r
        to_return = []
        for attribute in attributes_r:
            a = MISPAttribute()
            a.from_dict(**attribute)
            to_return.append(a)
        return to_return

    def get_attribute(self, attribute: Union[MISPAttribute, int, str, UUID], pythonify: bool=False) -> Union[dict, MISPAttribute]:
        '''Get an attribute from a MISP instance'''
        attribute_id = self.__get_uuid_or_id_from_abstract_misp(attribute)
        r = self._prepare_request('GET', f'attributes/view/{attribute_id}')
        attribute_r = self._check_json_response(r)
        if not (self.global_pythonify or pythonify) or 'errors' in attribute_r:
            return attribute_r
        a = MISPAttribute()
        a.from_dict(**attribute_r)
        return a

    def add_attribute(self, event: Union[MISPEvent, int, str, UUID], attribute: MISPAttribute, pythonify: bool=False) -> Union[dict, MISPAttribute, MISPShadowAttribute]:
        '''Add an attribute to an existing MISP event
        NOTE MISP 2.4.113+: you can pass a list of attributes.
        In that case, the pythonified response is the following: {'attributes': [MISPAttribute], 'errors': {errors by attributes}}'''
        event_id = self.__get_uuid_or_id_from_abstract_misp(event)
        r = self._prepare_request('POST', f'attributes/add/{event_id}', data=attribute)
        new_attribute = self._check_json_response(r)
        if isinstance(attribute, list):
            # Multiple attributes were passed at once, the handling is totally different
            if not (self.global_pythonify or pythonify):
                return new_attribute
            to_return = {'attributes': []}
            if 'errors' in new_attribute:
                to_return['errors'] = new_attribute['errors']

            for new_attr in new_attribute['Attribute']:
                a = MISPAttribute()
                a.from_dict(**new_attr)
                to_return['attributes'].append(a)
            return to_return

        if ('errors' in new_attribute and new_attribute['errors'][0] == 403
                and new_attribute['errors'][1]['message'] == 'You do not have permission to do that.'):
            # At this point, we assume the user tried to add an attribute on an event they don't own
            # Re-try with a proposal
            return self.add_attribute_proposal(event_id, attribute, pythonify)
        if not (self.global_pythonify or pythonify) or 'errors' in new_attribute:
            return new_attribute
        a = MISPAttribute()
        a.from_dict(**new_attribute)
        return a

    def update_attribute(self, attribute: MISPAttribute, attribute_id: int=None, pythonify: bool=False) -> Union[dict, MISPAttribute, MISPShadowAttribute]:
        '''Update an attribute on a MISP instance'''
        if attribute_id is None:
            aid = self.__get_uuid_or_id_from_abstract_misp(attribute)
        else:
            aid = self.__get_uuid_or_id_from_abstract_misp(attribute_id)
        r = self._prepare_request('POST', f'attributes/edit/{aid}', data=attribute)
        updated_attribute = self._check_json_response(r)
        if 'errors' in updated_attribute:
            if (updated_attribute['errors'][0] == 403
                    and updated_attribute['errors'][1]['message'] == 'You do not have permission to do that.'):
                # At this point, we assume the user tried to update an attribute on an event they don't own
                # Re-try with a proposal
                return self.update_attribute_proposal(aid, attribute, pythonify)
        if not (self.global_pythonify or pythonify) or 'errors' in updated_attribute:
            return updated_attribute
        a = MISPAttribute()
        a.from_dict(**updated_attribute)
        return a

    def delete_attribute(self, attribute: Union[MISPAttribute, int, str, UUID], hard: bool=False) -> dict:
        '''Delete an attribute from a MISP instance'''
        attribute_id = self.__get_uuid_or_id_from_abstract_misp(attribute)
        data = {}
        if hard:
            data['hard'] = 1
        r = self._prepare_request('POST', f'attributes/delete/{attribute_id}', data=data)
        response = self._check_json_response(r)
        if ('errors' in response and response['errors'][0] == 403
                and response['errors'][1]['message'] == 'You do not have permission to do that.'):
            # FIXME: https://github.com/MISP/MISP/issues/4913
            # At this point, we assume the user tried to delete an attribute on an event they don't own
            # Re-try with a proposal
            return self.delete_attribute_proposal(attribute_id)
        return response

    # ## END Attribute ###

    # ## BEGIN Attribute Proposal ###

    def attribute_proposals(self, event: Union[MISPEvent, int, str, UUID]=None, pythonify: bool=False) -> Union[dict, List[MISPShadowAttribute]]:
        if event:
            event_id = self.__get_uuid_or_id_from_abstract_misp(event)
            r = self._prepare_request('GET', f'shadow_attributes/index/{event_id}')
        else:
            r = self._prepare_request('GET', f'shadow_attributes')
        attribute_proposals = self._check_json_response(r)
        if not (self.global_pythonify or pythonify) or 'errors' in attribute_proposals:
            return attribute_proposals
        to_return = []
        for attribute_proposal in attribute_proposals:
            a = MISPShadowAttribute()
            a.from_dict(**attribute_proposal)
            to_return.append(a)
        return to_return

    def get_attribute_proposal(self, proposal: Union[MISPShadowAttribute, int, str, UUID], pythonify: bool=False) -> Union[dict, MISPShadowAttribute]:
        proposal_id = self.__get_uuid_or_id_from_abstract_misp(proposal)
        r = self._prepare_request('GET', f'shadow_attributes/view/{proposal_id}')
        attribute_proposal = self._check_json_response(r)
        if not (self.global_pythonify or pythonify) or 'errors' in attribute_proposal:
            return attribute_proposal
        a = MISPShadowAttribute()
        a.from_dict(**attribute_proposal)
        return a

    # NOTE: the tree following method have a very specific meaning, look at the comments

    def add_attribute_proposal(self, event: Union[MISPEvent, int, str, UUID], attribute: MISPAttribute, pythonify: bool=False) -> Union[dict, MISPShadowAttribute]:
        '''Propose a new attribute in an event'''
        event_id = self.__get_uuid_or_id_from_abstract_misp(event)
        r = self._prepare_request('POST', f'shadow_attributes/add/{event_id}', data=attribute)
        new_attribute_proposal = self._check_json_response(r)
        if not (self.global_pythonify or pythonify) or 'errors' in new_attribute_proposal:
            return new_attribute_proposal
        a = MISPShadowAttribute()
        a.from_dict(**new_attribute_proposal)
        return a

    def update_attribute_proposal(self, initial_attribute: Union[MISPAttribute, int, str, UUID], attribute: MISPAttribute, pythonify: bool=False) -> Union[dict, MISPShadowAttribute]:
        '''Propose a change for an attribute'''
        initial_attribute_id = self.__get_uuid_or_id_from_abstract_misp(initial_attribute)
        r = self._prepare_request('POST', f'shadow_attributes/edit/{initial_attribute_id}', data=attribute)
        update_attribute_proposal = self._check_json_response(r)
        if not (self.global_pythonify or pythonify) or 'errors' in update_attribute_proposal:
            return update_attribute_proposal
        a = MISPShadowAttribute()
        a.from_dict(**update_attribute_proposal)
        return a

    def delete_attribute_proposal(self, attribute: Union[MISPAttribute, int, str, UUID]) -> dict:
        '''Propose the deletion of an attribute'''
        attribute_id = self.__get_uuid_or_id_from_abstract_misp(attribute)
        response = self._prepare_request('POST', f'shadow_attributes/delete/{attribute_id}')
        return self._check_json_response(response)

    # NOTE: You cannot modify an existing proposal, only accept/discard

    def accept_attribute_proposal(self, proposal: Union[MISPShadowAttribute, int, str, UUID]) -> dict:
        '''Accept a proposal'''
        proposal_id = self.__get_uuid_or_id_from_abstract_misp(proposal)
        response = self._prepare_request('POST', f'shadow_attributes/accept/{proposal_id}')
        return self._check_json_response(response)

    def discard_attribute_proposal(self, proposal: Union[MISPShadowAttribute, int, str, UUID]) -> dict:
        '''Discard a proposal'''
        proposal_id = self.__get_uuid_or_id_from_abstract_misp(proposal)
        response = self._prepare_request('POST', f'shadow_attributes/discard/{proposal_id}')
        return self._check_json_response(response)

    # ## END Attribute Proposal ###

    # ## BEGIN Sighting ###

    def sightings(self, misp_entity: AbstractMISP=None, org: Union[MISPOrganisation, int, str, UUID]=None, pythonify: bool=False) -> Union[dict, List[MISPSighting]]:
        """Get the list of sighting related to a MISPEvent or a MISPAttribute (depending on type of misp_entity)"""
        if isinstance(misp_entity, MISPEvent):
            url = 'sightings/listSightings'
            to_post = {'context': 'event', 'id': misp_entity.id}
        elif isinstance(misp_entity, MISPAttribute):
            url = 'sightings/listSightings'
            to_post = {'context': 'attribute', 'id': misp_entity.id}
        else:
            url = 'sightings'
            to_post = {}

        if org is not None:
            org_id = self.__get_uuid_or_id_from_abstract_misp(org)
            to_post['org_id'] = org_id

        r = self._prepare_request('POST', url, data=to_post)
        sightings = self._check_json_response(r)
        if not (self.global_pythonify or pythonify) or 'errors' in sightings:
            return sightings
        to_return = []
        for sighting in sightings:
            s = MISPSighting()
            s.from_dict(**sighting)
            to_return.append(s)
        return to_return

    def add_sighting(self, sighting: MISPSighting, attribute: Union[MISPAttribute, int, str, UUID]=None, pythonify: bool=False) -> Union[dict, MISPSighting]:
        '''Add a new sighting (globally, or to a specific attribute)'''
        if attribute:
            attribute_id = self.__get_uuid_or_id_from_abstract_misp(attribute)
            r = self._prepare_request('POST', f'sightings/add/{attribute_id}', data=sighting)
        else:
            # Either the ID/UUID is in the sighting, or we want to add a sighting on all the attributes with the given value
            r = self._prepare_request('POST', f'sightings/add', data=sighting)
        new_sighting = self._check_json_response(r)
        if not (self.global_pythonify or pythonify) or 'errors' in new_sighting:
            return new_sighting
        s = MISPSighting()
        s.from_dict(**new_sighting)
        return s

    def delete_sighting(self, sighting: Union[MISPSighting, int, str, UUID]) -> dict:
        '''Delete a sighting from a MISP instance'''
        sighting_id = self.__get_uuid_or_id_from_abstract_misp(sighting)
        response = self._prepare_request('POST', f'sightings/delete/{sighting_id}')
        return self._check_json_response(response)

    # ## END Sighting ###

    # ## BEGIN Tags ###

    def tags(self, pythonify: bool=False) -> Union[dict, List[MISPTag]]:
        """Get the list of existing tags."""
        r = self._prepare_request('GET', 'tags')
        tags = self._check_json_response(r)
        if not (self.global_pythonify or pythonify) or 'errors' in tags:
            return tags['Tag']
        to_return = []
        for tag in tags['Tag']:
            t = MISPTag()
            t.from_dict(**tag)
            to_return.append(t)
        return to_return

    def get_tag(self, tag: Union[MISPTag, int, str, UUID], pythonify: bool=False) -> Union[dict, MISPTag]:
        """Get a tag by id."""
        tag_id = self.__get_uuid_or_id_from_abstract_misp(tag)
        r = self._prepare_request('GET', f'tags/view/{tag_id}')
        tag_r = self._check_json_response(r)
        if not (self.global_pythonify or pythonify) or 'errors' in tag_r:
            return tag_r
        t = MISPTag()
        t.from_dict(**tag_r)
        return t

    def add_tag(self, tag: MISPTag, pythonify: bool=False) -> Union[dict, MISPTag]:
        '''Add a new tag on a MISP instance
        Notes:
            * The user calling this method needs the Tag Editor permission
            * It doesn't add a tag to an event, simply create it on a MISP instance.
        '''
        r = self._prepare_request('POST', 'tags/add', data=tag)
        new_tag = self._check_json_response(r)
        if not (self.global_pythonify or pythonify) or 'errors' in new_tag:
            return new_tag
        t = MISPTag()
        t.from_dict(**new_tag)
        return t

    def enable_tag(self, tag: MISPTag, pythonify: bool=False) -> Union[dict, MISPTag]:
        """Enable a tag."""
        tag.hide_tag = False
        return self.update_tag(tag, pythonify=pythonify)

    def disable_tag(self, tag: MISPTag, pythonify: bool=False) -> Union[dict, MISPTag]:
        """Disable a tag."""
        tag.hide_tag = True
        return self.update_tag(tag, pythonify=pythonify)

    def update_tag(self, tag: MISPTag, tag_id: Optional[int]=None, pythonify: bool=False) -> Union[dict, MISPTag]:
        """Edit only the provided parameters of a tag."""
        if tag_id is None:
            tid = self.__get_uuid_or_id_from_abstract_misp(tag)
        else:
            tid = self.__get_uuid_or_id_from_abstract_misp(tag_id)
        r = self._prepare_request('POST', f'tags/edit/{tid}', data=tag)
        updated_tag = self._check_json_response(r)
        if not (self.global_pythonify or pythonify) or 'errors' in updated_tag:
            return updated_tag
        t = MISPTag()
        t.from_dict(**updated_tag)
        return t

    def delete_tag(self, tag: Union[MISPTag, int, str, UUID]) -> dict:
        '''Delete an attribute from a MISP instance'''
        tag_id = self.__get_uuid_or_id_from_abstract_misp(tag)
        response = self._prepare_request('POST', f'tags/delete/{tag_id}')
        return self._check_json_response(response)

    # ## END Tags ###

    # ## BEGIN Taxonomies ###

    def taxonomies(self, pythonify: bool=False) -> Union[dict, List[MISPTaxonomy]]:
        """Get all the taxonomies."""
        r = self._prepare_request('GET', 'taxonomies')
        taxonomies = self._check_json_response(r)
        if not (self.global_pythonify or pythonify) or 'errors' in taxonomies:
            return taxonomies
        to_return = []
        for taxonomy in taxonomies:
            t = MISPTaxonomy()
            t.from_dict(**taxonomy)
            to_return.append(t)
        return to_return

    def get_taxonomy(self, taxonomy: Union[MISPTaxonomy, int, str, UUID], pythonify: bool=False) -> Union[dict, MISPTaxonomy]:
        """Get a taxonomy from a MISP instance."""
        taxonomy_id = self.__get_uuid_or_id_from_abstract_misp(taxonomy)
        r = self._prepare_request('GET', f'taxonomies/view/{taxonomy_id}')
        taxonomy_r = self._check_json_response(r)
        if not (self.global_pythonify or pythonify) or 'errors' in taxonomy_r:
            return taxonomy_r
        t = MISPTaxonomy()
        t.from_dict(**taxonomy_r)
        return t

    def enable_taxonomy(self, taxonomy: Union[MISPTaxonomy, int, str, UUID]) -> dict:
        """Enable a taxonomy."""
        taxonomy_id = self.__get_uuid_or_id_from_abstract_misp(taxonomy)
        response = self._prepare_request('POST', f'taxonomies/enable/{taxonomy_id}')
        return self._check_json_response(response)

    def disable_taxonomy(self, taxonomy: Union[MISPTaxonomy, int, str, UUID]) -> dict:
        """Disable a taxonomy."""
        taxonomy_id = self.__get_uuid_or_id_from_abstract_misp(taxonomy)
        self.disable_taxonomy_tags(taxonomy_id)
        response = self._prepare_request('POST', f'taxonomies/disable/{taxonomy_id}')
        return self._check_json_response(response)

    def disable_taxonomy_tags(self, taxonomy: Union[MISPTaxonomy, int, str, UUID]) -> dict:
        """Disable all the tags of a taxonomy."""
        taxonomy_id = self.__get_uuid_or_id_from_abstract_misp(taxonomy)
        response = self._prepare_request('POST', f'taxonomies/disableTag/{taxonomy_id}')
        return self._check_json_response(response)

    def enable_taxonomy_tags(self, taxonomy: Union[MISPTaxonomy, int, str, UUID]) -> dict:
        """Enable all the tags of a taxonomy.
        NOTE: this automatically done when you call enable_taxonomy."""
        taxonomy_id = self.__get_uuid_or_id_from_abstract_misp(taxonomy)
        t = self.get_taxonomy(taxonomy_id)
        if not t['Taxonomy']['enabled']:
            raise PyMISPError(f"The taxonomy {t['Taxonomy']['name']} is not enabled.")
        url = urljoin(self.root_url, 'taxonomies/addTag/{}'.format(taxonomy_id))
        response = self._prepare_request('POST', url)
        return self._check_json_response(response)

    def update_taxonomies(self) -> dict:
        """Update all the taxonomies."""
        response = self._prepare_request('POST', 'taxonomies/update')
        return self._check_json_response(response)

    # ## END Taxonomies ###

    # ## BEGIN Warninglists ###

    def warninglists(self, pythonify: bool=False) -> Union[dict, List[MISPWarninglist]]:
        """Get all the warninglists."""
        r = self._prepare_request('GET', 'warninglists')
        warninglists = self._check_json_response(r)
        if not (self.global_pythonify or pythonify) or 'errors' in warninglists:
            return warninglists['Warninglists']
        to_return = []
        for warninglist in warninglists['Warninglists']:
            w = MISPWarninglist()
            w.from_dict(**warninglist)
            to_return.append(w)
        return to_return

    def get_warninglist(self, warninglist: Union[MISPWarninglist, int, str, UUID], pythonify: bool=False) -> Union[dict, MISPWarninglist]:
        """Get a warninglist."""
        warninglist_id = self.__get_uuid_or_id_from_abstract_misp(warninglist)
        r = self._prepare_request('GET', f'warninglists/view/{warninglist_id}')
        wl = self._check_json_response(r)
        if not (self.global_pythonify or pythonify) or 'errors' in wl:
            return wl
        w = MISPWarninglist()
        w.from_dict(**wl)
        return w

    def toggle_warninglist(self, warninglist_id: Optional[Union[str, int, List[int]]]=None, warninglist_name: Optional[Union[str, List[str]]]=None, force_enable: bool=False) -> dict:
        '''Toggle (enable/disable) the status of a warninglist by ID.
        :param warninglist_id: ID of the WarningList
        :param force_enable: Force the warning list in the enabled state (does nothing is already enabled)
        '''
        if warninglist_id is None and warninglist_name is None:
            raise PyMISPError('Either warninglist_id or warninglist_name is required.')
        query: Dict[str, Union[List[str], List[int], bool]] = {}
        if warninglist_id is not None:
            if isinstance(warninglist_id, list):
                query['id'] = warninglist_id
            else:
                query['id'] = [warninglist_id]  # type: ignore
        if warninglist_name is not None:
            if isinstance(warninglist_name, list):
                query['name'] = warninglist_name
            else:
                query['name'] = [warninglist_name]
        if force_enable:
            query['enabled'] = force_enable
        response = self._prepare_request('POST', 'warninglists/toggleEnable', data=query)
        return self._check_json_response(response)

    def enable_warninglist(self, warninglist: Union[MISPWarninglist, int, str, UUID]) -> dict:
        """Enable a warninglist."""
        warninglist_id = self.__get_uuid_or_id_from_abstract_misp(warninglist)
        return self.toggle_warninglist(warninglist_id=warninglist_id, force_enable=True)

    def disable_warninglist(self, warninglist: Union[MISPWarninglist, int, str, UUID]) -> dict:
        """Disable a warninglist."""
        warninglist_id = self.__get_uuid_or_id_from_abstract_misp(warninglist)
        return self.toggle_warninglist(warninglist_id=warninglist_id, force_enable=False)

    def values_in_warninglist(self, value: list) -> dict:
        """Check if IOC values are in warninglist"""
        response = self._prepare_request('POST', 'warninglists/checkValue', data=value)
        return self._check_json_response(response)

    def update_warninglists(self) -> dict:
        """Update all the warninglists."""
        response = self._prepare_request('POST', 'warninglists/update')
        return self._check_json_response(response)

    # ## END Warninglists ###

    # ## BEGIN Noticelist ###

    def noticelists(self, pythonify: bool=False) -> Union[dict, List[MISPNoticelist]]:
        """Get all the noticelists."""
        r = self._prepare_request('GET', 'noticelists')
        noticelists = self._check_json_response(r)
        if not (self.global_pythonify or pythonify) or 'errors' in noticelists:
            return noticelists
        to_return = []
        for noticelist in noticelists:
            n = MISPNoticelist()
            n.from_dict(**noticelist)
            to_return.append(n)
        return to_return

    def get_noticelist(self, noticelist: Union[MISPNoticelist, int, str, UUID], pythonify: bool=False) -> Union[dict, MISPNoticelist]:
        """Get a noticelist by id."""
        noticelist_id = self.__get_uuid_or_id_from_abstract_misp(noticelist)
        r = self._prepare_request('GET', f'noticelists/view/{noticelist_id}')
        noticelist_j = self._check_json_response(r)
        if not (self.global_pythonify or pythonify) or 'errors' in noticelist_j:
            return noticelist_j
        n = MISPNoticelist()
        n.from_dict(**noticelist_j)
        return n

    def enable_noticelist(self, noticelist: Union[MISPNoticelist, int, str, UUID]) -> dict:
        """Enable a noticelist by id."""
        # FIXME: https://github.com/MISP/MISP/issues/4856
        # response = self._prepare_request('POST', f'noticelists/enable/{noticelist_id}')
        noticelist_id = self.__get_uuid_or_id_from_abstract_misp(noticelist)
        response = self._prepare_request('POST', f'noticelists/enableNoticelist/{noticelist_id}/true')
        return self._check_json_response(response)

    def disable_noticelist(self, noticelist: Union[MISPNoticelist, int, str, UUID]) -> dict:
        """Disable a noticelist by id."""
        # FIXME: https://github.com/MISP/MISP/issues/4856
        # response = self._prepare_request('POST', f'noticelists/disable/{noticelist_id}')
        noticelist_id = self.__get_uuid_or_id_from_abstract_misp(noticelist)
        response = self._prepare_request('POST', f'noticelists/enableNoticelist/{noticelist_id}')
        return self._check_json_response(response)

    def update_noticelists(self) -> dict:
        """Update all the noticelists."""
        response = self._prepare_request('POST', 'noticelists/update')
        return self._check_json_response(response)

    # ## END Noticelist ###

    # ## BEGIN Galaxy ###

    def galaxies(self, pythonify: bool=False) -> Union[dict, List[MISPGalaxy]]:
        """Get all the galaxies."""
        r = self._prepare_request('GET', 'galaxies')
        galaxies = self._check_json_response(r)
        if not (self.global_pythonify or pythonify) or 'errors' in galaxies:
            return galaxies
        to_return = []
        for galaxy in galaxies:
            g = MISPGalaxy()
            g.from_dict(**galaxy)
            to_return.append(g)
        return to_return

    def get_galaxy(self, galaxy: Union[MISPGalaxy, int, str, UUID], pythonify: bool=False) -> Union[dict, MISPGalaxy]:
        """Get a galaxy by id."""
        galaxy_id = self.__get_uuid_or_id_from_abstract_misp(galaxy)
        r = self._prepare_request('GET', f'galaxies/view/{galaxy_id}')
        galaxy_j = self._check_json_response(r)
        if not (self.global_pythonify or pythonify) or 'errors' in galaxy_j:
            return galaxy_j
        g = MISPGalaxy()
        g.from_dict(**galaxy_j)
        return g

    def update_galaxies(self) -> dict:
        """Update all the galaxies."""
        response = self._prepare_request('POST', 'galaxies/update')
        return self._check_json_response(response)

    # ## END Galaxy ###

    # ## BEGIN Feed ###

    def feeds(self, pythonify: bool=False) -> Union[dict, List[MISPFeed]]:
        """Get the list of existing feeds."""
        r = self._prepare_request('GET', 'feeds')
        feeds = self._check_json_response(r)
        if not (self.global_pythonify or pythonify) or 'errors' in feeds:
            return feeds
        to_return = []
        for feed in feeds:
            f = MISPFeed()
            f.from_dict(**feed)
            to_return.append(f)
        return to_return

    def get_feed(self, feed: Union[MISPFeed, int, str, UUID], pythonify: bool=False) -> Union[dict, MISPFeed]:
        """Get a feed by id."""
        feed_id = self.__get_uuid_or_id_from_abstract_misp(feed)
        r = self._prepare_request('GET', f'feeds/view/{feed_id}')
        feed_j = self._check_json_response(r)
        if not (self.global_pythonify or pythonify) or 'errors' in feed_j:
            return feed_j
        f = MISPFeed()
        f.from_dict(**feed_j)
        return f

    def add_feed(self, feed: MISPFeed, pythonify: bool=False) -> Union[dict, MISPFeed]:
        '''Add a new feed on a MISP instance'''
        # FIXME: https://github.com/MISP/MISP/issues/4834
        r = self._prepare_request('POST', 'feeds/add', data={'Feed': feed})
        new_feed = self._check_json_response(r)
        if not (self.global_pythonify or pythonify) or 'errors' in new_feed:
            return new_feed
        f = MISPFeed()
        f.from_dict(**new_feed)
        return f

    def enable_feed(self, feed: Union[MISPFeed, int, str, UUID], pythonify: bool=False) -> Union[dict, MISPFeed]:
        '''Enable a feed (fetching it will create event(s)'''
        if not isinstance(feed, MISPFeed):
            feed_id = self.__get_uuid_or_id_from_abstract_misp(feed)  # In case we have a UUID
            f = MISPFeed()
            f.id = feed_id
            f.enabled = True
        return self.update_feed(feed=f, pythonify=pythonify)

    def disable_feed(self, feed: Union[MISPFeed, int, str, UUID], pythonify: bool=False) -> Union[dict, MISPFeed]:
        '''Disable a feed'''
        if not isinstance(feed, MISPFeed):
            feed_id = self.__get_uuid_or_id_from_abstract_misp(feed)  # In case we have a UUID
            f = MISPFeed()
            f.id = feed_id
            f.enabled = False
        return self.update_feed(feed=f, pythonify=pythonify)

    def enable_feed_cache(self, feed: Union[MISPFeed, int, str, UUID], pythonify: bool=False) -> Union[dict, MISPFeed]:
        '''Enable the caching of a feed'''
        if not isinstance(feed, MISPFeed):
            feed_id = self.__get_uuid_or_id_from_abstract_misp(feed)  # In case we have a UUID
            f = MISPFeed()
            f.id = feed_id
            f.caching_enabled = True
        return self.update_feed(feed=f, pythonify=pythonify)

    def disable_feed_cache(self, feed: Union[MISPFeed, int, str, UUID], pythonify: bool=False) -> Union[dict, MISPFeed]:
        '''Disable the caching of a feed'''
        if not isinstance(feed, MISPFeed):
            feed_id = self.__get_uuid_or_id_from_abstract_misp(feed)  # In case we have a UUID
            f = MISPFeed()
            f.id = feed_id
            f.caching_enabled = False
        return self.update_feed(feed=f, pythonify=pythonify)

    def update_feed(self, feed: MISPFeed, feed_id: int=None, pythonify: bool=False) -> Union[dict, MISPFeed]:
        '''Update a feed on a MISP instance'''
        if feed_id is None:
            fid = self.__get_uuid_or_id_from_abstract_misp(feed)
        else:
            fid = self.__get_uuid_or_id_from_abstract_misp(feed_id)
        # FIXME: https://github.com/MISP/MISP/issues/4834
        r = self._prepare_request('POST', f'feeds/edit/{fid}', data={'Feed': feed})
        updated_feed = self._check_json_response(r)
        if not (self.global_pythonify or pythonify) or 'errors' in updated_feed:
            return updated_feed
        f = MISPFeed()
        f.from_dict(**updated_feed)
        return f

    def delete_feed(self, feed: Union[MISPFeed, int, str, UUID]) -> dict:
        '''Delete a feed from a MISP instance'''
        feed_id = self.__get_uuid_or_id_from_abstract_misp(feed)
        response = self._prepare_request('POST', f'feeds/delete/{feed_id}')
        return self._check_json_response(response)

    def fetch_feed(self, feed: Union[MISPFeed, int, str, UUID]) -> dict:
        """Fetch one single feed"""
        feed_id = self.__get_uuid_or_id_from_abstract_misp(feed)
        response = self._prepare_request('GET', f'feeds/fetchFromFeed/{feed_id}')
        return self._check_json_response(response)

    def cache_all_feeds(self) -> dict:
        """ Cache all the feeds"""
        response = self._prepare_request('GET', 'feeds/cacheFeeds/all')
        return self._check_json_response(response)

    def cache_feed(self, feed: Union[MISPFeed, int, str, UUID]) -> dict:
        """Cache a specific feed"""
        feed_id = self.__get_uuid_or_id_from_abstract_misp(feed)
        response = self._prepare_request('GET', f'feeds/cacheFeeds/{feed_id}')
        return self._check_json_response(response)

    def cache_freetext_feeds(self) -> dict:
        """Cache all the freetext feeds"""
        response = self._prepare_request('GET', 'feeds/cacheFeeds/freetext')
        return self._check_json_response(response)

    def cache_misp_feeds(self) -> dict:
        """Cache all the MISP feeds"""
        response = self._prepare_request('GET', 'feeds/cacheFeeds/misp')
        return self._check_json_response(response)

    def compare_feeds(self) -> dict:
        """Generate the comparison matrix for all the MISP feeds"""
        response = self._prepare_request('GET', 'feeds/compareFeeds')
        return self._check_json_response(response)

    # ## END Feed ###

    # ## BEGIN Server ###

    def servers(self, pythonify: bool=False) -> Union[dict, List[MISPServer]]:
        """Get the existing servers the MISP instance can synchronise with"""
        r = self._prepare_request('GET', 'servers')
        servers = self._check_json_response(r)
        if not (self.global_pythonify or pythonify) or 'errors' in servers:
            return servers
        to_return = []
        for server in servers:
            s = MISPServer()
            s.from_dict(**server)
            to_return.append(s)
        return to_return

    def get_sync_config(self, pythonify: bool=False) -> Union[dict, MISPServer]:
        '''WARNING: This method only works if the user calling it is a sync user'''
        r = self._prepare_request('GET', 'servers/createSync')
        server = self._check_json_response(r)
        if not (self.global_pythonify or pythonify) or 'errors' in server:
            return server
        s = MISPServer()
        s.from_dict(**server)
        return s

    def import_server(self, server: MISPServer, pythonify: bool=False) -> Union[dict, MISPServer]:
        """Import a sync server config received from get_sync_config"""
        r = self._prepare_request('POST', f'servers/import', data=server)
        server_j = self._check_json_response(r)
        if not (self.global_pythonify or pythonify) or 'errors' in server_j:
            return server_j
        s = MISPServer()
        s.from_dict(**server_j)
        return s

    def add_server(self, server: MISPServer, pythonify: bool=False) -> Union[dict, MISPServer]:
        """Add a server to synchronise with.
        Note: You probably want to use ExpandedPyMISP.get_sync_config and ExpandedPyMISP.import_server instead"""
        r = self._prepare_request('POST', f'servers/add', data=server)
        server_j = self._check_json_response(r)
        if not (self.global_pythonify or pythonify) or 'errors' in server_j:
            return server_j
        s = MISPServer()
        s.from_dict(**server_j)
        return s

    def update_server(self, server: MISPServer, server_id: int=None, pythonify: bool=False) -> Union[dict, MISPServer]:
        '''Update a server to synchronise with'''
        if server_id is None:
            sid = self.__get_uuid_or_id_from_abstract_misp(server)
        else:
            sid = self.__get_uuid_or_id_from_abstract_misp(server_id)
        r = self._prepare_request('POST', f'servers/edit/{sid}', data=server)
        updated_server = self._check_json_response(r)
        if not (self.global_pythonify or pythonify) or 'errors' in updated_server:
            return updated_server
        s = MISPServer()
        s.from_dict(**updated_server)
        return s

    def delete_server(self, server: Union[MISPServer, int, str, UUID]) -> dict:
        '''Delete a sync server'''
        server_id = self.__get_uuid_or_id_from_abstract_misp(server)
        response = self._prepare_request('POST', f'servers/delete/{server_id}')
        return self._check_json_response(response)

    def server_pull(self, server: Union[MISPServer, int, str, UUID], event: Optional[Union[MISPEvent, int, str, UUID]]=None) -> dict:
        '''Initialize a pull from a sync server'''
        server_id = self.__get_uuid_or_id_from_abstract_misp(server)
        if event:
            event_id = self.__get_uuid_or_id_from_abstract_misp(event)
            url = f'servers/pull/{server_id}/{event_id}'
        else:
            url = f'servers/pull/{server_id}'
        response = self._prepare_request('GET', url)
        # FIXME: can we pythonify?
        return self._check_json_response(response)

    def server_push(self, server: Union[MISPServer, int, str, UUID], event: Optional[Union[MISPEvent, int, str, UUID]]=None) -> dict:
        '''Initialize a push to a sync server'''
        server_id = self.__get_uuid_or_id_from_abstract_misp(server)
        if event:
            event_id = self.__get_uuid_or_id_from_abstract_misp(event)
            url = f'servers/push/{server_id}/{event_id}'
        else:
            url = f'servers/push/{server_id}'
        response = self._prepare_request('GET', url)
        # FIXME: can we pythonify?
        return self._check_json_response(response)

    def test_server(self, server: Union[MISPServer, int, str, UUID]) -> dict:
        server_id = self.__get_uuid_or_id_from_abstract_misp(server)
        response = self._prepare_request('POST', f'servers/testConnection/{server_id}')
        return self._check_json_response(response)

    # ## END Server ###

    # ## BEGIN Sharing group ###

    def sharing_groups(self, pythonify: bool=False) -> Union[dict, List[MISPSharingGroup]]:
        """Get the existing sharing groups"""
        r = self._prepare_request('GET', 'sharing_groups')
        sharing_groups = self._check_json_response(r)
        if not (self.global_pythonify or pythonify) or 'errors' in sharing_groups:
            return sharing_groups
        to_return = []
        for sharing_group in sharing_groups:
            s = MISPSharingGroup()
            s.from_dict(**sharing_group)
            to_return.append(s)
        return to_return

    def add_sharing_group(self, sharing_group: MISPSharingGroup, pythonify: bool=False) -> Union[dict, MISPSharingGroup]:
        """Add a new sharing group"""
        r = self._prepare_request('POST', f'sharing_groups/add', data=sharing_group)
        sharing_group_j = self._check_json_response(r)
        if not (self.global_pythonify or pythonify) or 'errors' in sharing_group_j:
            return sharing_group_j
        s = MISPSharingGroup()
        s.from_dict(**sharing_group_j)
        return s

    def delete_sharing_group(self, sharing_group: Union[MISPSharingGroup, int, str, UUID]) -> dict:
        """Delete a sharing group"""
        sharing_group_id = self.__get_uuid_or_id_from_abstract_misp(sharing_group)
        response = self._prepare_request('POST', f'sharing_groups/delete/{sharing_group_id}')
        return self._check_json_response(response)

    def add_org_to_sharing_group(self, sharing_group: Union[MISPSharingGroup, int, str, UUID],
                                 organisation: Union[MISPOrganisation, int, str, UUID], extend: bool=False) -> dict:
        '''Add an organisation to a sharing group.
        :sharing_group: Sharing group's local instance ID, or Sharing group's global UUID
        :organisation: Organisation's local instance ID, or Organisation's global UUID, or Organisation's name as known to the curent instance
        :extend: Allow the organisation to extend the group
        '''
        sharing_group_id = self.__get_uuid_or_id_from_abstract_misp(sharing_group)
        organisation_id = self.__get_uuid_or_id_from_abstract_misp(organisation)
        to_jsonify = {'sg_id': sharing_group_id, 'org_id': organisation_id, 'extend': extend}
        response = self._prepare_request('POST', 'sharingGroups/addOrg', data=to_jsonify)
        return self._check_json_response(response)

    def remove_org_from_sharing_group(self, sharing_group: Union[MISPSharingGroup, int, str, UUID],
                                      organisation: Union[MISPOrganisation, int, str, UUID]) -> dict:
        '''Remove an organisation from a sharing group.
        :sharing_group: Sharing group's local instance ID, or Sharing group's global UUID
        :organisation: Organisation's local instance ID, or Organisation's global UUID, or Organisation's name as known to the curent instance
        '''
        sharing_group_id = self.__get_uuid_or_id_from_abstract_misp(sharing_group)
        organisation_id = self.__get_uuid_or_id_from_abstract_misp(organisation)
        to_jsonify = {'sg_id': sharing_group_id, 'org_id': organisation_id}
        response = self._prepare_request('POST', 'sharingGroups/removeOrg', data=to_jsonify)
        return self._check_json_response(response)

    def add_server_to_sharing_group(self, sharing_group: Union[MISPSharingGroup, int, str, UUID],
                                    server: Union[MISPServer, int, str, UUID], all_orgs: bool=False) -> dict:
        '''Add a server to a sharing group.
        :sharing_group: Sharing group's local instance ID, or Sharing group's global UUID
        :server: Server's local instance ID, or URL of the Server, or Server's name as known to the curent instance
        :all_orgs: Add all the organisations of the server to the group
        '''
        sharing_group_id = self.__get_uuid_or_id_from_abstract_misp(sharing_group)
        server_id = self.__get_uuid_or_id_from_abstract_misp(server)
        to_jsonify = {'sg_id': sharing_group_id, 'server_id': server_id, 'all_orgs': all_orgs}
        response = self._prepare_request('POST', 'sharingGroups/addServer', data=to_jsonify)
        return self._check_json_response(response)

    def remove_server_from_sharing_group(self, sharing_group: Union[MISPSharingGroup, int, str, UUID],
                                         server: Union[MISPServer, int, str, UUID]) -> dict:
        '''Remove a server from a sharing group.
        :sharing_group: Sharing group's local instance ID, or Sharing group's global UUID
        :server: Server's local instance ID, or URL of the Server, or Server's name as known to the curent instance
        '''
        sharing_group_id = self.__get_uuid_or_id_from_abstract_misp(sharing_group)
        server_id = self.__get_uuid_or_id_from_abstract_misp(server)
        to_jsonify = {'sg_id': sharing_group_id, 'server_id': server_id}
        response = self._prepare_request('POST', 'sharingGroups/removeServer', data=to_jsonify)
        return self._check_json_response(response)

    # ## END Sharing groups ###

    # ## BEGIN Organisation ###

    def organisations(self, scope="local", pythonify: bool=False) -> Union[dict, List[MISPOrganisation]]:
        """Get all the organisations."""
        r = self._prepare_request('GET', f'organisations/index/scope:{scope}')
        organisations = self._check_json_response(r)
        if not (self.global_pythonify or pythonify) or 'errors' in organisations:
            return organisations
        to_return = []
        for organisation in organisations:
            o = MISPOrganisation()
            o.from_dict(**organisation)
            to_return.append(o)
        return to_return

    def get_organisation(self, organisation: Union[MISPOrganisation, int, str, UUID], pythonify: bool=False) -> Union[dict, MISPOrganisation]:
        '''Get an organisation.'''
        organisation_id = self.__get_uuid_or_id_from_abstract_misp(organisation)
        r = self._prepare_request('GET', f'organisations/view/{organisation_id}')
        organisation_j = self._check_json_response(r)
        if not (self.global_pythonify or pythonify) or 'errors' in organisation_j:
            return organisation_j
        o = MISPOrganisation()
        o.from_dict(**organisation_j)
        return o

    def add_organisation(self, organisation: MISPOrganisation, pythonify: bool=False) -> Union[dict, MISPOrganisation]:
        '''Add an organisation'''
        r = self._prepare_request('POST', f'admin/organisations/add', data=organisation)
        new_organisation = self._check_json_response(r)
        if not (self.global_pythonify or pythonify) or 'errors' in new_organisation:
            return new_organisation
        o = MISPOrganisation()
        o.from_dict(**new_organisation)
        return o

    def update_organisation(self, organisation: MISPOrganisation, organisation_id: int=None, pythonify: bool=False) -> Union[dict, MISPOrganisation]:
        '''Update an organisation'''
        if organisation_id is None:
            oid = self.__get_uuid_or_id_from_abstract_misp(organisation)
        else:
            oid = self.__get_uuid_or_id_from_abstract_misp(organisation_id)
        r = self._prepare_request('POST', f'admin/organisations/edit/{oid}', data=organisation)
        updated_organisation = self._check_json_response(r)
        if not (self.global_pythonify or pythonify) or 'errors' in updated_organisation:
            return updated_organisation
        o = MISPOrganisation()
        o.from_dict(**organisation)
        return o

    def delete_organisation(self, organisation: Union[MISPOrganisation, int, str, UUID]) -> dict:
        '''Delete an organisation'''
        # NOTE: MISP in inconsistent and currently require "delete" in the path and doesn't support HTTP DELETE
        organisation_id = self.__get_uuid_or_id_from_abstract_misp(organisation)
        response = self._prepare_request('POST', f'admin/organisations/delete/{organisation_id}')
        return self._check_json_response(response)

    # ## END Organisation ###

    # ## BEGIN User ###

    def users(self, pythonify: bool=False) -> Union[dict, List[MISPUser]]:
        """Get all the users."""
        r = self._prepare_request('GET', 'admin/users')
        users = self._check_json_response(r)
        if not (self.global_pythonify or pythonify) or 'errors' in users:
            return users
        to_return = []
        for user in users:
            u = MISPUser()
            u.from_dict(**user)
            to_return.append(u)
        return to_return

    def get_user(self, user: Union[MISPUser, int, str, UUID]='me', pythonify: bool=False, expanded: bool=False) -> Union[dict, MISPUser, Tuple[MISPUser, MISPRole, List[MISPUserSetting]]]:
        '''Get a user. `me` means the owner of the API key doing the query.
        expanded also returns a MISPRole and a MISPUserSetting'''
        user_id = self.__get_uuid_or_id_from_abstract_misp(user)
        r = self._prepare_request('GET', f'users/view/{user_id}')
        user_j = self._check_json_response(r)
        if not (self.global_pythonify or pythonify) or 'errors' in user_j:
            return user_j
        u = MISPUser()
        u.from_dict(**user_j)
        if not expanded:
            return u
        else:
            role = MISPRole()
            role.from_dict(**user_j['Role'])
            usersettings = []
            if user_j['UserSetting']:
                for name, value in user_j['UserSetting'].items():
                    us = MISPUserSetting()
                    us.from_dict(**{'name': name, 'value': value})
                    usersettings.append(us)
            return u, role, usersettings

    def add_user(self, user: MISPUser, pythonify: bool=False) -> Union[dict, MISPUser]:
        '''Add a new user'''
        r = self._prepare_request('POST', f'admin/users/add', data=user)
        user_j = self._check_json_response(r)
        if not (self.global_pythonify or pythonify) or 'errors' in user_j:
            return user_j
        u = MISPUser()
        u.from_dict(**user_j)
        return u

    def update_user(self, user: MISPUser, user_id: int=None, pythonify: bool=False) -> Union[dict, MISPUser]:
        '''Update an event on a MISP instance'''
        if user_id is None:
            uid = self.__get_uuid_or_id_from_abstract_misp(user)
        else:
            uid = self.__get_uuid_or_id_from_abstract_misp(user_id)
        url = f'users/edit/{uid}'
        if self._current_role.perm_admin or self._current_role.perm_site_admin:
            url = f'admin/{url}'
        r = self._prepare_request('POST', url, data=user)
        updated_user = self._check_json_response(r)
        if not (self.global_pythonify or pythonify) or 'errors' in updated_user:
            return updated_user
        e = MISPUser()
        e.from_dict(**updated_user)
        return e

    def delete_user(self, user: Union[MISPUser, int, str, UUID]) -> dict:
        '''Delete a user'''
        # NOTE: MISP in inconsistent and currently require "delete" in the path and doesn't support HTTP DELETE
        user_id = self.__get_uuid_or_id_from_abstract_misp(user)
        response = self._prepare_request('POST', f'admin/users/delete/{user_id}')
        return self._check_json_response(response)

    def change_user_password(self, new_password: str, user: Optional[Union[MISPUser, int, str, UUID]]=None) -> dict:
        response = self._prepare_request('POST', f'users/change_pw', data={'password': new_password})
        return self._check_json_response(response)

    # ## END User ###

    # ## BEGIN Role ###

    def roles(self, pythonify: bool=False) -> Union[dict, List[MISPRole]]:
        """Get the existing roles"""
        r = self._prepare_request('GET', 'roles')
        roles = self._check_json_response(r)
        if not (self.global_pythonify or pythonify) or 'errors' in roles:
            return roles
        to_return = []
        for role in roles:
            nr = MISPRole()
            nr.from_dict(**role)
            to_return.append(nr)
        return to_return

    def set_default_role(self, role: Union[MISPRole, int, str, UUID]) -> dict:
        role_id = self.__get_uuid_or_id_from_abstract_misp(role)
        url = urljoin(self.root_url, f'/admin/roles/set_default/{role_id}')
        response = self._prepare_request('POST', url)
        return self._check_json_response(response)

    # ## END Role ###

    # ## BEGIN Search methods ###

    def search(self, controller: str='events', return_format: str='json',
               limit: Optional[int]=None, page: Optional[int]=None,
               value: Optional[SearchParameterTypes]=None,
               type_attribute: Optional[SearchParameterTypes]=None,
               category: Optional[SearchParameterTypes]=None,
               org: Optional[SearchParameterTypes]=None,
               tags: Optional[SearchParameterTypes]=None,
               quick_filter: Optional[str]=None, quickFilter: Optional[str]=None,
               date_from: Optional[Union[datetime, date, int, str, float, None]]=None,
               date_to: Optional[Union[datetime, date, int, str, float, None]]=None,
               eventid: Optional[SearchType]=None,
               with_attachments: Optional[bool]=None, withAttachments: Optional[bool]=None,
               metadata: Optional[bool]=None,
               uuid: Optional[str]=None,
               publish_timestamp: Optional[Union[Union[datetime, date, int, str, float, None],
                                           Tuple[Union[datetime, date, int, str, float, None],
                                                 Union[datetime, date, int, str, float, None]]
                                                 ]]=None,
               last: Optional[Union[Union[datetime, date, int, str, float, None],
                              Tuple[Union[datetime, date, int, str, float, None],
                                    Union[datetime, date, int, str, float, None]]
                                    ]]=None,
               timestamp: Optional[Union[Union[datetime, date, int, str, float, None],
                                   Tuple[Union[datetime, date, int, str, float, None],
                                         Union[datetime, date, int, str, float, None]]
                                         ]]=None,
               published: Optional[bool]=None,
               enforce_warninglist: Optional[bool]=None, enforceWarninglist: Optional[bool]=None,
               to_ids: Optional[Union[ToIDSType, List[ToIDSType]]]=None,
               deleted: Optional[str]=None,
               include_event_uuid: Optional[bool]=None, includeEventUuid: Optional[bool]=None,
               include_event_tags: Optional[bool]=None, includeEventTags: Optional[bool]=None,
               event_timestamp: Optional[Union[datetime, date, int, str, float, None]]=None,
               sg_reference_only: Optional[bool]=None,
               eventinfo: Optional[str]=None,
               searchall: Optional[bool]=None,
               requested_attributes: Optional[str]=None,
               include_context: Optional[bool]=None, includeContext: Optional[bool]=None,
               headerless: Optional[bool]=None,
               include_sightings: Optional[bool]=None, includeSightings: Optional[bool]=None,
               include_correlations: Optional[bool]=None, includeCorrelations: Optional[bool]=None,
               include_decay_score: Optional[bool] = None, includeDecayScore: Optional[bool] = None,
               pythonify: Optional[bool]=False,
               **kwargs) -> Union[dict, str, List[Union[MISPEvent, MISPAttribute]]]:
        '''Search in the MISP instance

        :param return_format: Set the return format of the search (Currently supported: json, xml, openioc, suricata, snort - more formats are being moved to restSearch with the goal being that all searches happen through this API). Can be passed as the first parameter after restSearch or via the JSON payload.
        :param limit: Limit the number of results returned, depending on the scope (for example 10 attributes or 10 full events).
        :param page: If a limit is set, sets the page to be returned. page 3, limit 100 will return records 201->300).
        :param value: Search for the given value in the attributes' value field.
        :param type_attribute: The attribute type, any valid MISP attribute type is accepted.
        :param category: The attribute category, any valid MISP attribute category is accepted.
        :param org: Search by the creator organisation by supplying the organisation identifier.
        :param tags: Tags to search or to exclude. You can pass a list, or the output of `build_complex_query`
        :param quick_filter: The string passed to this field will ignore all of the other arguments. MISP will return an xml / json (depending on the header sent) of all events that have a sub-string match on value in the event info, event orgc, or any of the attribute value1 / value2 fields, or in the attribute comment.
        :param date_from: Events with the date set to a date after the one specified. This filter will use the date of the event.
        :param date_to: Events with the date set to a date before the one specified. This filter will use the date of the event.
        :param eventid: The events that should be included / excluded from the search
        :param with_attachments: If set, encodes the attachments / zipped malware samples as base64 in the data field within each attribute
        :param metadata: Only the metadata (event, tags, relations) is returned, attributes and proposals are omitted.
        :param uuid: Restrict the results by uuid.
        :param publish_timestamp: Restrict the results by the last publish timestamp (newer than).
        :param timestamp: Restrict the results by the timestamp (last edit). Any event with a timestamp newer than the given timestamp will be returned. In case you are dealing with /attributes as scope, the attribute's timestamp will be used for the lookup.
        :param published: Set whether published or unpublished events should be returned. Do not set the parameter if you want both.
        :param enforce_warninglist: Remove any attributes from the result that would cause a hit on a warninglist entry.
        :param to_ids: By default all attributes are returned that match the other filter parameters, irregardless of their to_ids setting. To restrict the returned data set to to_ids only attributes set this parameter to 1. 0 for the ones with to_ids set to False.
        :param deleted: If this parameter is set to 1, it will return soft-deleted attributes along with active ones. By using "only" as a parameter it will limit the returned data set to soft-deleted data only.
        :param include_event_uuid: Instead of just including the event ID, also include the event UUID in each of the attributes.
        :param include_event_tags: Include the event level tags in each of the attributes.
        :param event_timestamp: Only return attributes from events that have received a modification after the given timestamp.
        :param sg_reference_only: If this flag is set, sharing group objects will not be included, instead only the sharing group ID is set.
        :param eventinfo: Filter on the event's info field.
        :param searchall: Search for a full or a substring (delimited by % for substrings) in the event info, event tags, attribute tags, attribute values or attribute comment fields.
        :param requested_attributes: [CSV only] Select the fields that you wish to include in the CSV export. By setting event level fields additionally, includeContext is not required to get event metadata.
        :param include_context: [Attribute only] Include the event data with each attribute. [CSV output] Add event level metadata in every line of the CSV.
        :param headerless: [CSV Only] The CSV created when this setting is set to true will not contain the header row.
        :param include_sightings: [JSON Only - Attribute] Include the sightings of the matching attributes.
        :param include_decay_score: Include the decay score at attribute level.
        :param include_correlations: [JSON Only - attribute] Include the correlations of the matching attributes.
        :param pythonify: Returns a list of PyMISP Objects instead of the plain json output. Warning: it might use a lot of RAM

        Deprecated:

        :param quickFilter: synponym for quick_filter
        :param withAttachments: synonym for with_attachments
        :param last: synonym for publish_timestamp
        :param enforceWarninglist: synonym for enforce_warninglist
        :param includeEventUuid: synonym for include_event_uuid
        :param includeEventTags: synonym for include_event_tags
        :param includeContext: synonym for include_context

        '''

        return_formats = ['openioc', 'json', 'xml', 'suricata', 'snort', 'text', 'rpz', 'csv', 'cache', 'stix', 'stix2', 'yara', 'yara-json', 'attack', 'attack-sightings']

        if controller not in ['events', 'attributes', 'objects', 'sightings']:
            raise ValueError('controller has to be in {}'.format(', '.join(['events', 'attributes', 'objects'])))

        # Deprecated stuff / synonyms
        if quickFilter is not None:
            quick_filter = quickFilter
        if withAttachments is not None:
            with_attachments = withAttachments
        if last is not None:
            publish_timestamp = last
        if enforceWarninglist is not None:
            enforce_warninglist = enforceWarninglist
        if includeEventUuid is not None:
            include_event_uuid = includeEventUuid
        if includeEventTags is not None:
            include_event_tags = includeEventTags
        if includeContext is not None:
            include_context = includeContext
        if includeDecayScore is not None:
            include_decay_score = includeDecayScore
        if includeCorrelations is not None:
            include_correlations = includeCorrelations
        if includeSightings is not None:
            include_sightings = includeSightings
        # Add all the parameters in kwargs are aimed at modules, or other 3rd party components, and cannot be sanitized.
        # They are passed as-is.
        query = kwargs

        if return_format not in return_formats:
            raise ValueError('return_format has to be in {}'.format(', '.join(return_formats)))
        query['returnFormat'] = return_format

        query['page'] = page
        query['limit'] = limit
        query['value'] = value
        query['type'] = type_attribute
        query['category'] = category
        query['org'] = org
        query['tags'] = tags
        query['quickFilter'] = quick_filter
        query['from'] = self._make_timestamp(date_from)
        query['to'] = self._make_timestamp(date_to)
        query['eventid'] = eventid
        query['withAttachments'] = self._make_misp_bool(with_attachments)
        query['metadata'] = self._make_misp_bool(metadata)
        query['uuid'] = uuid
        if publish_timestamp is not None:
            if isinstance(publish_timestamp, (list, tuple)):
                query['publish_timestamp'] = (self._make_timestamp(publish_timestamp[0]), self._make_timestamp(publish_timestamp[1]))
            else:
                query['publish_timestamp'] = self._make_timestamp(publish_timestamp)
        if timestamp is not None:
            if isinstance(timestamp, (list, tuple)):
                query['timestamp'] = (self._make_timestamp(timestamp[0]), self._make_timestamp(timestamp[1]))
            else:
                query['timestamp'] = self._make_timestamp(timestamp)
        query['published'] = published
        query['enforceWarninglist'] = self._make_misp_bool(enforce_warninglist)
        if to_ids is not None:
            if to_ids not in [0, 1, '0', '1']:
                raise ValueError('to_ids has to be in 0 or 1')
            query['to_ids'] = to_ids
        query['deleted'] = deleted
        query['includeEventUuid'] = self._make_misp_bool(include_event_uuid)
        query['includeEventTags'] = self._make_misp_bool(include_event_tags)
        if event_timestamp is not None:
            if isinstance(event_timestamp, (list, tuple)):
                query['event_timestamp'] = (self._make_timestamp(event_timestamp[0]), self._make_timestamp(event_timestamp[1]))
            else:
                query['event_timestamp'] = self._make_timestamp(event_timestamp)
        query['sgReferenceOnly'] = self._make_misp_bool(sg_reference_only)
        query['eventinfo'] = eventinfo
        query['searchall'] = searchall
        query['requested_attributes'] = requested_attributes
        query['includeContext'] = self._make_misp_bool(include_context)
        query['headerless'] = self._make_misp_bool(headerless)
        query['includeSightings'] = self._make_misp_bool(include_sightings)
        query['includeDecayScore'] = self._make_misp_bool(include_decay_score)
        query['includeCorrelations'] = self._make_misp_bool(include_correlations)
        url = urljoin(self.root_url, f'{controller}/restSearch')
        response = self._prepare_request('POST', url, data=query)

        if return_format == 'csv':
            normalized_response_text = self._check_response(response)
            if (self.global_pythonify or pythonify) and not headerless:
                return self._csv_to_dict(normalized_response_text)  # type: ignore
            else:
                return normalized_response_text

        normalized_response = self._check_json_response(response)

        if 'errors' in normalized_response:
            return normalized_response

        if return_format == 'json' and self.global_pythonify or pythonify:
            # The response is in json, we can convert it to a list of pythonic MISP objects
            to_return: List[Union[MISPEvent, MISPAttribute]] = []
            if controller == 'events':
                for e in normalized_response:
                    me = MISPEvent()
                    me.load(e)
                    to_return.append(me)
            elif controller == 'attributes':
                # FIXME: obvs, this is hurting my soul. We need something generic.
                for a in normalized_response['Attribute']:
                    ma = MISPAttribute()
                    ma.from_dict(**a)
                    if 'Event' in ma:
                        me = MISPEvent()
                        me.from_dict(**ma.Event)
                        ma.Event = me
                    if 'RelatedAttribute' in ma:
                        related_attributes = []
                        for ra in ma.RelatedAttribute:
                            r_attribute = MISPAttribute()
                            r_attribute.from_dict(**ra)
                            if 'Event' in r_attribute:
                                me = MISPEvent()
                                me.from_dict(**r_attribute.Event)
                                r_attribute.Event = me
                            related_attributes.append(r_attribute)
                        ma.RelatedAttribute = related_attributes
                    if 'Sighting' in ma:
                        sightings = []
                        for sighting in ma.Sighting:
                            s = MISPSighting()
                            s.from_dict(**sighting)
                            sightings.append(s)
                        ma.Sighting = sightings
                    to_return.append(ma)
            elif controller == 'objects':
                raise PyMISPNotImplementedYet('Not implemented yet')
            return to_return

        return normalized_response

    def search_index(self, published: Optional[bool]=None, eventid: Optional[SearchType]=None,
                     tags: Optional[SearchParameterTypes]=None,
                     date_from: Optional[Union[datetime, date, int, str, float, None]]=None,
                     date_to: Optional[Union[datetime, date, int, str, float, None]]=None,
                     eventinfo: Optional[str]=None,
                     threatlevel: Optional[List[SearchType]]=None,
                     distribution: Optional[List[SearchType]]=None,
                     analysis: Optional[List[SearchType]]=None,
                     org: Optional[SearchParameterTypes]=None,
                     timestamp: Optional[Union[Union[datetime, date, int, str, float, None],
                                         Tuple[Union[datetime, date, int, str, float, None],
                                               Union[datetime, date, int, str, float, None]]
                                               ]]=None,
                     pythonify: Optional[bool]=None) -> Union[dict, List[MISPEvent]]:
        """Search only at the index level. Using ! in front of a value means NOT (default is OR)

        :param published: Set whether published or unpublished events should be returned. Do not set the parameter if you want both.
        :param eventid: The events that should be included / excluded from the search
        :param tags: Tags to search or to exclude. You can pass a list, or the output of `build_complex_query`
        :param date_from: Events with the date set to a date after the one specified. This filter will use the date of the event.
        :param date_to: Events with the date set to a date before the one specified. This filter will use the date of the event.
        :param eventinfo: Filter on the event's info field.
        :param threatlevel: Threat level(s) (1,2,3,4) | list
        :param distribution: Distribution level(s) (0,1,2,3) | list
        :param analysis: Analysis level(s) (0,1,2) | list
        :param org: Search by the creator organisation by supplying the organisation identifier.
        :param timestamp: Restrict the results by the timestamp (last edit). Any event with a timestamp newer than the given timestamp will be returned. In case you are dealing with /attributes as scope, the attribute's timestamp will be used for the lookup.
        :param pythonify: Returns a list of PyMISP Objects instead or the plain json output. Warning: it might use a lot of RAM
        """
        query = locals()
        query.pop('self')
        query.pop('pythonify')
        if query.get('date_from'):
            query['datefrom'] = self._make_timestamp(query.pop('date_from'))
        if query.get('date_to'):
            query['dateuntil'] = self._make_timestamp(query.pop('date_to'))

        if query.get('timestamp') is not None:
            timestamp = query.pop('timestamp')
            if isinstance(timestamp, (list, tuple)):
                query['timestamp'] = (self._make_timestamp(timestamp[0]), self._make_timestamp(timestamp[1]))
            else:
                query['timestamp'] = self._make_timestamp(timestamp)

        url = urljoin(self.root_url, 'events/index')
        response = self._prepare_request('POST', url, data=query)
        normalized_response = self._check_json_response(response)

        if not (self.global_pythonify or pythonify):
            return normalized_response
        to_return = []
        for e_meta in normalized_response:
            me = MISPEvent()
            me.from_dict(**e_meta)
            to_return.append(me)
        return to_return

    def search_sightings(self, context: Optional[str]=None,
                         context_id: Optional[SearchType]=None,
                         type_sighting: Optional[str]=None,
                         date_from: Optional[Union[datetime, date, int, str, float, None]]=None,
                         date_to: Optional[Union[datetime, date, int, str, float, None]]=None,
                         publish_timestamp: Optional[Union[Union[datetime, date, int, str, float, None],
                                                     Tuple[Union[datetime, date, int, str, float, None],
                                                           Union[datetime, date, int, str, float, None]]
                                                           ]]=None,
                         last: Optional[Union[Union[datetime, date, int, str, float, None],
                                        Tuple[Union[datetime, date, int, str, float, None],
                                              Union[datetime, date, int, str, float, None]]
                                              ]]=None,
                         org: Optional[SearchType]=None,
                         source: Optional[str]=None,
                         include_attribute: Optional[bool]=None,
                         include_event_meta: Optional[bool]=None,
                         pythonify: Optional[bool]=False
                         ) -> Union[dict, List[Dict[str, Union[MISPEvent, MISPAttribute, MISPSighting]]]]:
        '''Search sightings

        :param context: The context of the search. Can be either "attribute", "event", or nothing (will then match on events and attributes).
        :param context_id: Only relevant if context is either "attribute" or "event". Then it is the relevant ID.
        :param type_sighting: Type of sighting
        :param date_from: Events with the date set to a date after the one specified. This filter will use the date of the event.
        :param date_to: Events with the date set to a date before the one specified. This filter will use the date of the event.
        :param publish_timestamp: Restrict the results by the last publish timestamp (newer than).
        :param org: Search by the creator organisation by supplying the organisation identifier.
        :param source: Source of the sighting
        :param include_attribute: Include the attribute.
        :param include_event_meta: Include the meta information of the event.

        Deprecated:

        :param last: synonym for publish_timestamp

        :Example:

        >>> misp.search_sightings(publish_timestamp='30d') # search sightings for the last 30 days on the instance
        [ ... ]
        >>> misp.search_sightings(context='attribute', context_id=6, include_attribute=True) # return list of sighting for attribute 6 along with the attribute itself
        [ ... ]
        >>> misp.search_sightings(context='event', context_id=17, include_event_meta=True, org=2) # return list of sighting for event 17 filtered with org id 2
        '''
        query: Dict[str, Any] = {'returnFormat': 'json'}
        if context is not None:
            if context not in ['attribute', 'event']:
                raise ValueError('context has to be in {}'.format(', '.join(['attribute', 'event'])))
            url_path = f'sightings/restSearch/{context}'
        else:
            url_path = 'sightings/restSearch'
        if isinstance(context_id, (MISPEvent, MISPAttribute)):
            context_id = self.__get_uuid_or_id_from_abstract_misp(context_id)
        query['id'] = context_id
        query['type'] = type_sighting
        query['from'] = date_from
        query['to'] = date_to
        query['last'] = publish_timestamp
        query['org_id'] = org
        query['source'] = source
        query['includeAttribute'] = include_attribute
        query['includeEvent'] = include_event_meta

        url = urljoin(self.root_url, url_path)
        response = self._prepare_request('POST', url, data=query)
        normalized_response = self._check_json_response(response)
        if not (self.global_pythonify or pythonify) or 'errors' in normalized_response:
            return normalized_response

        if self.global_pythonify or pythonify:
            to_return = []
            for s in normalized_response:
                entries: Dict[str, Union[MISPEvent, MISPAttribute, MISPSighting]] = {}
                s_data = s['Sighting']
                if include_event_meta:
                    e = s_data.pop('Event')
                    me = MISPEvent()
                    me.from_dict(**e)
                    entries['event'] = me
                if include_attribute:
                    a = s_data.pop('Attribute')
                    ma = MISPAttribute()
                    ma.from_dict(**a)
                    entries['attribute'] = ma
                ms = MISPSighting()
                ms.from_dict(**s_data)
                entries['sighting'] = ms
                to_return.append(entries)
            return to_return
        return normalized_response

    def search_logs(self, limit: Optional[int]=None, page: Optional[int]=None,
                    log_id: Optional[int]=None, title: Optional[str]=None,
                    created: Optional[Union[datetime, date, int, str, float, None]]=None, model: Optional[str]=None,
                    action: Optional[str]=None, user_id: Optional[int]=None,
                    change: Optional[str]=None, email: Optional[str]=None,
                    org: Optional[str]=None, description: Optional[str]=None,
                    ip: Optional[str]=None, pythonify: Optional[bool]=False) -> Union[dict, List[MISPLog]]:
        '''Search in logs

        Note: to run substring queries simply append/prepend/encapsulate the search term with %

        :param limit: Limit the number of results returned, depending on the scope (for example 10 attributes or 10 full events).
        :param page: If a limit is set, sets the page to be returned. page 3, limit 100 will return records 201->300).
        :param log_id: Log ID
        :param title: Log Title
        :param created: Creation timestamp
        :param model: Model name that generated the log entry
        :param action: The thing that was done
        :param user_id: ID of the user doing the action
        :param change: Change that occured
        :param email: Email of the user
        :param org: Organisation of the User doing the action
        :param description: Description of the action
        :param ip: Origination IP of the User doing the action
        :param pythonify: Returns a list of PyMISP Objects instead or the plain json output. Warning: it might use a lot of RAM
        '''
        query = locals()
        query.pop('self')
        query.pop('pythonify')
        if log_id is not None:
            query['id'] = query.pop('log_id')

        response = self._prepare_request('POST', 'admin/logs/index', data=query)
        normalized_response = self._check_json_response(response)
        if not (self.global_pythonify or pythonify) or 'errors' in normalized_response:
            return normalized_response

        to_return = []
        for l in normalized_response:
            ml = MISPLog()
            ml.from_dict(**l)
            to_return.append(ml)
        return to_return

    def search_feeds(self, value: Optional[SearchParameterTypes]=None, pythonify: Optional[bool]=False) -> Union[dict, List[MISPFeed]]:
        '''Search in the feeds cached on the servers'''
        response = self._prepare_request('POST', '/feeds/searchCaches', data={'value': value})
        normalized_response = self._check_json_response(response)
        if not (self.global_pythonify or pythonify) or 'errors' in normalized_response:
            return normalized_response
        to_return = []
        for feed in normalized_response:
            f = MISPFeed()
            f.from_dict(**feed)
            to_return.append(f)
        return to_return

    # ## END Search methods ###

    # ## BEGIN Communities ###

    def communities(self, pythonify: bool=False) -> Union[dict, List[MISPCommunity]]:
        """Get all the communities."""
        r = self._prepare_request('GET', 'communities')
        communities = self._check_json_response(r)
        if not (self.global_pythonify or pythonify) or 'errors' in communities:
            return communities
        to_return = []
        for community in communities:
            c = MISPCommunity()
            c.from_dict(**community)
            to_return.append(c)
        return to_return

    def get_community(self, community: Union[MISPCommunity, int, str, UUID], pythonify: bool=False) -> Union[dict, MISPCommunity]:
        '''Get an community from a MISP instance'''
        community_id = self.__get_uuid_or_id_from_abstract_misp(community)
        r = self._prepare_request('GET', f'communities/view/{community_id}')
        community_j = self._check_json_response(r)
        if not (self.global_pythonify or pythonify) or 'errors' in community_j:
            return community_j
        c = MISPCommunity()
        c.from_dict(**community_j)
        return c

    def request_community_access(self, community: Union[MISPCommunity, int, str, UUID],
                                 requestor_email_address: str=None,
                                 requestor_gpg_key: str=None,
                                 requestor_organisation_name: str=None,
                                 requestor_organisation_uuid: str=None,
                                 requestor_organisation_description: str=None,
                                 message: str=None, sync: bool=False,
                                 anonymise_requestor_server: bool=False,
                                 mock: bool=False) -> dict:
        community_id = self.__get_uuid_or_id_from_abstract_misp(community)
        to_post = {'org_name': requestor_organisation_name,
                   'org_uuid': requestor_organisation_uuid,
                   'org_description': requestor_organisation_description,
                   'email': requestor_email_address, 'gpgkey': requestor_gpg_key,
                   'message': message, 'anonymise': anonymise_requestor_server, 'sync': sync,
                   'mock': mock}
        r = self._prepare_request('POST', f'communities/requestAccess/{community_id}', data=to_post)
        return self._check_json_response(r)

    # ## END Communities ###

    # ## BEGIN Event Delegation ###

    def event_delegations(self, pythonify: bool=False) -> Union[dict, List[MISPEventDelegation]]:
        """Get all the event delegations."""
        r = self._prepare_request('GET', 'event_delegations')
        delegations = self._check_json_response(r)
        if not (self.global_pythonify or pythonify) or 'errors' in delegations:
            return delegations
        to_return = []
        for delegation in delegations:
            d = MISPEventDelegation()
            d.from_dict(**delegation)
            to_return.append(d)
        return to_return

    def accept_event_delegation(self, delegation: Union[MISPEventDelegation, int, str], pythonify: bool=False) -> dict:
        delegation_id = self.__get_uuid_or_id_from_abstract_misp(delegation)
        r = self._prepare_request('POST', f'event_delegations/acceptDelegation/{delegation_id}')
        return self._check_json_response(r)

    def discard_event_delegation(self, delegation: Union[MISPEventDelegation, int, str], pythonify: bool=False) -> dict:
        delegation_id = self.__get_uuid_or_id_from_abstract_misp(delegation)
        r = self._prepare_request('POST', f'event_delegations/deleteDelegation/{delegation_id}')
        return self._check_json_response(r)

    def delegate_event(self, event: Optional[Union[MISPEvent, int, str, UUID]]=None,
                       organisation: Optional[Union[MISPOrganisation, int, str, UUID]]=None,
                       event_delegation: Optional[MISPEventDelegation]=None,
                       distribution: int=-1, message: str='', pythonify: bool=False) -> Union[dict, MISPEventDelegation]:
        '''Note: distribution == -1 means recipient decides'''
        if event and organisation:
            event_id = self.__get_uuid_or_id_from_abstract_misp(event)
            organisation_id = self.__get_uuid_or_id_from_abstract_misp(organisation)
            data = {'event_id': event_id, 'org_id': organisation_id, 'distribution': distribution, 'message': message}
            r = self._prepare_request('POST', f'event_delegations/delegateEvent/{event_id}', data=data)
        elif event_delegation:
            r = self._prepare_request('POST', f'event_delegations/delegateEvent/{event_id}', data=event_delegation)
        else:
            raise PyMISPError('Either event and organisation OR event_delegation are required.')
        delegation_j = self._check_json_response(r)
        if not (self.global_pythonify or pythonify) or 'errors' in delegation_j:
            return delegation_j
        d = MISPEventDelegation()
        d.from_dict(**delegation_j)
        return d

    # ## END Event Delegation ###

    # ## BEGIN Others ###

    def push_event_to_ZMQ(self, event: Union[MISPEvent, int, str, UUID]) -> dict:
        """Force push an event on ZMQ"""
        event_id = self.__get_uuid_or_id_from_abstract_misp(event)
        response = self._prepare_request('POST', f'events/pushEventToZMQ/{event_id}.json')
        return self._check_json_response(response)

    def direct_call(self, url: str, data: Optional[dict]=None, params: dict={}, kw_params: dict={}) -> Any:
        '''Very lightweight call that posts a data blob (python dictionary or json string) on the URL'''
        if data is None:
            response = self._prepare_request('GET', url, params=params, kw_params=kw_params)
        else:
            response = self._prepare_request('POST', url, data=data, params=params, kw_params=kw_params)
        return self._check_response(response, lenient_response_type=True)

    def freetext(self, event: Union[MISPEvent, int, str, UUID], string: str, adhereToWarninglists: Union[bool, str]=False,
                 distribution: Optional[int]=None, returnMetaAttributes: bool=False, pythonify: bool=False, **kwargs) -> Union[dict, List[MISPAttribute]]:
        """Pass a text to the freetext importer"""
        event_id = self.__get_uuid_or_id_from_abstract_misp(event)
        query: Dict[str, Any] = {"value": string}
        wl_params = [False, True, 'soft']
        if adhereToWarninglists in wl_params:
            query['adhereToWarninglists'] = adhereToWarninglists
        else:
            raise PyMISPError('Invalid parameter, adhereToWarninglists Can only be False, True, or soft')
        if distribution is not None:
            query['distribution'] = distribution
        if returnMetaAttributes:
            query['returnMetaAttributes'] = returnMetaAttributes
        r = self._prepare_request('POST', f'events/freeTextImport/{event_id}', data=query, **kwargs)
        attributes = self._check_json_response(r)
        if returnMetaAttributes or not (self.global_pythonify or pythonify) or 'errors' in attributes:
            return attributes
        to_return = []
        for attribute in attributes:
            a = MISPAttribute()
            a.from_dict(**attribute)
            to_return.append(a)
        return to_return

    def upload_stix(self, path, version: str='2'):
        """Upload a STIX file to MISP.
        :param path: Path to the STIX on the disk (can be a path-like object, or a pseudofile)
        :param version: Can be 1 or 2
        """
        if isinstance(path, (str, Path)):
            with open(path, 'rb') as f:
                to_post = f.read()
        else:
            to_post = path.read()

        if isinstance(to_post, bytes):
            to_post = to_post.decode()  # type: ignore

        if str(version) == '1':
            url = urljoin(self.root_url, '/events/upload_stix')
            response = self._prepare_request('POST', url, data=to_post, output_type='xml')  # type: ignore
        else:
            url = urljoin(self.root_url, '/events/upload_stix/2')
            response = self._prepare_request('POST', url, data=to_post)  # type: ignore
        return response

    # ## END Others ###

    # ## BEGIN Statistics ###

    def attributes_statistics(self, context: str='type', percentage: bool=False) -> dict:
        """Get attributes statistics from the MISP instance."""
        # FIXME: https://github.com/MISP/MISP/issues/4874
        if context not in ['type', 'category']:
            raise PyMISPError('context can only be "type" or "category"')
        if percentage:
            path = f'attributes/attributeStatistics/{context}/true'
        else:
            path = f'attributes/attributeStatistics/{context}'
        response = self._prepare_request('GET', path)
        return self._check_json_response(response)

    def tags_statistics(self, percentage: bool=False, name_sort: bool=False) -> dict:
        """Get tags statistics from the MISP instance"""
        # FIXME: https://github.com/MISP/MISP/issues/4874
        # NOTE: https://github.com/MISP/MISP/issues/4879
        if percentage:
            p = 'true'
        else:
            p = 'false'
        if name_sort:
            ns = 'true'
        else:
            ns = 'false'
        response = self._prepare_request('GET', f'tags/tagStatistics/{p}/{ns}')
        return self._check_json_response(response)

    def users_statistics(self, context: str='data') -> dict:
        """Get users statistics from the MISP instance"""
        availables_contexts = ['data', 'orgs', 'users', 'tags', 'attributehistogram', 'sightings', 'galaxyMatrix']
        if context not in availables_contexts:
            raise PyMISPError("context can only be {','.join(availables_contexts)}")
        response = self._prepare_request('GET', f'users/statistics/{context}')
        return self._check_json_response(response)

    # ## END Statistics ###

    # ## BEGIN User Settings ###

    def user_settings(self, pythonify: bool=False) -> Union[dict, List[MISPUserSetting]]:
        """Get all the user settings."""
        r = self._prepare_request('GET', 'user_settings')
        user_settings = self._check_json_response(r)
        if not (self.global_pythonify or pythonify) or 'errors' in user_settings:
            return user_settings
        to_return = []
        for user_setting in user_settings:
            u = MISPUserSetting()
            u.from_dict(**user_setting)
            to_return.append(u)
        return to_return

    def get_user_setting(self, user_setting: str, user: Optional[Union[MISPUser, int, str, UUID]]=None,
                         pythonify: bool=False) -> Union[dict, MISPUserSetting]:
        '''Get an user setting'''
        query: Dict[str, Any] = {'setting': user_setting}
        if user:
            query['user_id'] = self.__get_uuid_or_id_from_abstract_misp(user)
        response = self._prepare_request('POST', f'user_settings/getSetting')
        user_setting_j = self._check_json_response(response)
        if not (self.global_pythonify or pythonify) or 'errors' in user_setting_j:
            return user_setting_j
        u = MISPUserSetting()
        u.from_dict(**user_setting_j)
        return u

    def set_user_setting(self, user_setting: str, value: Union[str, dict], user: Optional[Union[MISPUser, int, str, UUID]]=None,
                         pythonify: bool=False) -> Union[dict, MISPUserSetting]:
        '''Get an user setting'''
        query: Dict[str, Any] = {'setting': user_setting}
        if isinstance(value, dict):
            value = json.dumps(value)
        query['value'] = value
        if user:
            query['user_id'] = self.__get_uuid_or_id_from_abstract_misp(user)
        response = self._prepare_request('POST', f'user_settings/setSetting', data=query)
        user_setting_j = self._check_json_response(response)
        if not (self.global_pythonify or pythonify) or 'errors' in user_setting_j:
            return user_setting_j
        u = MISPUserSetting()
        u.from_dict(**user_setting_j)
        return u

    def delete_user_setting(self, user_setting: str, user: Union[MISPUser, int, str, UUID]=None) -> dict:
        '''Delete a user setting'''
        query: Dict[str, Any] = {'setting': user_setting}
        if user:
            query['user_id'] = self.__get_uuid_or_id_from_abstract_misp(user)
        response = self._prepare_request('POST', f'user_settings/delete', data=query)
        return self._check_json_response(response)

    # ## END User Settings ###

    # ## BEGIN Global helpers ###

    def change_sharing_group_on_entity(self, misp_entity: Union[MISPEvent, MISPAttribute, MISPObject], sharing_group_id, pythonify: bool=False) -> Union[dict, MISPEvent, MISPObject, MISPAttribute, MISPShadowAttribute]:
        """Change the sharing group of an event, an attribute, or an object"""
        misp_entity.distribution = 4      # Needs to be 'Sharing group'
        if 'SharingGroup' in misp_entity:  # Delete former SharingGroup information
            del misp_entity.SharingGroup
        misp_entity.sharing_group_id = sharing_group_id  # Set new sharing group id
        if isinstance(misp_entity, MISPEvent):
            return self.update_event(misp_entity, pythonify=pythonify)

        if isinstance(misp_entity, MISPObject):
            return self.update_object(misp_entity, pythonify=pythonify)

        if isinstance(misp_entity, MISPAttribute):
            return self.update_attribute(misp_entity, pythonify=pythonify)

        raise PyMISPError('The misp_entity must be MISPEvent, MISPObject or MISPAttribute')

    def tag(self, misp_entity: Union[AbstractMISP, str, dict], tag: Union[MISPTag, str], local: bool=False) -> dict:
        """Tag an event or an attribute. misp_entity can be a MISPEvent, a MISP Attribute, or a UUID"""
        if isinstance(misp_entity, AbstractMISP) and 'uuid' in misp_entity:
            uuid = misp_entity.uuid
        elif isinstance(misp_entity, dict) and 'uuid' in misp_entity:
            uuid = misp_entity['uuid']
        elif isinstance(misp_entity, str):
            uuid = misp_entity
        if isinstance(tag, MISPTag):
            tag = tag.name
        to_post = {'uuid': uuid, 'tag': tag, 'local': local}
        response = self._prepare_request('POST', 'tags/attachTagToObject', data=to_post)
        return self._check_json_response(response)

    def untag(self, misp_entity: Union[AbstractMISP, str, dict], tag: Union[MISPTag, str]) -> dict:
        """Untag an event or an attribute. misp_entity can be a UUID"""
        if isinstance(misp_entity, AbstractMISP) and 'uuid' in misp_entity:
            uuid = misp_entity.uuid
        elif isinstance(misp_entity, dict) and 'uuid' in misp_entity:
            uuid = misp_entity['uuid']
        elif isinstance(misp_entity, str):
            uuid = misp_entity
        if isinstance(tag, MISPTag):
            if 'name' in tag:
                tag_name = tag.name
        else:
            tag_name = tag
        to_post = {'uuid': uuid, 'tag': tag_name}
        response = self._prepare_request('POST', 'tags/removeTagFromObject', data=to_post)
        return self._check_json_response(response)

    def build_complex_query(self, or_parameters: Optional[List[SearchType]]=None,
                            and_parameters: Optional[List[SearchType]]=None,
                            not_parameters: Optional[List[SearchType]]=None) -> dict:
        '''Build a complex search query. MISP expects a dictionary with AND, OR and NOT keys.'''
        to_return = {}
        if and_parameters:
            to_return['AND'] = and_parameters
        if not_parameters:
            to_return['NOT'] = not_parameters
        if or_parameters:
            to_return['OR'] = or_parameters
        return to_return

    # ## END Global helpers ###

    # ## Internal methods ###

    def _old_misp(self, minimal_version_required: tuple, removal_date: Union[str, date, datetime], method: Optional[str]=None, message: Optional[str]=None) -> bool:
        if self._misp_version >= minimal_version_required:
            return False
        if isinstance(removal_date, (datetime, date)):
            removal_date = removal_date.isoformat()
        to_print = f'The instance of MISP you are using is outdated. Unless you update your MISP instance, {method} will stop working after {removal_date}.'
        if message:
            to_print += f' {message}'
        warnings.warn(to_print, DeprecationWarning)
        return True

    def __get_uuid_or_id_from_abstract_misp(self, obj: Union[AbstractMISP, int, str, UUID]) -> Union[str, int]:
        if isinstance(obj, UUID):
            return str(obj)
        if isinstance(obj, (int, str)):
            return obj

        if isinstance(obj, dict) and len(obj.keys()) == 1:
            # We have an object in that format: {'Event': {'id': 2, ...}}
            # We need to get the content of that dictionary
            obj = obj[list(obj.keys())[0]]

        if isinstance(obj, MISPShadowAttribute):
            # A ShadowAttribute has the same UUID as the related Attribute, we *need* to use the ID
            return obj['id']
        if isinstance(obj, MISPEventDelegation):
            # An EventDelegation doesn't have a uuid, we *need* to use the ID
            return obj['id']
        if 'uuid' in obj:
            return obj['uuid']
        return obj['id']

    def _make_misp_bool(self, parameter: Optional[Union[bool, str]]=None) -> int:
        '''MISP wants 0 or 1 for bool, so we avoid True/False '0', '1' '''
        if parameter is None:
            return 0
        return 1 if int(parameter) else 0

    def _make_timestamp(self, value: Union[datetime, date, int, str, float, None]) -> Union[str, int, float, None]:
        '''Catch-all method to normalize anything that can be converted to a timestamp'''
        if not value:
            return None
        if isinstance(value, datetime):
            return value.timestamp()

        if isinstance(value, date):
            return datetime.combine(value, datetime.max.time()).timestamp()

        if isinstance(value, str):
            if value.isdigit():
                return value
            try:
                float(value)
                return value
            except ValueError:
                # The value can also be '1d', '10h', ...
                return value
        return value

    def _check_json_response(self, response: requests.Response) -> dict:  # type: ignore
        r = self._check_response(response, expect_json=True)
        if isinstance(r, (dict, list)):
            return r
        # Else: an exception was raised anyway

    def _check_response(self, response: requests.Response, lenient_response_type: bool=False, expect_json: bool=False) -> Union[dict, str]:
        """Check if the response from the server is not an unexpected error"""
        if response.status_code >= 500:
            logger.critical(everything_broken.format(response.request.headers, response.request.body, response.text))
            raise MISPServerError(f'Error code 500:\n{response.text}')

        if 400 <= response.status_code < 500:
            # The server returns a json message with the error details
            try:
                error_message = response.json()
            except Exception:
                raise MISPServerError(f'Error code {response.status_code}:\n{response.text}')

            logger.error(f'Something went wrong ({response.status_code}): {error_message}')
            return {'errors': (response.status_code, error_message)}

        # At this point, we had no error.

        try:
            response_json = response.json()
            if logger.isEnabledFor(logging.DEBUG):
                logger.debug(response_json)
            if isinstance(response_json, dict) and response_json.get('response') is not None:
                # Cleanup.
                response_json = response_json['response']
            return response_json
        except Exception:
            if logger.isEnabledFor(logging.DEBUG):
                logger.debug(response.text)
            if expect_json:
                raise PyMISPUnexpectedResponse(f'Unexpected response from server: {response.text}')
            if lenient_response_type and not response.headers['content-type'].startswith('application/json'):
                return response.text
            if not response.content:
                # Empty response
                logger.error('Got an empty response.')
                return {'errors': 'The response is empty.'}
            return response.text

    def __repr__(self):
        return f'<{self.__class__.__name__}(url={self.root_url})'

    def _prepare_request(self, request_type: str, url: str, data: Union[str, list, dict, AbstractMISP]={}, params: dict={},
                         kw_params: dict={}, output_type: str='json') -> requests.Response:
        '''Prepare a request for python-requests'''
        url = urljoin(self.root_url, url)
        if data == {} or isinstance(data, str):
            d = data
        elif data:
            if not isinstance(data, str):  # Else, we already have a text blob to send
                if isinstance(data, dict):  # Else, we can directly json encode.
                    # Remove None values.
                    data = {k: v for k, v in data.items() if v is not None}
                d = json.dumps(data, default=pymisp_json_default)

        if logger.isEnabledFor(logging.DEBUG):
            logger.debug(f'{request_type} - {url}')
            if d is not None:
                logger.debug(d)

        if kw_params:
            # CakePHP params in URL
            to_append_url = '/'.join([f'{k}:{v}' for k, v in kw_params.items()])
            url = f'{url}/{to_append_url}'
        req = requests.Request(request_type, url, data=d, params=params)
        with requests.Session() as s:
            user_agent = f'PyMISP {__version__} - Python {".".join(str(x) for x in sys.version_info[:2])}'
            if self.tool:
                user_agent = f'{user_agent} - {self.tool}'
            req.auth = self.auth
            prepped = s.prepare_request(req)
            prepped.headers.update(
                {'Authorization': self.key,
                 'Accept': f'application/{output_type}',
                 'content-type': f'application/{output_type}',
                 'User-Agent': user_agent})
            if logger.isEnabledFor(logging.DEBUG):
                logger.debug(prepped.headers)
            settings = s.merge_environment_settings(req.url, proxies=self.proxies or {}, stream=None, verify=self.ssl, cert=self.cert)
            return s.send(prepped, **settings)

    def _csv_to_dict(self, csv_content: str) -> List[dict]:
        '''Makes a list of dict out of a csv file (requires headers)'''
        fieldnames, lines = csv_content.split('\n', 1)
        fields = fieldnames.split(',')
        to_return = []
        for line in csv.reader(lines.split('\n')):
            if line:
                to_return.append({fname: value for fname, value in zip(fields, line)})
        return to_return<|MERGE_RESOLUTION|>--- conflicted
+++ resolved
@@ -200,36 +200,21 @@
             to_return.append(e)
         return to_return
 
-<<<<<<< HEAD
-    def get_event(self, event: Union[MISPEvent, int, str, UUID], deleted: Union[bool, int, list]=False, extended: bool = False, pythonify: bool=False) -> Union[dict, MISPEvent]:
-=======
     def get_event(self, event: Union[MISPEvent, int, str, UUID],
                   deleted: Union[bool, int, list]=False,
                   extended: Union[bool, int]=False,
                   pythonify: bool=False) -> Union[dict, MISPEvent]:
->>>>>>> 5cc7a1ad
         '''Get an event from a MISP instance'''
         event_id = self.__get_uuid_or_id_from_abstract_misp(event)
         data = {}
         if deleted:
-<<<<<<< HEAD
-            data = {'deleted': deleted}
-            if extended:
-                r = self._prepare_request('POST', f'events/view/{event_id}/extended:{event_id}', data=data)
-            else:
-                r = self._prepare_request('POST', f'events/view/{event_id}', data=data)
-=======
             data['deleted'] = deleted
         if extended:
             data['extended'] = deleted
         if data:
             r = self._prepare_request('POST', f'events/view/{event_id}', data=data)
->>>>>>> 5cc7a1ad
-        else:
-            if extended:
-                r = self._prepare_request('GET', f'events/view/{event_id}/extended:{event_id}')
-            else:
-                r = self._prepare_request('GET', f'events/view/{event_id}')
+        else:
+            r = self._prepare_request('GET', f'events/view/{event_id}')
         event_r = self._check_json_response(r)
         if not (self.global_pythonify or pythonify) or 'errors' in event_r:
             return event_r
@@ -254,17 +239,6 @@
         else:
             eid = self.__get_uuid_or_id_from_abstract_misp(event_id)
         r = self._prepare_request('POST', f'events/{eid}', data=event)
-        updated_event = self._check_json_response(r)
-        if not (self.global_pythonify or pythonify) or 'errors' in updated_event:
-            return updated_event
-        e = MISPEvent()
-        e.load(updated_event)
-        return e
-
-    def extend_event(self, event: MISPEvent, event_id: int, pythonify: bool=False) -> Union[dict, MISPEvent]:
-        '''Extends an event on a MISP instance'''
-        eid = self.__get_uuid_or_id_from_abstract_misp(event_id)
-        r = self._prepare_request('POST', f'events/add/extends/{eid}', data=event)
         updated_event = self._check_json_response(r)
         if not (self.global_pythonify or pythonify) or 'errors' in updated_event:
             return updated_event
