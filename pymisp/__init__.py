<<<<<<< HEAD
__version__ = '2.4.79'
=======
__version__ = '2.4.80'
>>>>>>> 9abaed04

try:
    from .exceptions import PyMISPError, NewEventError, NewAttributeError, MissingDependency, NoURL, NoKey, InvalidMISPObject, UnknownMISPObjectTemplate  # noqa
    from .api import PyMISP  # noqa
    from .abstract import AbstractMISP, MISPEncode  # noqa
    from .mispevent import MISPEvent, MISPAttribute, MISPObjectReference, MISPObjectAttribute, MISPObject  # noqa
    from .tools import AbstractMISPObjectGenerator  # noqa
    from .tools import Neo4j  # noqa
    from .tools import stix  # noqa
except ImportError:
    pass<|MERGE_RESOLUTION|>--- conflicted
+++ resolved
@@ -1,8 +1,4 @@
-<<<<<<< HEAD
-__version__ = '2.4.79'
-=======
 __version__ = '2.4.80'
->>>>>>> 9abaed04
 
 try:
     from .exceptions import PyMISPError, NewEventError, NewAttributeError, MissingDependency, NoURL, NoKey, InvalidMISPObject, UnknownMISPObjectTemplate  # noqa
